--- conflicted
+++ resolved
@@ -420,11 +420,7 @@
     # _configure_anthopic(params, model_name, params["messages"])
     # Add OpenRouter-specific parameters
     _configure_openrouter(params, model_name)
-<<<<<<< HEAD
     # # Add Bedrock-specific parameters
-=======
-    # Add Bedrock-specific parameters
->>>>>>> ca5a2d0a
     # _configure_bedrock(params, model_name, model_id)
     
     # _add_fallback_model(params, model_name, messages)
