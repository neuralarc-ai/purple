--- conflicted
+++ resolved
@@ -440,13 +440,9 @@
     top_p: Optional[float] = None,
     model_id: Optional[str] = None,
     enable_thinking: Optional[bool] = False,
-<<<<<<< HEAD
     reasoning_effort: Optional[str] = 'medium'
-=======
-    reasoning_effort: Optional[str] = 'low',
     num_retries: Optional[int] = None,
     request_timeout: Optional[float] = None,
->>>>>>> c9b61b4d
 ) -> Union[Dict[str, Any], AsyncGenerator, ModelResponse]:
     """
     Make an API call to a language model using LiteLLM.
