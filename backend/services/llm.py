--- conflicted
+++ resolved
@@ -224,22 +224,6 @@
         "order": ["groq", "moonshotai"] #, "groq", "together/fp8", "novita/fp8", "baseten/fp8", 
     }
 
-<<<<<<< HEAD
-def _configure_gemini(params: Dict[str, Any], model_name: str) -> None:
-    """Configure Gemini-specific parameters."""
-    if not model_name.startswith("gemini/"):
-        return
-    
-    # Set the API key for Gemini models
-    if config.GEMINI_API_KEY:
-        params["api_key"] = config.GEMINI_API_KEY
-        logger.debug("Added Gemini API key to parameters")
-    
-    # Gemini models use different parameter names
-    if "max_tokens" in params:
-        params["max_output_tokens"] = params.pop("max_tokens")
-        logger.debug("Converted max_tokens to max_output_tokens for Gemini model")
-=======
 def _configure_vertex_ai(params: Dict[str, Any], model_name: str) -> None:
     """Configure Vertex AI-specific parameters for Gemini and Claude models via LiteLLM."""
     is_vertex_route = model_name.startswith("vertex_ai/")
@@ -309,7 +293,6 @@
         else:
             # For Gemini unified or vertex routes, LiteLLM handles this but we align to max_output_tokens if needed
             params["max_output_tokens"] = params.pop("max_tokens")
->>>>>>> 40e0688a
 
 def _configure_thinking(params: Dict[str, Any], model_name: str, enable_thinking: Optional[bool], reasoning_effort: Optional[str]) -> None:
     """Configure reasoning/thinking parameters for supported models."""
@@ -411,13 +394,8 @@
     _configure_openai_gpt5(params, model_name)
     # Add Kimi K2-specific parameters
     _configure_kimi_k2(params, model_name)
-<<<<<<< HEAD
-    # Add Gemini-specific parameters
-    _configure_gemini(params, model_name)
-=======
     # Add Vertex/Gemini-specific parameters
     _configure_vertex_ai(params, model_name)
->>>>>>> 40e0688a
     _configure_thinking(params, model_name, enable_thinking, reasoning_effort)
 
     return params
