--- conflicted
+++ resolved
@@ -1841,11 +1841,8 @@
                         google_model_name = model.replace('gemini/', '')
                         models_to_try.append(google_model_name)
                     
-<<<<<<< HEAD
-=======
                     # Vertex AI handling removed
                     
->>>>>>> 40e0688a
                     # Try each model name variation until we find one that works
                     input_cost_per_token = None
                     output_cost_per_token = None
