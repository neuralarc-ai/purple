from fastapi import APIRouter, HTTPException, Depends, Request, Body, File, UploadFile, Form, Query
from fastapi.responses import StreamingResponse
import asyncio
import json
import traceback
import base64
from datetime import datetime, timezone
import uuid
from typing import Optional, List, Dict, Any
import jwt
from pydantic import BaseModel
import tempfile
import os

from agentpress.thread_manager import ThreadManager
from services.supabase import DBConnection
from services import redis
from utils.auth_utils import get_current_user_id_from_jwt, get_user_id_from_stream_auth, verify_thread_access, verify_admin_api_key
from utils.logger import logger, structlog
from services.billing import check_billing_status, can_use_model
from utils.config import config
from sandbox.sandbox import create_sandbox, delete_sandbox, get_or_start_sandbox
from services.llm import make_llm_api_call
from run_agent_background import run_agent_background, _cleanup_redis_response_list, update_agent_run_status
from utils.constants import MODEL_NAME_ALIASES
from flags.flags import is_enabled

from .config_helper import extract_agent_config, build_unified_config
from .utils import check_agent_run_limit
from .versioning.version_service import get_version_service
from .versioning.api import router as version_router, initialize as initialize_versioning
from .tools.sb_presentation_tool import SandboxPresentationTool

# Helper for version service
async def _get_version_service():
    return await get_version_service()


router = APIRouter()
router.include_router(version_router)

db = None
instance_id = None # Global instance ID for this backend instance

# TTL for Redis response lists (24 hours)
REDIS_RESPONSE_LIST_TTL = 3600 * 24



class AgentStartRequest(BaseModel):
    model_name: Optional[str] = None  # Will be set to default model in the endpoint
    enable_thinking: Optional[bool] = False
    reasoning_effort: Optional[str] = 'low'
    stream: Optional[bool] = True
    enable_context_manager: Optional[bool] = False
    agent_id: Optional[str] = None  # Custom agent to use
    mode: Optional[str] = 'default'  # Mode: 'default' (simple chat) or 'agent' (full agent)

class InitiateAgentResponse(BaseModel):
    thread_id: str
    agent_run_id: Optional[str] = None

class CreateThreadResponse(BaseModel):
    thread_id: str
    project_id: str

class MessageCreateRequest(BaseModel):
    type: str
    content: str
    is_llm_message: bool = True

class AgentCreateRequest(BaseModel):
    name: str
    description: Optional[str] = None
    system_prompt: Optional[str] = None  # Make optional to allow defaulting to Helium's system prompt
    configured_mcps: Optional[List[Dict[str, Any]]] = []
    custom_mcps: Optional[List[Dict[str, Any]]] = []
    agentpress_tools: Optional[Dict[str, Any]] = {}
    is_default: Optional[bool] = False
    # Deprecated, kept for backward-compat
    avatar: Optional[str] = None
    avatar_color: Optional[str] = None
    # New profile image url (can be external or Supabase storage URL)
    profile_image_url: Optional[str] = None

class AgentVersionResponse(BaseModel):
    version_id: str
    agent_id: str
    version_number: int
    version_name: str
    system_prompt: str
    model: Optional[str] = None  # Add model field
    configured_mcps: List[Dict[str, Any]]
    custom_mcps: List[Dict[str, Any]]
    agentpress_tools: Dict[str, Any]
    is_active: bool
    created_at: str
    updated_at: str
    created_by: Optional[str] = None

class AgentVersionCreateRequest(BaseModel):
    system_prompt: str
    configured_mcps: Optional[List[Dict[str, Any]]] = []
    custom_mcps: Optional[List[Dict[str, Any]]] = []
    agentpress_tools: Optional[Dict[str, Any]] = {}
    version_name: Optional[str] = None  # Custom version name
    description: Optional[str] = None  # Version description

class AgentUpdateRequest(BaseModel):
    name: Optional[str] = None
    description: Optional[str] = None
    system_prompt: Optional[str] = None
    configured_mcps: Optional[List[Dict[str, Any]]] = None
    custom_mcps: Optional[List[Dict[str, Any]]] = None
    agentpress_tools: Optional[Dict[str, Any]] = None
    is_default: Optional[bool] = None
    # Deprecated, kept for backward-compat
    avatar: Optional[str] = None
    avatar_color: Optional[str] = None
    # New profile image url
    profile_image_url: Optional[str] = None

class AgentResponse(BaseModel):
    agent_id: str
    name: str
    description: Optional[str] = None
    system_prompt: str
    configured_mcps: List[Dict[str, Any]]
    custom_mcps: List[Dict[str, Any]]
    agentpress_tools: Dict[str, Any]
    is_default: bool
    # Deprecated
    avatar: Optional[str] = None
    avatar_color: Optional[str] = None
    # New
    profile_image_url: Optional[str] = None
    created_at: str
    updated_at: Optional[str] = None
    is_public: Optional[bool] = False

    tags: Optional[List[str]] = []
    current_version_id: Optional[str] = None
    version_count: Optional[int] = 1
    current_version: Optional[AgentVersionResponse] = None
    metadata: Optional[Dict[str, Any]] = None

class PaginationInfo(BaseModel):
    page: int
    limit: int
    total: int
    pages: int

class AgentsResponse(BaseModel):
    agents: List[AgentResponse]
    pagination: PaginationInfo

class ThreadAgentResponse(BaseModel):
    agent: Optional[AgentResponse]
    source: str  # "thread", "default", "none", "missing"
    message: str

class AgentExportData(BaseModel):
    """Exportable agent configuration data"""
    name: str
    description: Optional[str] = None
    system_prompt: str
    agentpress_tools: Dict[str, Any]
    configured_mcps: List[Dict[str, Any]]
    custom_mcps: List[Dict[str, Any]]
    # Deprecated
    avatar: Optional[str] = None
    avatar_color: Optional[str] = None
    # New
    profile_image_url: Optional[str] = None
    tags: Optional[List[str]] = []
    metadata: Optional[Dict[str, Any]] = None
    export_version: str = "1.1"
    exported_at: str
    exported_by: Optional[str] = None

class AgentImportRequest(BaseModel):
    """Request to import an agent from JSON"""
    import_data: AgentExportData
    import_as_new: bool = True  # Always true, only creating new agents is supported

def initialize(
    _db: DBConnection,
    _instance_id: Optional[str] = None
):
    """Initialize the agent API with resources from the main API."""
    global db, instance_id
    db = _db
    
    # Initialize the versioning module with the same database connection
    initialize_versioning(_db)

    # Use provided instance_id or generate a new one
    if _instance_id:
        instance_id = _instance_id
    else:
        # Generate instance ID
        instance_id = str(uuid.uuid4())[:8]

    logger.debug(f"Initialized agent API with instance ID: {instance_id}")

async def cleanup():
    """Clean up resources and stop running agents on shutdown."""
    logger.debug("Starting cleanup of agent API resources")

    # Use the instance_id to find and clean up this instance's keys
    try:
        if instance_id: # Ensure instance_id is set
            running_keys = await redis.keys(f"active_run:{instance_id}:*")
            logger.debug(f"Found {len(running_keys)} running agent runs for instance {instance_id} to clean up")

            for key in running_keys:
                # Key format: active_run:{instance_id}:{agent_run_id}
                parts = key.split(":")
                if len(parts) == 3:
                    agent_run_id = parts[2]
                    await stop_agent_run(agent_run_id, error_message=f"Instance {instance_id} shutting down")
                else:
                    logger.warning(f"Unexpected key format found: {key}")
        else:
            logger.warning("Instance ID not set, cannot clean up instance-specific agent runs.")

    except Exception as e:
        logger.error(f"Failed to clean up running agent runs: {str(e)}")

    # Close Redis connection
    await redis.close()
    logger.debug("Completed cleanup of agent API resources")

async def stop_agent_run(agent_run_id: str, error_message: Optional[str] = None):
    """Update database and publish stop signal to Redis."""
    logger.debug(f"Stopping agent run: {agent_run_id}")
    client = await db.client
    final_status = "failed" if error_message else "stopped"

    # Attempt to fetch final responses from Redis
    response_list_key = f"agent_run:{agent_run_id}:responses"
    all_responses = []
    try:
        all_responses_json = await redis.lrange(response_list_key, 0, -1)
        all_responses = [json.loads(r) for r in all_responses_json]
        logger.debug(f"Fetched {len(all_responses)} responses from Redis for DB update on stop/fail: {agent_run_id}")
    except Exception as e:
        logger.error(f"Failed to fetch responses from Redis for {agent_run_id} during stop/fail: {e}")
        # Try fetching from DB as a fallback? Or proceed without responses? Proceeding without for now.

    # Update the agent run status in the database
    update_success = await update_agent_run_status(
        client, agent_run_id, final_status, error=error_message
    )

    if not update_success:
        logger.error(f"Failed to update database status for stopped/failed run {agent_run_id}")
        raise HTTPException(status_code=500, detail="Failed to update agent run status in database")

    # Send STOP signal to the global control channel
    global_control_channel = f"agent_run:{agent_run_id}:control"
    try:
        await redis.publish(global_control_channel, "STOP")
        logger.debug(f"Published STOP signal to global channel {global_control_channel}")
    except Exception as e:
        logger.error(f"Failed to publish STOP signal to global channel {global_control_channel}: {str(e)}")

    # Find all instances handling this agent run and send STOP to instance-specific channels
    try:
        instance_keys = await redis.keys(f"active_run:*:{agent_run_id}")
        logger.debug(f"Found {len(instance_keys)} active instance keys for agent run {agent_run_id}")

        for key in instance_keys:
            # Key format: active_run:{instance_id}:{agent_run_id}
            parts = key.split(":")
            if len(parts) == 3:
                instance_id_from_key = parts[1]
                instance_control_channel = f"agent_run:{agent_run_id}:control:{instance_id_from_key}"
                try:
                    await redis.publish(instance_control_channel, "STOP")
                    logger.debug(f"Published STOP signal to instance channel {instance_control_channel}")
                except Exception as e:
                    logger.warning(f"Failed to publish STOP signal to instance channel {instance_control_channel}: {str(e)}")
            else:
                 logger.warning(f"Unexpected key format found: {key}")

        # Clean up the response list immediately on stop/fail
        await _cleanup_redis_response_list(agent_run_id)

    except Exception as e:
        logger.error(f"Failed to find or signal active instances for {agent_run_id}: {str(e)}")

    logger.debug(f"Successfully initiated stop process for agent run: {agent_run_id}")

async def get_agent_run_with_access_check(client, agent_run_id: str, user_id: str):
    agent_run = await client.table('agent_runs').select('*, threads(account_id)').eq('id', agent_run_id).execute()
    if not agent_run.data:
        raise HTTPException(status_code=404, detail="Agent run not found")

    agent_run_data = agent_run.data[0]
    thread_id = agent_run_data['thread_id']
    account_id = agent_run_data['threads']['account_id']
    if account_id == user_id:
        return agent_run_data
    await verify_thread_access(client, thread_id, user_id)
    return agent_run_data


@router.post("/thread/{thread_id}/agent/start")
async def start_agent(
    thread_id: str,
    body: AgentStartRequest = Body(...),
    user_id: str = Depends(get_current_user_id_from_jwt)
):
    """Start an agent for a specific thread in the background"""
    structlog.contextvars.bind_contextvars(
        thread_id=thread_id,
    )
    global instance_id # Ensure instance_id is accessible
    if not instance_id:
        raise HTTPException(status_code=500, detail="Agent API not initialized with instance ID")

    # Use model from request or apply mode-based default
    model_name = body.model_name
    logger.debug(f"Original model_name from request: {model_name}")

<<<<<<< HEAD
    # Log the model name after alias resolution
    resolved_model = MODEL_NAME_ALIASES.get(model_name, model_name)
    logger.debug(f"Resolved model name: {resolved_model}")

    # Use Vertex AI Gemini 2.5 Pro for both local and production environments
    if os.getenv("ENV_MODE", "local").lower() == "production":
        resolved_model = "bedrock/us.anthropic.claude-sonnet-4-20250514-v1:0"
=======
    # In default mode, force Gemini Flash for the entire run
    if (body.mode or 'default') == 'default':
        model_name = "vertex_ai/gemini-2.5-flash"
        logger.debug(f"Forcing model to Gemini Flash in default mode at start: {model_name}")
    elif not model_name:
        model_name = "bedrock/us.anthropic.claude-sonnet-4-20250514-v1:0"
        logger.debug(f"Using mode-based default model: {model_name} (mode={body.mode})")
>>>>>>> e2c4e164

    # Resolve aliases
    resolved_model = MODEL_NAME_ALIASES.get(model_name, model_name)
    model_name = resolved_model

    logger.info(f"🚨 API DEBUG: Received mode={body.mode}")
    logger.debug(f"Starting new agent for thread: {thread_id} with config: model={model_name}, thinking={body.enable_thinking}, effort={body.reasoning_effort}, stream={body.stream}, context_manager={body.enable_context_manager}, mode={body.mode} (Instance: {instance_id})")
    client = await db.client


    thread_result = await client.table('threads').select('project_id', 'account_id', 'metadata').eq('thread_id', thread_id).execute()

    if not thread_result.data:
        raise HTTPException(status_code=404, detail="Thread not found")
    thread_data = thread_result.data[0]
    project_id = thread_data.get('project_id')
    account_id = thread_data.get('account_id')
    thread_metadata = thread_data.get('metadata', {})

    if account_id != user_id:
        await verify_thread_access(client, thread_id, user_id)

    structlog.contextvars.bind_contextvars(
        project_id=project_id,
        account_id=account_id,
        thread_metadata=thread_metadata,
    )
    
    # Load agent configuration with version support
    agent_config = None
    effective_agent_id = body.agent_id  # Optional agent ID from request
    
    logger.debug(f"[AGENT LOAD] Agent loading flow:")
    logger.debug(f"  - body.agent_id: {body.agent_id}")
    logger.debug(f"  - effective_agent_id: {effective_agent_id}")

    if effective_agent_id:
        logger.debug(f"[AGENT LOAD] Querying for agent: {effective_agent_id}")
        # Get agent
        agent_result = await client.table('agents').select('*').eq('agent_id', effective_agent_id).eq('account_id', account_id).execute()
        logger.debug(f"[AGENT LOAD] Query result: found {len(agent_result.data) if agent_result.data else 0} agents")
        
        if not agent_result.data:
            if body.agent_id:
                raise HTTPException(status_code=404, detail="Agent not found or access denied")
            else:
                logger.warning(f"Stored agent_id {effective_agent_id} not found, falling back to default")
                effective_agent_id = None
        else:
            agent_data = agent_result.data[0]
            version_data = None
            if agent_data.get('current_version_id'):
                try:
                    version_service = await _get_version_service()
                    version_obj = await version_service.get_version(
                        agent_id=effective_agent_id,
                        version_id=agent_data['current_version_id'],
                        user_id=user_id
                    )
                    version_data = version_obj.to_dict()
                    logger.debug(f"[AGENT LOAD] Got version data from version manager: {version_data.get('version_name')}")
                except Exception as e:
                    logger.warning(f"[AGENT LOAD] Failed to get version data: {e}")
            
            logger.debug(f"[AGENT LOAD] About to call extract_agent_config with agent_data keys: {list(agent_data.keys())}")
            logger.debug(f"[AGENT LOAD] version_data type: {type(version_data)}, has data: {version_data is not None}")
            
            agent_config = extract_agent_config(agent_data, version_data)
            
            if version_data:
                logger.debug(f"Using agent {agent_config['name']} ({effective_agent_id}) version {agent_config.get('version_name', 'v1')}")
            else:
                logger.debug(f"Using agent {agent_config['name']} ({effective_agent_id}) - no version data")
            source = "request" if body.agent_id else "fallback"
    else:
        logger.debug(f"[AGENT LOAD] No effective_agent_id, will try default agent")

    if not agent_config:
        logger.debug(f"[AGENT LOAD] No agent config yet, querying for default agent")
        default_agent_result = await client.table('agents').select('*').eq('account_id', account_id).eq('is_default', True).execute()
        logger.debug(f"[AGENT LOAD] Default agent query result: found {len(default_agent_result.data) if default_agent_result.data else 0} default agents")
        
        if default_agent_result.data:
            agent_data = default_agent_result.data[0]
            
            # Use versioning system to get current version
            version_data = None
            if agent_data.get('current_version_id'):
                try:
                    version_service = await _get_version_service()
                    version_obj = await version_service.get_version(
                        agent_id=agent_data['agent_id'],
                        version_id=agent_data['current_version_id'],
                        user_id=user_id
                    )
                    version_data = version_obj.to_dict()
                    logger.debug(f"[AGENT LOAD] Got default agent version from version manager: {version_data.get('version_name')}")
                except Exception as e:
                    logger.warning(f"[AGENT LOAD] Failed to get default agent version data: {e}")
            
            logger.debug(f"[AGENT LOAD] About to call extract_agent_config for DEFAULT agent with version data: {version_data is not None}")
            
            agent_config = extract_agent_config(agent_data, version_data)
            
            if version_data:
                logger.debug(f"Using default agent: {agent_config['name']} ({agent_config['agent_id']}) version {agent_config.get('version_name', 'v1')}")
            else:
                logger.debug(f"Using default agent: {agent_config['name']} ({agent_config['agent_id']}) - no version data")
        else:
            logger.warning(f"[AGENT LOAD] No default agent found for account {account_id}")

    logger.debug(f"[AGENT LOAD] Final agent_config: {agent_config is not None}")
    if agent_config:
        logger.debug(f"[AGENT LOAD] Agent config keys: {list(agent_config.keys())}")
        logger.debug(f"Using agent {agent_config['agent_id']} for this agent run (thread remains agent-agnostic)")

    # Run all checks concurrently
    model_check_task = asyncio.create_task(can_use_model(client, account_id, model_name))
    billing_check_task = asyncio.create_task(check_billing_status(client, account_id))
    limit_check_task = asyncio.create_task(check_agent_run_limit(client, account_id))

    # Wait for all checks to complete
    (can_use, model_message, allowed_models), (can_run, message, subscription), limit_check = await asyncio.gather(
        model_check_task, billing_check_task, limit_check_task
    )

    # Check results and raise appropriate errors
    if not can_use:
        raise HTTPException(status_code=403, detail={"message": model_message, "allowed_models": allowed_models})

    if not can_run:
        raise HTTPException(status_code=402, detail={"message": message, "subscription": subscription})

    if not limit_check['can_start']:
        error_detail = {
            "message": f"Maximum of {config.MAX_PARALLEL_AGENT_RUNS} parallel agent runs allowed within 24 hours. You currently have {limit_check['running_count']} running.",
            "running_thread_ids": limit_check['running_thread_ids'],
            "running_count": limit_check['running_count'],
            "limit": config.MAX_PARALLEL_AGENT_RUNS
        }
        logger.warning(f"Agent run limit exceeded for account {account_id}: {limit_check['running_count']} running agents")
        raise HTTPException(status_code=429, detail=error_detail)

    effective_model = model_name
    if not model_name and agent_config and agent_config.get('model'):
        effective_model = agent_config['model']
        logger.debug(f"No model specified by user, using agent's configured model: {effective_model}")
    elif model_name:
        logger.debug(f"Using user-selected model: {effective_model}")
    else:
        logger.debug(f"Using default model: {effective_model}")
    
    agent_run = await client.table('agent_runs').insert({
        "thread_id": thread_id,
        "status": "running",
        "started_at": datetime.now(timezone.utc).isoformat(),
        "agent_id": agent_config.get('agent_id') if agent_config else None,
        "agent_version_id": agent_config.get('current_version_id') if agent_config else None,
        "metadata": {
            "model_name": effective_model,
            "requested_model": model_name,
            "enable_thinking": body.enable_thinking,
            "reasoning_effort": body.reasoning_effort,
            "enable_context_manager": body.enable_context_manager
        }
    }).execute()

    agent_run_id = agent_run.data[0]['id']
    structlog.contextvars.bind_contextvars(
        agent_run_id=agent_run_id,
    )
    logger.debug(f"Created new agent run: {agent_run_id}")

    instance_key = f"active_run:{instance_id}:{agent_run_id}"
    try:
        await redis.set(instance_key, "running", ex=redis.REDIS_KEY_TTL)
    except Exception as e:
        logger.warning(f"Failed to register agent run in Redis ({instance_key}): {str(e)}")

    request_id = structlog.contextvars.get_contextvars().get('request_id')

    run_agent_background.send(
        agent_run_id=agent_run_id, thread_id=thread_id, instance_id=instance_id,
        project_id=project_id,
        model_name=model_name,  # Already resolved above
        enable_thinking=body.enable_thinking, reasoning_effort=body.reasoning_effort,
        stream=body.stream, enable_context_manager=body.enable_context_manager,
        agent_config=agent_config,  # Pass agent configuration
        request_id=request_id,
        mode=body.mode,  # Add mode parameter
    )

    return {"agent_run_id": agent_run_id, "status": "running"}

@router.post("/agent-run/{agent_run_id}/stop")
async def stop_agent(agent_run_id: str, user_id: str = Depends(get_current_user_id_from_jwt)):
    """Stop a running agent."""
    structlog.contextvars.bind_contextvars(
        agent_run_id=agent_run_id,
    )
    logger.debug(f"Received request to stop agent run: {agent_run_id}")
    client = await db.client
    await get_agent_run_with_access_check(client, agent_run_id, user_id)
    await stop_agent_run(agent_run_id)
    return {"status": "stopped"}

async def _publish_control_signal(agent_run_id: str, signal: str):
    """Publish a control signal to the agent run control channels."""
    global_control_channel = f"agent_run:{agent_run_id}:control"
    try:
        await redis.publish(global_control_channel, signal)
        logger.debug(f"Published {signal} to {global_control_channel}")
    except Exception as e:
        logger.error(f"Failed to publish {signal} to {global_control_channel}: {str(e)}")
    # Also broadcast to instance-specific channels for immediate delivery
    try:
        instance_keys = await redis.keys(f"active_run:*:{agent_run_id}")
        for key in instance_keys:
            parts = key.split(":")
            if len(parts) == 3:
                instance_id_from_key = parts[1]
                instance_control_channel = f"agent_run:{agent_run_id}:control:{instance_id_from_key}"
                try:
                    await redis.publish(instance_control_channel, signal)
                except Exception as e:
                    logger.warning(f"Failed to publish {signal} to {instance_control_channel}: {str(e)}")
    except Exception as e:
        logger.warning(f"Failed to enumerate instance keys for {agent_run_id}: {str(e)}")

@router.post("/agent-run/{agent_run_id}/pause")
async def pause_agent(agent_run_id: str, user_id: str = Depends(get_current_user_id_from_jwt)):
    """Cooperatively pause a running agent."""
    structlog.contextvars.bind_contextvars(agent_run_id=agent_run_id)
    client = await db.client
    await get_agent_run_with_access_check(client, agent_run_id, user_id)
    await _publish_control_signal(agent_run_id, "PAUSE")
    return {"status": "pausing"}

@router.post("/agent-run/{agent_run_id}/resume")
async def resume_agent(agent_run_id: str, user_id: str = Depends(get_current_user_id_from_jwt)):
    """Resume a paused agent."""
    structlog.contextvars.bind_contextvars(agent_run_id=agent_run_id)
    client = await db.client
    await get_agent_run_with_access_check(client, agent_run_id, user_id)
    await _publish_control_signal(agent_run_id, "RESUME")
    return {"status": "resuming"}

@router.post("/agent-run/{agent_run_id}/takeover")
async def takeover_agent(agent_run_id: str, user_id: str = Depends(get_current_user_id_from_jwt)):
    """Signal UI manual takeover; pauses run and switches control mode."""
    structlog.contextvars.bind_contextvars(agent_run_id=agent_run_id)
    client = await db.client
    await get_agent_run_with_access_check(client, agent_run_id, user_id)
    await _publish_control_signal(agent_run_id, "TAKEOVER")
    return {"status": "takeover"}

@router.post("/agent-run/{agent_run_id}/release")
async def release_agent(agent_run_id: str, user_id: str = Depends(get_current_user_id_from_jwt)):
    """Release manual takeover and allow automation to continue."""
    structlog.contextvars.bind_contextvars(agent_run_id=agent_run_id)
    client = await db.client
    await get_agent_run_with_access_check(client, agent_run_id, user_id)
    await _publish_control_signal(agent_run_id, "RELEASE")
    return {"status": "released"}

class ManualEvent(BaseModel):
    type: str
    data: Dict[str, Any]

@router.post("/agent-run/{agent_run_id}/manual-event")
async def log_manual_event(
    agent_run_id: str,
    event: ManualEvent,
    user_id: str = Depends(get_current_user_id_from_jwt)
):
    """Append a manual event to the unified event stream for this run."""
    structlog.contextvars.bind_contextvars(agent_run_id=agent_run_id)
    client = await db.client
    await get_agent_run_with_access_check(client, agent_run_id, user_id)

    response_list_key = f"agent_run:{agent_run_id}:responses"
    response_channel = f"agent_run:{agent_run_id}:new_response"

    payload = {
        "type": "manual_event",
        "event_type": event.type,
        "data": event.data,
        "timestamp": datetime.now(timezone.utc).isoformat(),
        "source": "manual",
        "user_id": user_id,
    }
    try:
        await redis.rpush(response_list_key, json.dumps(payload))
        await redis.publish(response_channel, "new")
    except Exception as e:
        logger.error(f"Failed to append manual event for {agent_run_id}: {str(e)}")
        raise HTTPException(status_code=500, detail="Failed to record manual event")
    return {"status": "ok"}

@router.get("/thread/{thread_id}/agent-runs")
async def get_agent_runs(thread_id: str, user_id: str = Depends(get_current_user_id_from_jwt)):
    """Get all agent runs for a thread."""
    structlog.contextvars.bind_contextvars(
        thread_id=thread_id,
    )
    logger.debug(f"Fetching agent runs for thread: {thread_id}")
    client = await db.client
    await verify_thread_access(client, thread_id, user_id)
    agent_runs = await client.table('agent_runs').select('id, thread_id, status, started_at, completed_at, error, created_at, updated_at').eq("thread_id", thread_id).order('created_at', desc=True).execute()
    logger.debug(f"Found {len(agent_runs.data)} agent runs for thread: {thread_id}")
    return {"agent_runs": agent_runs.data}

@router.get("/agent-run/{agent_run_id}")
async def get_agent_run(agent_run_id: str, user_id: str = Depends(get_current_user_id_from_jwt)):
    """Get agent run status and responses."""
    structlog.contextvars.bind_contextvars(
        agent_run_id=agent_run_id,
    )
    logger.debug(f"Fetching agent run details: {agent_run_id}")
    client = await db.client
    agent_run_data = await get_agent_run_with_access_check(client, agent_run_id, user_id)
    # Note: Responses are not included here by default, they are in the stream or DB
    return {
        "id": agent_run_data['id'],
        "threadId": agent_run_data['thread_id'],
        "status": agent_run_data['status'],
        "startedAt": agent_run_data['started_at'],
        "completedAt": agent_run_data['completed_at'],
        "error": agent_run_data['error']
    }

@router.get("/thread/{thread_id}/agent", response_model=ThreadAgentResponse)
async def get_thread_agent(thread_id: str, user_id: str = Depends(get_current_user_id_from_jwt)):
    """Get the agent details for a specific thread. Since threads are fully agent-agnostic, 
    this returns the most recently used agent from agent_runs only."""
    structlog.contextvars.bind_contextvars(
        thread_id=thread_id,
    )
    logger.debug(f"Fetching agent details for thread: {thread_id}")
    client = await db.client
    
    try:
        # Verify thread access and get thread data
        await verify_thread_access(client, thread_id, user_id)
        thread_result = await client.table('threads').select('account_id').eq('thread_id', thread_id).execute()
        
        if not thread_result.data:
            raise HTTPException(status_code=404, detail="Thread not found")
        
        thread_data = thread_result.data[0]
        account_id = thread_data.get('account_id')
        
        effective_agent_id = None
        agent_source = "none"
        
        # Get the most recently used agent from agent_runs
        recent_agent_result = await client.table('agent_runs').select('agent_id', 'agent_version_id').eq('thread_id', thread_id).not_.is_('agent_id', 'null').order('created_at', desc=True).limit(1).execute()
        if recent_agent_result.data:
            effective_agent_id = recent_agent_result.data[0]['agent_id']
            recent_version_id = recent_agent_result.data[0].get('agent_version_id')
            agent_source = "recent"
            logger.debug(f"Found most recently used agent: {effective_agent_id} (version: {recent_version_id})")
        
        # If no agent found in agent_runs
        if not effective_agent_id:
            return {
                "agent": None,
                "source": "none",
                "message": "No agent has been used in this thread yet. Threads are agent-agnostic - use /agent/start to select an agent."
            }
        
        # Fetch the agent details
        agent_result = await client.table('agents').select('*').eq('agent_id', effective_agent_id).eq('account_id', account_id).execute()
        
        if not agent_result.data:
            # Agent was deleted or doesn't exist
            return {
                "agent": None,
                "source": "missing",
                "message": f"Agent {effective_agent_id} not found or was deleted. You can select a different agent."
            }
        
        agent_data = agent_result.data[0]
        
        # Use versioning system to get current version data
        version_data = None
        current_version = None
        if agent_data.get('current_version_id'):
            try:
                version_service = await _get_version_service()
                current_version_obj = await version_service.get_version(
                    agent_id=effective_agent_id,
                    version_id=agent_data['current_version_id'],
                    user_id=user_id
                )
                current_version_data = current_version_obj.to_dict()
                version_data = current_version_data
                
                # Create AgentVersionResponse from version data
                current_version = AgentVersionResponse(
                    version_id=current_version_data['version_id'],
                    agent_id=current_version_data['agent_id'],
                    version_number=current_version_data['version_number'],
                    version_name=current_version_data['version_name'],
                    system_prompt=current_version_data['system_prompt'],
                    model=current_version_data.get('model'),
                    configured_mcps=current_version_data.get('configured_mcps', []),
                    custom_mcps=current_version_data.get('custom_mcps', []),
                    agentpress_tools=current_version_data.get('agentpress_tools', {}),
                    is_active=current_version_data.get('is_active', True),
                    created_at=current_version_data['created_at'],
                    updated_at=current_version_data.get('updated_at', current_version_data['created_at']),
                    created_by=current_version_data.get('created_by')
                )
                
                logger.debug(f"Using agent {agent_data['name']} version {current_version_data.get('version_name', 'v1')}")
            except Exception as e:
                logger.warning(f"Failed to get version data for agent {effective_agent_id}: {e}")
        
        version_data = None
        if current_version:
            version_data = {
                'version_id': current_version.version_id,
                'agent_id': current_version.agent_id,
                'version_number': current_version.version_number,
                'version_name': current_version.version_name,
                'system_prompt': current_version.system_prompt,
                'model': current_version.model,
                'configured_mcps': current_version.configured_mcps,
                'custom_mcps': current_version.custom_mcps,
                'agentpress_tools': current_version.agentpress_tools,
                'is_active': current_version.is_active,
                'created_at': current_version.created_at,
                'updated_at': current_version.updated_at,
                'created_by': current_version.created_by
            }
        
        from agent.config_helper import extract_agent_config
        agent_config = extract_agent_config(agent_data, version_data)
        
        system_prompt = agent_config['system_prompt']
        configured_mcps = agent_config['configured_mcps']
        custom_mcps = agent_config['custom_mcps']
        agentpress_tools = agent_config['agentpress_tools']
        
        return {
            "agent": AgentResponse(
                agent_id=agent_data['agent_id'],
                name=agent_data['name'],
                description=agent_data.get('description'),
                system_prompt=system_prompt,
                configured_mcps=configured_mcps,
                custom_mcps=custom_mcps,
                agentpress_tools=agentpress_tools,
                is_default=agent_data.get('is_default', False),
                is_public=agent_data.get('is_public', False),
                tags=agent_data.get('tags', []),
                avatar=agent_config.get('avatar'),
                avatar_color=agent_config.get('avatar_color'),
                profile_image_url=agent_config.get('profile_image_url'),
                created_at=agent_data['created_at'],
                updated_at=agent_data.get('updated_at', agent_data['created_at']),
                current_version_id=agent_data.get('current_version_id'),
                version_count=agent_data.get('version_count', 1),
                current_version=current_version,
                metadata=agent_data.get('metadata')
            ),
            "source": agent_source,
            "message": f"Using {agent_source} agent: {agent_data['name']}. Threads are agent-agnostic - you can change agents anytime."
        }
        
    except HTTPException:
        raise
    except Exception as e:
        logger.error(f"Error fetching agent for thread {thread_id}: {str(e)}")
        raise HTTPException(status_code=500, detail=f"Failed to fetch thread agent: {str(e)}")

@router.get("/agent-run/{agent_run_id}/stream")
async def stream_agent_run(
    agent_run_id: str,
    token: Optional[str] = None,
    request: Request = None
):
    """Stream the responses of an agent run using Redis Lists and Pub/Sub."""
    logger.debug(f"Starting stream for agent run: {agent_run_id}")
    client = await db.client

    user_id = await get_user_id_from_stream_auth(request, token) # practically instant
    agent_run_data = await get_agent_run_with_access_check(client, agent_run_id, user_id) # 1 db query

    structlog.contextvars.bind_contextvars(
        agent_run_id=agent_run_id,
        user_id=user_id,
    )

    response_list_key = f"agent_run:{agent_run_id}:responses"
    response_channel = f"agent_run:{agent_run_id}:new_response"
    control_channel = f"agent_run:{agent_run_id}:control" # Global control channel

    async def stream_generator(agent_run_data):
        logger.debug(f"Streaming responses for {agent_run_id} using Redis list {response_list_key} and channel {response_channel}")
        last_processed_index = -1
        pubsub_response = None
        pubsub_control = None
        listener_task = None
        terminate_stream = False
        initial_yield_complete = False

        try:
            # 1. Fetch and yield initial responses from Redis list
            initial_responses_json = await redis.lrange(response_list_key, 0, -1)
            initial_responses = []
            if initial_responses_json:
                initial_responses = [json.loads(r) for r in initial_responses_json]
                logger.debug(f"Sending {len(initial_responses)} initial responses for {agent_run_id}")
                for response in initial_responses:
                    yield f"data: {json.dumps(response)}\n\n"
                last_processed_index = len(initial_responses) - 1
            initial_yield_complete = True

            # 2. Check run status
            current_status = agent_run_data.get('status') if agent_run_data else None

            if current_status != 'running':
                logger.debug(f"Agent run {agent_run_id} is not running (status: {current_status}). Ending stream.")
                yield f"data: {json.dumps({'type': 'status', 'status': 'completed'})}\n\n"
                return
          
            structlog.contextvars.bind_contextvars(
                thread_id=agent_run_data.get('thread_id'),
            )

            # 3. Set up Pub/Sub listeners for new responses and control signals concurrently
            pubsub_response_task = asyncio.create_task(redis.create_pubsub())
            pubsub_control_task = asyncio.create_task(redis.create_pubsub())
            
            pubsub_response, pubsub_control = await asyncio.gather(pubsub_response_task, pubsub_control_task)
            
            # Subscribe to channels concurrently
            response_subscribe_task = asyncio.create_task(pubsub_response.subscribe(response_channel))
            control_subscribe_task = asyncio.create_task(pubsub_control.subscribe(control_channel))
            
            await asyncio.gather(response_subscribe_task, control_subscribe_task)
            
            logger.debug(f"Subscribed to response channel: {response_channel}")
            logger.debug(f"Subscribed to control channel: {control_channel}")

            # Queue to communicate between listeners and the main generator loop
            message_queue = asyncio.Queue()

            async def listen_messages():
                response_reader = pubsub_response.listen()
                control_reader = pubsub_control.listen()
                tasks = [asyncio.create_task(response_reader.__anext__()), asyncio.create_task(control_reader.__anext__())]

                while not terminate_stream:
                    done, pending = await asyncio.wait(tasks, return_when=asyncio.FIRST_COMPLETED)
                    for task in done:
                        try:
                            message = task.result()
                            if message and isinstance(message, dict) and message.get("type") == "message":
                                channel = message.get("channel")
                                data = message.get("data")
                                if isinstance(data, bytes): data = data.decode('utf-8')

                                if channel == response_channel and data == "new":
                                    await message_queue.put({"type": "new_response"})
                                elif channel == control_channel and data in ["STOP", "END_STREAM", "ERROR"]:
                                    logger.debug(f"Received control signal '{data}' for {agent_run_id}")
                                    await message_queue.put({"type": "control", "data": data})
                                    return # Stop listening on control signal

                        except StopAsyncIteration:
                            logger.warning(f"Listener {task} stopped.")
                            # Decide how to handle listener stopping, maybe terminate?
                            await message_queue.put({"type": "error", "data": "Listener stopped unexpectedly"})
                            return
                        except Exception as e:
                            logger.error(f"Error in listener for {agent_run_id}: {e}")
                            await message_queue.put({"type": "error", "data": "Listener failed"})
                            return
                        finally:
                            # Reschedule the completed listener task
                            if task in tasks:
                                tasks.remove(task)
                                if message and isinstance(message, dict) and message.get("channel") == response_channel:
                                     tasks.append(asyncio.create_task(response_reader.__anext__()))
                                elif message and isinstance(message, dict) and message.get("channel") == control_channel:
                                     tasks.append(asyncio.create_task(control_reader.__anext__()))

                # Cancel pending listener tasks on exit
                for p_task in pending: p_task.cancel()
                for task in tasks: task.cancel()


            listener_task = asyncio.create_task(listen_messages())

            # 4. Main loop to process messages from the queue
            while not terminate_stream:
                try:
                    queue_item = await message_queue.get()

                    if queue_item["type"] == "new_response":
                        # Fetch new responses from Redis list starting after the last processed index
                        new_start_index = last_processed_index + 1
                        new_responses_json = await redis.lrange(response_list_key, new_start_index, -1)

                        if new_responses_json:
                            new_responses = [json.loads(r) for r in new_responses_json]
                            num_new = len(new_responses)
                            # logger.debug(f"Received {num_new} new responses for {agent_run_id} (index {new_start_index} onwards)")
                            for response in new_responses:
                                yield f"data: {json.dumps(response)}\n\n"
                                # Check if this response signals completion
                                if response.get('type') == 'status' and response.get('status') in ['completed', 'failed', 'stopped']:
                                    logger.debug(f"Detected run completion via status message in stream: {response.get('status')}")
                                    terminate_stream = True
                                    break # Stop processing further new responses
                            last_processed_index += num_new
                        if terminate_stream: break

                    elif queue_item["type"] == "control":
                        control_signal = queue_item["data"]
                        terminate_stream = True # Stop the stream on any control signal
                        yield f"data: {json.dumps({'type': 'status', 'status': control_signal})}\n\n"
                        break

                    elif queue_item["type"] == "error":
                        logger.error(f"Listener error for {agent_run_id}: {queue_item['data']}")
                        terminate_stream = True
                        # Include a descriptive message so clients don't receive an empty object
                        yield f"data: {json.dumps({'type': 'status', 'status': 'error', 'message': str(queue_item.get('data') or 'Stream listener error')})}\n\n"
                        break

                except asyncio.CancelledError:
                     logger.debug(f"Stream generator main loop cancelled for {agent_run_id}")
                     terminate_stream = True
                     break
                except Exception as loop_err:
                    logger.error(f"Error in stream generator main loop for {agent_run_id}: {loop_err}", exc_info=True)
                    terminate_stream = True
                    yield f"data: {json.dumps({'type': 'status', 'status': 'error', 'message': f'Stream failed: {loop_err}'})}\n\n"
                    break

        except Exception as e:
            logger.error(f"Error setting up stream for agent run {agent_run_id}: {e}", exc_info=True)
            # Only yield error if initial yield didn't happen
            if not initial_yield_complete:
                 yield f"data: {json.dumps({'type': 'status', 'status': 'error', 'message': f'Failed to start stream: {e}'})}\n\n"
        finally:
            terminate_stream = True
            # Graceful shutdown order: unsubscribe → close → cancel
            if pubsub_response: await pubsub_response.unsubscribe(response_channel)
            if pubsub_control: await pubsub_control.unsubscribe(control_channel)
            if pubsub_response: await pubsub_response.close()
            if pubsub_control: await pubsub_control.close()

            if listener_task:
                listener_task.cancel()
                try:
                    await listener_task  # Reap inner tasks & swallow their errors
                except asyncio.CancelledError:
                    pass
                except Exception as e:
                    logger.debug(f"listener_task ended with: {e}")
            # Wait briefly for tasks to cancel
            await asyncio.sleep(0.1)
            logger.debug(f"Streaming cleanup complete for agent run: {agent_run_id}")

    return StreamingResponse(stream_generator(agent_run_data), media_type="text/event-stream", headers={
        "Cache-Control": "no-cache, no-transform", "Connection": "keep-alive",
        "X-Accel-Buffering": "no", "Content-Type": "text/event-stream",
        "Access-Control-Allow-Origin": "*"
    })

async def generate_and_update_project_name(project_id: str, prompt: str):
    """Generates a project name using an LLM and updates the database."""
    logger.debug(f"Starting background task to generate name for project: {project_id}")
    try:
        db_conn = DBConnection()
        client = await db_conn.client

        model_name = "vertex_ai/gemini-2.0-flash"
        system_prompt = "You are a helpful assistant that generates extremely concise titles (2-4 words maximum) for chat threads based on the user's message. Respond with only the title, no other text or punctuation."
        user_message = f"Generate an extremely brief title (2-4 words only) for a chat thread that starts with this message: \"{prompt}\""
        messages = [{"role": "system", "content": system_prompt}, {"role": "user", "content": user_message}]

        logger.debug(f"Calling LLM ({model_name}) for project {project_id} naming.")
        response = await make_llm_api_call(messages=messages, model_name=model_name, max_tokens=20, temperature=0.7)

        generated_name = None
        if response and response.get('choices') and response['choices'][0].get('message'):
            raw_name = response['choices'][0]['message'].get('content', '').strip()
            cleaned_name = raw_name.strip('\'" \n\t')
            if cleaned_name:
                generated_name = cleaned_name
                logger.debug(f"LLM generated name for project {project_id}: '{generated_name}'")
            else:
                logger.warning(f"LLM returned an empty name for project {project_id}.")
        else:
            logger.warning(f"Failed to get valid response from LLM for project {project_id} naming. Response: {response}")

        if generated_name:
            update_result = await client.table('projects').update({"name": generated_name}).eq("project_id", project_id).execute()
            if hasattr(update_result, 'data') and update_result.data:
                logger.debug(f"Successfully updated project {project_id} name to '{generated_name}'")
            else:
                logger.error(f"Failed to update project {project_id} name in database. Update result: {update_result}")
        else:
            logger.warning(f"No generated name, skipping database update for project {project_id}.")

    except Exception as e:
        logger.error(f"Error in background naming task for project {project_id}: {str(e)}\n{traceback.format_exc()}")
    finally:
        # No need to disconnect DBConnection singleton instance here
        logger.debug(f"Finished background naming task for project: {project_id}")

@router.post("/agent/initiate", response_model=InitiateAgentResponse)
async def initiate_agent_with_files(
    prompt: str = Form(...),
    model_name: Optional[str] = Form(None),  # Default to None to use default model
    enable_thinking: Optional[bool] = Form(False),
    reasoning_effort: Optional[str] = Form("low"),
    stream: Optional[bool] = Form(True),
    enable_context_manager: Optional[bool] = Form(False),
    agent_id: Optional[str] = Form(None),  # Add agent_id parameter
    mode: Optional[str] = Form("default"),  # Add mode parameter
    files: List[UploadFile] = File(default=[]),
    user_id: str = Depends(get_current_user_id_from_jwt)
):
    """
    Initiate a new agent session with optional file attachments.

    [WARNING] Keep in sync with create thread endpoint.
    """
    global instance_id # Ensure instance_id is accessible
    if not instance_id:
        raise HTTPException(status_code=500, detail="Agent API not initialized with instance ID")

    # Use model from config if not specified in the request
    logger.debug(f"Original model_name from request: {model_name}")

<<<<<<< HEAD
    if model_name is None:
        # Use Vertex AI Gemini 2.5 Pro for both local and production environments
        model_name = "bedrock/us.anthropic.claude-sonnet-4-20250514-v1:0"
        logger.debug(f"Using default model: {model_name}")
=======
    # In default mode, force Gemini Flash
    if (mode or 'default') == 'default':
        model_name = "vertex_ai/gemini-2.5-flash"
        logger.debug(f"Forcing model to Gemini Flash in default mode at initiate: {model_name}")
    elif model_name is None:
        model_name = "bedrock/us.anthropic.claude-sonnet-4-20250514-v1:0"
        logger.debug(f"Using mode-based default model: {model_name} (mode={mode})")
>>>>>>> e2c4e164

    # Log the model name after alias resolution
    resolved_model = MODEL_NAME_ALIASES.get(model_name, model_name)
    logger.debug(f"Resolved model name: {resolved_model}")

    # Update model_name to use the resolved version
    model_name = resolved_model

    logger.debug(f"[\033[91mDEBUG\033[0m] Initiating new agent with prompt and {len(files)} files (Instance: {instance_id}), model: {model_name}, enable_thinking: {enable_thinking}")
    client = await db.client
    account_id = user_id # In Basejump, personal account_id is the same as user_id
    
    # Load agent configuration with version support (same as start_agent endpoint)
    agent_config = None
    
    logger.debug(f"[AGENT INITIATE] Agent loading flow:")
    logger.debug(f"  - agent_id param: {agent_id}")
    
    if agent_id:
        logger.debug(f"[AGENT INITIATE] Querying for specific agent: {agent_id}")
        # Get agent
        agent_result = await client.table('agents').select('*').eq('agent_id', agent_id).eq('account_id', account_id).execute()
        logger.debug(f"[AGENT INITIATE] Query result: found {len(agent_result.data) if agent_result.data else 0} agents")
        
        if not agent_result.data:
            raise HTTPException(status_code=404, detail="Agent not found or access denied")
        
        agent_data = agent_result.data[0]
        
        # Use versioning system to get current version
        version_data = None
        if agent_data.get('current_version_id'):
            try:
                version_service = await _get_version_service()
                version_obj = await version_service.get_version(
                    agent_id=agent_id,
                    version_id=agent_data['current_version_id'],
                    user_id=user_id
                )
                version_data = version_obj.to_dict()
                logger.debug(f"[AGENT INITIATE] Got version data from version manager: {version_data.get('version_name')}")
                logger.debug(f"[AGENT INITIATE] Version data: {version_data}")
            except Exception as e:
                logger.warning(f"[AGENT INITIATE] Failed to get version data: {e}")
        
        logger.debug(f"[AGENT INITIATE] About to call extract_agent_config with version data: {version_data is not None}")
        
        agent_config = extract_agent_config(agent_data, version_data)
        
        if version_data:
            logger.debug(f"Using custom agent: {agent_config['name']} ({agent_id}) version {agent_config.get('version_name', 'v1')}")
        else:
            logger.debug(f"Using custom agent: {agent_config['name']} ({agent_id}) - no version data")
    else:
        logger.debug(f"[AGENT INITIATE] No agent_id provided, querying for default agent")
        # Try to get default agent for the account
        default_agent_result = await client.table('agents').select('*').eq('account_id', account_id).eq('is_default', True).execute()
        logger.debug(f"[AGENT INITIATE] Default agent query result: found {len(default_agent_result.data) if default_agent_result.data else 0} default agents")
        
        if default_agent_result.data:
            agent_data = default_agent_result.data[0]
            
            # Use versioning system to get current version
            version_data = None
            if agent_data.get('current_version_id'):
                try:
                    version_service = await _get_version_service()
                    version_obj = await version_service.get_version(
                        agent_id=agent_data['agent_id'],
                        version_id=agent_data['current_version_id'],
                        user_id=user_id
                    )
                    version_data = version_obj.to_dict()
                    logger.debug(f"[AGENT INITIATE] Got default agent version from version manager: {version_data.get('version_name')}")
                except Exception as e:
                    logger.warning(f"[AGENT INITIATE] Failed to get default agent version data: {e}")
            
            logger.debug(f"[AGENT INITIATE] About to call extract_agent_config for DEFAULT agent with version data: {version_data is not None}")
            
            agent_config = extract_agent_config(agent_data, version_data)
            
            if version_data:
                logger.debug(f"Using default agent: {agent_config['name']} ({agent_config['agent_id']}) version {agent_config.get('version_name', 'v1')}")
            else:
                logger.debug(f"Using default agent: {agent_config['name']} ({agent_config['agent_id']}) - no version data")
        else:
            logger.warning(f"[AGENT INITIATE] No default agent found for account {account_id}")
    
    logger.debug(f"[AGENT INITIATE] Final agent_config: {agent_config is not None}")
    if agent_config:
        logger.debug(f"[AGENT INITIATE] Agent config keys: {list(agent_config.keys())}")

    # Run all checks concurrently
    model_check_task = asyncio.create_task(can_use_model(client, account_id, model_name))
    billing_check_task = asyncio.create_task(check_billing_status(client, account_id))
    limit_check_task = asyncio.create_task(check_agent_run_limit(client, account_id))

    # Wait for all checks to complete
    (can_use, model_message, allowed_models), (can_run, message, subscription), limit_check = await asyncio.gather(
        model_check_task, billing_check_task, limit_check_task
    )

    # Check results and raise appropriate errors
    if not can_use:
        raise HTTPException(status_code=403, detail={"message": model_message, "allowed_models": allowed_models})

    can_run, message, subscription = await check_billing_status(client, account_id)
    if not can_run:
        raise HTTPException(status_code=402, detail={"message": message, "subscription": subscription})

    # Check agent run limit (maximum parallel runs in past 24 hours)
    limit_check = await check_agent_run_limit(client, account_id)
    if not limit_check['can_start']:
        error_detail = {
            "message": f"Maximum of {config.MAX_PARALLEL_AGENT_RUNS} parallel agent runs allowed within 24 hours. You currently have {limit_check['running_count']} running.",
            "running_thread_ids": limit_check['running_thread_ids'],
            "running_count": limit_check['running_count'],
            "limit": config.MAX_PARALLEL_AGENT_RUNS
        }
        logger.warning(f"Agent run limit exceeded for account {account_id}: {limit_check['running_count']} running agents")
        raise HTTPException(status_code=429, detail=error_detail)

    try:
        # 1. Create Project
        placeholder_name = f"{prompt[:30]}..." if len(prompt) > 30 else prompt
        project = await client.table('projects').insert({
            "project_id": str(uuid.uuid4()), "account_id": account_id, "name": placeholder_name,
            "created_at": datetime.now(timezone.utc).isoformat()
        }).execute()
        project_id = project.data[0]['project_id']
        logger.info(f"Created new project: {project_id}")

        # 2. Create Sandbox (lazy): only create now if files were uploaded and need the
        # sandbox immediately. Otherwise leave sandbox creation to `_ensure_sandbox()`
        # which will create it lazily when tools require it.
        sandbox_id = None
        sandbox = None
        sandbox_pass = None
        vnc_url = None
        website_url = None
        token = None

        if files:
            # 3. Create Sandbox (lazy): only create now if files were uploaded and need the
            try:
                sandbox_pass = str(uuid.uuid4())
                sandbox = await create_sandbox(sandbox_pass, project_id)
                sandbox_id = sandbox.id
                logger.info(f"Created new sandbox {sandbox_id} for project {project_id}")

                # Get preview links
                vnc_link = await sandbox.get_preview_link(6080)
                website_link = await sandbox.get_preview_link(8080)
                vnc_url = vnc_link.url if hasattr(vnc_link, 'url') else str(vnc_link).split("url='")[1].split("'")[0]
                website_url = website_link.url if hasattr(website_link, 'url') else str(website_link).split("url='")[1].split("'")[0]
                token = None
                if hasattr(vnc_link, 'token'):
                    token = vnc_link.token
                elif "token='" in str(vnc_link):
                    token = str(vnc_link).split("token='")[1].split("'")[0]

                # Update project with sandbox info
                update_result = await client.table('projects').update({
                    'sandbox': {
                        'id': sandbox_id, 'pass': sandbox_pass, 'vnc_preview': vnc_url,
                        'sandbox_url': website_url, 'token': token
                    }
                }).eq('project_id', project_id).execute()

                if not update_result.data:
                    logger.error(f"Failed to update project {project_id} with new sandbox {sandbox_id}")
                    if sandbox_id:
                        try: await delete_sandbox(sandbox_id)
                        except Exception as e: logger.error(f"Error deleting sandbox: {str(e)}")
                    raise Exception("Database update failed")
            except Exception as e:
                logger.error(f"Error creating sandbox: {str(e)}")
                await client.table('projects').delete().eq('project_id', project_id).execute()
                if sandbox_id:
                    try: await delete_sandbox(sandbox_id)
                    except Exception:
                        pass
                raise Exception("Failed to create sandbox")

        # 3. Create Thread
        thread_data = {
            "thread_id": str(uuid.uuid4()), 
            "project_id": project_id, 
            "account_id": account_id,
            "created_at": datetime.now(timezone.utc).isoformat()
        }

        structlog.contextvars.bind_contextvars(
            thread_id=thread_data["thread_id"],
            project_id=project_id,
            account_id=account_id,
        )
        
        # Don't store agent_id in thread since threads are now agent-agnostic
        # The agent selection will be handled per message/agent run
        if agent_config:
            logger.debug(f"Using agent {agent_config['agent_id']} for this conversation (thread remains agent-agnostic)")
            structlog.contextvars.bind_contextvars(
                agent_id=agent_config['agent_id'],
            )
        
        thread = await client.table('threads').insert(thread_data).execute()
        thread_id = thread.data[0]['thread_id']
        logger.debug(f"Created new thread: {thread_id}")

        # Trigger Background Naming Task
        asyncio.create_task(generate_and_update_project_name(project_id=project_id, prompt=prompt))

        # 4. Upload Files to Sandbox (if any)
        message_content = prompt
        if files:
            successful_uploads = []
            failed_uploads = []
            for file in files:
                if file.filename:
                    try:
                        safe_filename = file.filename.replace('/', '_').replace('\\', '_')
                        target_path = f"/workspace/{safe_filename}"
                        logger.debug(f"Attempting to upload {safe_filename} to {target_path} in sandbox {sandbox_id}")
                        content = await file.read()
                        upload_successful = False
                        try:
                            if hasattr(sandbox, 'fs') and hasattr(sandbox.fs, 'upload_file'):
                                await sandbox.fs.upload_file(content, target_path)
                                logger.debug(f"Called sandbox.fs.upload_file for {target_path}")
                                upload_successful = True
                            else:
                                raise NotImplementedError("Suitable upload method not found on sandbox object.")
                        except Exception as upload_error:
                            logger.error(f"Error during sandbox upload call for {safe_filename}: {str(upload_error)}", exc_info=True)

                        if upload_successful:
                            try:
                                await asyncio.sleep(0.2)
                                parent_dir = os.path.dirname(target_path)
                                files_in_dir = await sandbox.fs.list_files(parent_dir)
                                file_names_in_dir = [f.name for f in files_in_dir]
                                if safe_filename in file_names_in_dir:
                                    successful_uploads.append(target_path)
                                    logger.debug(f"Successfully uploaded and verified file {safe_filename} to sandbox path {target_path}")
                                else:
                                    logger.error(f"Verification failed for {safe_filename}: File not found in {parent_dir} after upload attempt.")
                                    failed_uploads.append(safe_filename)
                            except Exception as verify_error:
                                logger.error(f"Error verifying file {safe_filename} after upload: {str(verify_error)}", exc_info=True)
                                failed_uploads.append(safe_filename)
                        else:
                            failed_uploads.append(safe_filename)
                    except Exception as file_error:
                        logger.error(f"Error processing file {file.filename}: {str(file_error)}", exc_info=True)
                        failed_uploads.append(file.filename)
                    finally:
                        await file.close()

            if successful_uploads:
                message_content += "\n\n" if message_content else ""
                for file_path in successful_uploads: message_content += f"[Uploaded File: {file_path}]\n"
            if failed_uploads:
                message_content += "\n\nThe following files failed to upload:\n"
                for failed_file in failed_uploads: message_content += f"- {failed_file}\n"

        # 5. Add initial user message to thread
        message_id = str(uuid.uuid4())
        message_payload = {"role": "user", "content": message_content}
        await client.table('messages').insert({
            "message_id": message_id, "thread_id": thread_id, "type": "user",
            "is_llm_message": True, "content": json.dumps(message_payload),
            "created_at": datetime.now(timezone.utc).isoformat()
        }).execute()


        effective_model = model_name
        if not model_name and agent_config and agent_config.get('model'):
            effective_model = agent_config['model']
            logger.debug(f"No model specified by user, using agent's configured model: {effective_model}")
        elif model_name:
            logger.debug(f"Using user-selected model: {effective_model}")
        else:
            logger.debug(f"Using default model: {effective_model}")

        agent_run = await client.table('agent_runs').insert({
            "thread_id": thread_id, "status": "running",
            "started_at": datetime.now(timezone.utc).isoformat(),
            "agent_id": agent_config.get('agent_id') if agent_config else None,
            "agent_version_id": agent_config.get('current_version_id') if agent_config else None,
            "metadata": {
                "model_name": effective_model,
                "requested_model": model_name,
                "enable_thinking": enable_thinking,
                "reasoning_effort": reasoning_effort,
                "enable_context_manager": enable_context_manager
            }
        }).execute()
        agent_run_id = agent_run.data[0]['id']
        logger.debug(f"Created new agent run: {agent_run_id}")
        structlog.contextvars.bind_contextvars(
            agent_run_id=agent_run_id,
        )

        # Register run in Redis
        instance_key = f"active_run:{instance_id}:{agent_run_id}"
        try:
            await redis.set(instance_key, "running", ex=redis.REDIS_KEY_TTL)
        except Exception as e:
            logger.warning(f"Failed to register agent run in Redis ({instance_key}): {str(e)}")

        request_id = structlog.contextvars.get_contextvars().get('request_id')

        # Run agent in background
        run_agent_background.send(
            agent_run_id=agent_run_id, thread_id=thread_id, instance_id=instance_id,
            project_id=project_id,
            model_name=model_name,  # Already resolved above
            enable_thinking=enable_thinking, reasoning_effort=reasoning_effort,
            stream=stream, enable_context_manager=enable_context_manager,
            agent_config=agent_config,  # Pass agent configuration
            request_id=request_id,
            mode=mode,  # Add mode parameter
        )

        return {"thread_id": thread_id, "agent_run_id": agent_run_id}

    except Exception as e:
        logger.error(f"Error in agent initiation: {str(e)}\n{traceback.format_exc()}")
        # TODO: Clean up created project/thread if initiation fails mid-way
        raise HTTPException(status_code=500, detail=f"Failed to initiate agent session: {str(e)}")

# Custom agents

@router.get("/agents", response_model=AgentsResponse)
async def get_agents(
    user_id: str = Depends(get_current_user_id_from_jwt),
    page: Optional[int] = Query(1, ge=1, description="Page number (1-based)"),
    limit: Optional[int] = Query(20, ge=1, le=100, description="Number of items per page"),
    search: Optional[str] = Query(None, description="Search in name and description"),
    sort_by: Optional[str] = Query("created_at", description="Sort field: name, created_at, updated_at, tools_count"),
    sort_order: Optional[str] = Query("desc", description="Sort order: asc, desc"),
    has_default: Optional[bool] = Query(None, description="Filter by default agents"),
    has_mcp_tools: Optional[bool] = Query(None, description="Filter by agents with MCP tools"),
    has_agentpress_tools: Optional[bool] = Query(None, description="Filter by agents with AgentPress tools"),
    tools: Optional[str] = Query(None, description="Comma-separated list of tools to filter by")
):
    """Get agents for the current user with pagination, search, sort, and filter support."""
    if not await is_enabled("custom_agents"):
        raise HTTPException(
            status_code=403, 
            detail="Custom agents currently disabled. This feature is not available at the moment."
        )
    logger.debug(f"Fetching agents for user: {user_id} with page={page}, limit={limit}, search='{search}', sort_by={sort_by}, sort_order={sort_order}")
    client = await db.client
    
    try:
        # Calculate offset
        offset = (page - 1) * limit
        
        # Start building the query
        query = client.table('agents').select('*', count='exact').eq("account_id", user_id)
        
        # Apply search filter
        if search:
            search_term = f"%{search}%"
            query = query.or_(f"name.ilike.{search_term},description.ilike.{search_term}")
        
        # Apply filters
        if has_default is not None:
            query = query.eq("is_default", has_default)
        
        # For MCP and AgentPress tools filtering, we'll need to do post-processing
        # since Supabase doesn't have great JSON array/object filtering
        
        # Apply sorting
        if sort_by == "name":
            query = query.order("name", desc=(sort_order == "desc"))
        elif sort_by == "updated_at":
            query = query.order("updated_at", desc=(sort_order == "desc"))
        elif sort_by == "created_at":
            query = query.order("created_at", desc=(sort_order == "desc"))
        else:
            # Default to created_at
            query = query.order("created_at", desc=(sort_order == "desc"))
        
        # Get paginated data and total count in one request
        query = query.range(offset, offset + limit - 1)
        agents_result = await query.execute()
        total_count = agents_result.count if agents_result.count is not None else 0
        
        if not agents_result.data:
            logger.debug(f"No agents found for user: {user_id}")
            return {
                "agents": [],
                "pagination": {
                    "page": page,
                    "limit": limit,
                    "total": 0,
                    "pages": 0
                }
            }
        
        # Post-process for tool filtering and tools_count sorting
        agents_data = agents_result.data
        
        # First, fetch version data for all agents to ensure we have correct tool info
        # Do this in a single batched query instead of per-agent service calls
        agent_version_map = {}
        version_ids = list({agent['current_version_id'] for agent in agents_data if agent.get('current_version_id')})
        if version_ids:
            try:
                versions_result = await client.table('agent_versions').select(
                    'version_id, agent_id, version_number, version_name, is_active, created_at, updated_at, created_by, config'
                ).in_('version_id', version_ids).execute()

                for row in (versions_result.data or []):
                    config = row.get('config') or {}
                    agent_tools_config = config.get('tools') or {}
                    version_dict = {
                        'version_id': row['version_id'],
                        'agent_id': row['agent_id'],
                        'version_number': row['version_number'],
                        'version_name': row['version_name'],
                        'system_prompt': config.get('system_prompt', ''),
                        'configured_mcps': agent_tools_config.get('mcp', []),
                        'custom_mcps': agent_tools_config.get('custom_mcp', []),
                        'agentpress_tools': agent_tools_config.get('agentpress', {}),
                        'is_active': row.get('is_active', False),
                        'created_at': row.get('created_at'),
                        'updated_at': row.get('updated_at') or row.get('created_at'),
                        'created_by': row.get('created_by'),
                    }
                    agent_version_map[row['agent_id']] = version_dict
            except Exception as e:
                logger.warning(f"Failed to batch load versions for agents: {e}")
        
        # Apply tool-based filters using version data
        if has_mcp_tools is not None or has_agentpress_tools is not None or tools:
            filtered_agents = []
            tools_filter = []
            if tools:
                # Handle case where tools might be passed as dict instead of string
                if isinstance(tools, str):
                    tools_filter = [tool.strip() for tool in tools.split(',') if tool.strip()]
                elif isinstance(tools, dict):
                    # If tools is a dict, log the issue and skip filtering
                    logger.warning(f"Received tools parameter as dict instead of string: {tools}")
                    tools_filter = []
                elif isinstance(tools, list):
                    # If tools is a list, use it directly
                    tools_filter = [str(tool).strip() for tool in tools if str(tool).strip()]
                else:
                    logger.warning(f"Unexpected tools parameter type: {type(tools)}, value: {tools}")
                    tools_filter = []
            
            for agent in agents_data:
                # Get version data if available and extract configuration
                version_data = agent_version_map.get(agent['agent_id'])
                from agent.config_helper import extract_agent_config
                agent_config = extract_agent_config(agent, version_data)
                
                configured_mcps = agent_config['configured_mcps']
                agentpress_tools = agent_config['agentpress_tools']
                
                # Check MCP tools filter
                if has_mcp_tools is not None:
                    has_mcp = bool(configured_mcps and len(configured_mcps) > 0)
                    if has_mcp_tools != has_mcp:
                        continue
                
                # Check AgentPress tools filter
                if has_agentpress_tools is not None:
                    has_enabled_tools = any(
                        tool_data and isinstance(tool_data, dict) and tool_data.get('enabled', False)
                        for tool_data in agentpress_tools.values()
                    )
                    if has_agentpress_tools != has_enabled_tools:
                        continue
                
                # Check specific tools filter
                if tools_filter:
                    agent_tools = set()
                    # Add MCP tools
                    for mcp in configured_mcps:
                        if isinstance(mcp, dict) and 'name' in mcp:
                            agent_tools.add(f"mcp:{mcp['name']}")
                    
                    # Add enabled AgentPress tools
                    for tool_name, tool_data in agentpress_tools.items():
                        if tool_data and isinstance(tool_data, dict) and tool_data.get('enabled', False):
                            agent_tools.add(f"agentpress:{tool_name}")
                    
                    # Check if any of the requested tools are present
                    if not any(tool in agent_tools for tool in tools_filter):
                        continue
                
                filtered_agents.append(agent)
            
            agents_data = filtered_agents
        
        # Handle tools_count sorting (post-processing required)
        if sort_by == "tools_count":
            def get_tools_count(agent):
                # Get version data if available
                version_data = agent_version_map.get(agent['agent_id'])
                
                # Use version data for tools if available, otherwise fallback to agent data
                if version_data:
                    configured_mcps = version_data.get('configured_mcps', [])
                    agentpress_tools = version_data.get('agentpress_tools', {})
                else:
                    configured_mcps = agent.get('configured_mcps', [])
                    agentpress_tools = agent.get('agentpress_tools', {})
                
                mcp_count = len(configured_mcps)
                agentpress_count = sum(
                    1 for tool_data in agentpress_tools.values()
                    if tool_data and isinstance(tool_data, dict) and tool_data.get('enabled', False)
                )
                return mcp_count + agentpress_count
            
            agents_data.sort(key=get_tools_count, reverse=(sort_order == "desc"))
        
        # Apply pagination to filtered results if we did post-processing
        if has_mcp_tools is not None or has_agentpress_tools is not None or tools or sort_by == "tools_count":
            total_count = len(agents_data)
            agents_data = agents_data[offset:offset + limit]
        
        # Format the response
        agent_list = []
        for agent in agents_data:
            current_version = None
            # Use already fetched version data from agent_version_map
            version_dict = agent_version_map.get(agent['agent_id'])
            if version_dict:
                try:
                    current_version = AgentVersionResponse(
                        version_id=version_dict['version_id'],
                        agent_id=version_dict['agent_id'],
                        version_number=version_dict['version_number'],
                        version_name=version_dict['version_name'],
                        system_prompt=version_dict['system_prompt'],
                        model=version_dict.get('model'),
                        configured_mcps=version_dict.get('configured_mcps', []),
                        custom_mcps=version_dict.get('custom_mcps', []),
                        agentpress_tools=version_dict.get('agentpress_tools', {}),
                        is_active=version_dict.get('is_active', True),
                        created_at=version_dict['created_at'],
                        updated_at=version_dict.get('updated_at', version_dict['created_at']),
                        created_by=version_dict.get('created_by')
                    )
                except Exception as e:
                    logger.warning(f"Failed to get version data for agent {agent['agent_id']}: {e}")
            
            # Extract configuration using the unified config approach
            from agent.config_helper import extract_agent_config
            agent_config = extract_agent_config(agent, version_dict)
            
            system_prompt = agent_config['system_prompt']
            configured_mcps = agent_config['configured_mcps']
            custom_mcps = agent_config['custom_mcps']
            agentpress_tools = agent_config['agentpress_tools']
            
            agent_list.append(AgentResponse(
                agent_id=agent['agent_id'],
                name=agent['name'],
                description=agent.get('description'),
                system_prompt=system_prompt,
                configured_mcps=configured_mcps,
                custom_mcps=custom_mcps,
                agentpress_tools=agentpress_tools,
                is_default=agent.get('is_default', False),
                is_public=agent.get('is_public', False),
                tags=agent.get('tags', []),
                avatar=agent_config.get('avatar'),
                avatar_color=agent_config.get('avatar_color'),
                profile_image_url=agent_config.get('profile_image_url'),
                created_at=agent['created_at'],
                updated_at=agent['updated_at'],
                current_version_id=agent.get('current_version_id'),
                version_count=agent.get('version_count', 1),
                current_version=current_version,
                metadata=agent.get('metadata')
            ))
        
        total_pages = (total_count + limit - 1) // limit
        
        logger.debug(f"Found {len(agent_list)} agents for user: {user_id} (page {page}/{total_pages})")
        return {
            "agents": agent_list,
            "pagination": {
                "page": page,
                "limit": limit,
                "total": total_count,
                "pages": total_pages
            }
        }
        
    except Exception as e:
        logger.error(f"Error fetching agents for user {user_id}: {str(e)}")
        raise HTTPException(status_code=500, detail=f"Failed to fetch agents: {str(e)}")

@router.get("/agents/{agent_id}", response_model=AgentResponse)
async def get_agent(agent_id: str, user_id: str = Depends(get_current_user_id_from_jwt)):
    """Get a specific agent by ID with current version information. Only the owner can access non-public agents."""
    if not await is_enabled("custom_agents"):
        raise HTTPException(
            status_code=403, 
            detail="Custom agents currently disabled. This feature is not available at the moment."
        )
    
    logger.debug(f"Fetching agent {agent_id} for user: {user_id}")
    client = await db.client
    
    try:
        # Get agent
        agent = await client.table('agents').select('*').eq("agent_id", agent_id).execute()
        
        if not agent.data:
            raise HTTPException(status_code=404, detail="Agent not found")
        
        agent_data = agent.data[0]
        
        # Check ownership - only owner can access non-public agents
        if agent_data['account_id'] != user_id and not agent_data.get('is_public', False):
            raise HTTPException(status_code=403, detail="Access denied")
        
        # Use versioning system to get current version data
        current_version = None
        if agent_data.get('current_version_id'):
            try:
                version_service = await _get_version_service()
                current_version_obj = await version_service.get_version(
                    agent_id=agent_id,
                    version_id=agent_data['current_version_id'],
                    user_id=user_id
                )
                current_version_data = current_version_obj.to_dict()
                version_data = current_version_data
                
                # Create AgentVersionResponse from version data
                current_version = AgentVersionResponse(
                    version_id=current_version_data['version_id'],
                    agent_id=current_version_data['agent_id'],
                    version_number=current_version_data['version_number'],
                    version_name=current_version_data['version_name'],
                    system_prompt=current_version_data['system_prompt'],
                    model=current_version_data.get('model'),
                    configured_mcps=current_version_data.get('configured_mcps', []),
                    custom_mcps=current_version_data.get('custom_mcps', []),
                    agentpress_tools=current_version_data.get('agentpress_tools', {}),
                    is_active=current_version_data.get('is_active', True),
                    created_at=current_version_data['created_at'],
                    updated_at=current_version_data.get('updated_at', current_version_data['created_at']),
                    created_by=current_version_data.get('created_by')
                )
                
                logger.debug(f"Using agent {agent_data['name']} version {current_version_data.get('version_name', 'v1')}")
            except Exception as e:
                logger.warning(f"Failed to get version data for agent {agent_id}: {e}")
        
        # Extract configuration using the unified config approach
        version_data = None
        if current_version:
            version_data = {
                'version_id': current_version.version_id,
                'agent_id': current_version.agent_id,
                'version_number': current_version.version_number,
                'version_name': current_version.version_name,
                'system_prompt': current_version.system_prompt,
                'model': current_version.model,
                'configured_mcps': current_version.configured_mcps,
                'custom_mcps': current_version.custom_mcps,
                'agentpress_tools': current_version.agentpress_tools,
                'is_active': current_version.is_active,
                'created_at': current_version.created_at,
                'updated_at': current_version.updated_at,
                'created_by': current_version.created_by
            }
        
        from agent.config_helper import extract_agent_config
        agent_config = extract_agent_config(agent_data, version_data)
        
        system_prompt = agent_config['system_prompt']
        configured_mcps = agent_config['configured_mcps']
        custom_mcps = agent_config['custom_mcps']
        agentpress_tools = agent_config['agentpress_tools']
        
        return AgentResponse(
            agent_id=agent_data['agent_id'],
            name=agent_data['name'],
            description=agent_data.get('description'),
            system_prompt=system_prompt,
            configured_mcps=configured_mcps,
            custom_mcps=custom_mcps,
            agentpress_tools=agentpress_tools,
            is_default=agent_data.get('is_default', False),
            is_public=agent_data.get('is_public', False),
            tags=agent_data.get('tags', []),
            avatar=agent_config.get('avatar'),
            avatar_color=agent_config.get('avatar_color'),
            profile_image_url=agent_config.get('profile_image_url'),
            created_at=agent_data['created_at'],
            updated_at=agent_data.get('updated_at', agent_data['created_at']),
            current_version_id=agent_data.get('current_version_id'),
            version_count=agent_data.get('version_count', 1),
            current_version=current_version,
            metadata=agent_data.get('metadata')
        )
        
    except HTTPException:
        raise
    except Exception as e:
        logger.error(f"Error fetching agent {agent_id} for user {user_id}: {str(e)}")
        raise HTTPException(status_code=500, detail=f"Failed to fetch agent: {str(e)}")

@router.get("/agents/{agent_id}/export")
async def export_agent(agent_id: str, user_id: str = Depends(get_current_user_id_from_jwt)):
    """Export an agent configuration as JSON"""
    logger.debug(f"Exporting agent {agent_id} for user: {user_id}")
    
    try:
        client = await db.client
        
        # Get agent data
        agent_result = await client.table('agents').select('*').eq('agent_id', agent_id).eq('account_id', user_id).execute()
        if not agent_result.data:
            raise HTTPException(status_code=404, detail="Agent not found")
        
        agent = agent_result.data[0]
        
        # Get current version data if available
        current_version = None
        if agent.get('current_version_id'):
            version_result = await client.table('agent_versions').select('*').eq('version_id', agent['current_version_id']).execute()
            if version_result.data:
                current_version = version_result.data[0]

        from agent.config_helper import extract_agent_config
        config = extract_agent_config(agent, current_version)
        
        from templates.template_service import TemplateService
        template_service = TemplateService(db)
        
        full_config = {
            'system_prompt': config.get('system_prompt', ''),
            'tools': {
                'agentpress': config.get('agentpress_tools', {}),
                'mcp': config.get('configured_mcps', []),
                'custom_mcp': config.get('custom_mcps', [])
            },
            'metadata': {
                # keep backward compat metadata
                'avatar': config.get('avatar'),
                'avatar_color': config.get('avatar_color'),
                # include profile image url in metadata for completeness
                'profile_image_url': agent.get('profile_image_url')
            }
        }
        
        sanitized_config = template_service._fallback_sanitize_config(full_config)
        
        export_metadata = {}
        if agent.get('metadata'):
            export_metadata = {k: v for k, v in agent['metadata'].items() 
                             if k not in ['is_helium_default', 'centrally_managed', 'installation_date', 'last_central_update']}
        
        export_data = {
            "tools": sanitized_config['tools'],
            "metadata": sanitized_config['metadata'],
            "system_prompt": sanitized_config['system_prompt'],
            "name": config.get('name', ''),
            "description": config.get('description', ''),
            # Deprecated
            "avatar": config.get('avatar'),
            "avatar_color": config.get('avatar_color'),
            # New
            "profile_image_url": agent.get('profile_image_url'),
            "tags": agent.get('tags', []),
            "export_metadata": export_metadata,
            "exported_at": datetime.now(timezone.utc).isoformat()
        }
        
        logger.debug(f"Successfully exported agent {agent_id}")
        return export_data
        
    except Exception as e:
        logger.error(f"Error exporting agent {agent_id}: {str(e)}")
        raise HTTPException(status_code=500, detail=f"Failed to export agent: {str(e)}")

# JSON Import endpoints - similar to template installation flow

class JsonAnalysisRequest(BaseModel):
    """Request to analyze JSON for import requirements"""
    json_data: Dict[str, Any]

class JsonAnalysisResponse(BaseModel):
    """Response from JSON analysis"""
    requires_setup: bool
    missing_regular_credentials: List[Dict[str, Any]] = []
    missing_custom_configs: List[Dict[str, Any]] = []
    agent_info: Dict[str, Any] = {}

class JsonImportRequestModel(BaseModel):
    """Request to import agent from JSON"""
    json_data: Dict[str, Any]
    instance_name: Optional[str] = None
    custom_system_prompt: Optional[str] = None
    profile_mappings: Optional[Dict[str, str]] = None
    custom_mcp_configs: Optional[Dict[str, Dict[str, Any]]] = None

class JsonImportResponse(BaseModel):
    """Response from JSON import"""
    status: str
    instance_id: Optional[str] = None
    name: Optional[str] = None
    missing_regular_credentials: List[Dict[str, Any]] = []
    missing_custom_configs: List[Dict[str, Any]] = []
    agent_info: Dict[str, Any] = {}

@router.post("/agents/json/analyze", response_model=JsonAnalysisResponse)
async def analyze_json_for_import(
    request: JsonAnalysisRequest,
    user_id: str = Depends(get_current_user_id_from_jwt)
):
    """Analyze imported JSON to determine required credentials and configurations"""
    logger.debug(f"Analyzing JSON for import - user: {user_id}")
    
    if not await is_enabled("custom_agents"):
        raise HTTPException(
            status_code=403, 
            detail="Custom agents currently disabled. This feature is not available at the moment."
        )
    
    try:
        from agent.json_import_service import JsonImportService
        import_service = JsonImportService(db)
        
        analysis = await import_service.analyze_json(request.json_data, user_id)
        
        return JsonAnalysisResponse(
            requires_setup=analysis.requires_setup,
            missing_regular_credentials=analysis.missing_regular_credentials,
            missing_custom_configs=analysis.missing_custom_configs,
            agent_info=analysis.agent_info
        )
        
    except Exception as e:
        logger.error(f"Error analyzing JSON: {str(e)}")
        raise HTTPException(status_code=400, detail=f"Failed to analyze JSON: {str(e)}")

@router.post("/agents/json/import", response_model=JsonImportResponse)
async def import_agent_from_json(
    request: JsonImportRequestModel,
    user_id: str = Depends(get_current_user_id_from_jwt)
):
    logger.debug(f"Importing agent from JSON - user: {user_id}")
    
    if not await is_enabled("custom_agents"):
        raise HTTPException(
            status_code=403, 
            detail="Custom agents currently disabled. This feature is not available at the moment."
        )
    
    client = await db.client
    from .utils import check_agent_count_limit
    limit_check = await check_agent_count_limit(client, user_id)
    
    if not limit_check['can_create']:
        error_detail = {
            "message": f"Maximum of {limit_check['limit']} agents allowed for your current plan. You have {limit_check['current_count']} agents.",
            "current_count": limit_check['current_count'],
            "limit": limit_check['limit'],
            "tier_name": limit_check['tier_name'],
            "error_code": "AGENT_LIMIT_EXCEEDED"
        }
        logger.warning(f"Agent limit exceeded for account {user_id}: {limit_check['current_count']}/{limit_check['limit']} agents")
        raise HTTPException(status_code=402, detail=error_detail)
    
    try:
        from agent.json_import_service import JsonImportService, JsonImportRequest
        import_service = JsonImportService(db)
        
        import_request = JsonImportRequest(
            json_data=request.json_data,
            account_id=user_id,
            instance_name=request.instance_name,
            custom_system_prompt=request.custom_system_prompt,
            profile_mappings=request.profile_mappings,
            custom_mcp_configs=request.custom_mcp_configs
        )
        
        result = await import_service.import_json(import_request)
        
        return JsonImportResponse(
            status=result.status,
            instance_id=result.instance_id,
            name=result.name,
            missing_regular_credentials=result.missing_regular_credentials,
            missing_custom_configs=result.missing_custom_configs,
            agent_info=result.agent_info
        )
        
    except Exception as e:
        logger.error(f"Error importing agent from JSON: {str(e)}")
        raise HTTPException(status_code=400, detail=f"Failed to import agent: {str(e)}")

@router.post("/agents", response_model=AgentResponse)
async def create_agent(
    agent_data: AgentCreateRequest,
    user_id: str = Depends(get_current_user_id_from_jwt)
):
    logger.debug(f"Creating new agent for user: {user_id}")
    if not await is_enabled("custom_agents"):
        raise HTTPException(
            status_code=403, 
            detail="Custom agents currently disabled. This feature is not available at the moment."
        )
    client = await db.client
    
    from .utils import check_agent_count_limit
    limit_check = await check_agent_count_limit(client, user_id)
    
    if not limit_check['can_create']:
        error_detail = {
            "message": f"Maximum of {limit_check['limit']} agents allowed for your current plan. You have {limit_check['current_count']} agents.",
            "current_count": limit_check['current_count'],
            "limit": limit_check['limit'],
            "tier_name": limit_check['tier_name'],
            "error_code": "AGENT_LIMIT_EXCEEDED"
        }
        logger.warning(f"Agent limit exceeded for account {user_id}: {limit_check['current_count']}/{limit_check['limit']} agents")
        raise HTTPException(status_code=402, detail=error_detail)
    
    try:
        if agent_data.is_default:
            await client.table('agents').update({"is_default": False}).eq("account_id", user_id).eq("is_default", True).execute()
        
        insert_data = {
            "account_id": user_id,
            "name": agent_data.name,
            "description": agent_data.description,
            # Deprecated fields still populated if sent by older clients
            "avatar": agent_data.avatar,
            "avatar_color": agent_data.avatar_color,
            # New profile image url field
            "profile_image_url": agent_data.profile_image_url,
            "is_default": agent_data.is_default or False,
            "version_count": 1
        }
        
        new_agent = await client.table('agents').insert(insert_data).execute()
        
        if not new_agent.data:
            raise HTTPException(status_code=500, detail="Failed to create agent")
        
        agent = new_agent.data[0]
        
        try:
            version_service = await _get_version_service()
            from agent.config_helper import _get_default_agentpress_tools
            
            # Use user-provided system prompt or basic default, not Helium's prompt
            if agent_data.system_prompt:
                system_prompt = agent_data.system_prompt
            else:
                # Basic default prompt for new agents
                system_prompt = "You are a helpful AI assistant. You can help users with various tasks including answering questions, providing information, and assisting with problem-solving."
            
            # Use default tools if none specified, ensuring builder tools are included
            agentpress_tools = agent_data.agentpress_tools if agent_data.agentpress_tools else _get_default_agentpress_tools()
            
            version = await version_service.create_version(
                agent_id=agent['agent_id'],
                user_id=user_id,
                system_prompt=system_prompt,
                configured_mcps=agent_data.configured_mcps or [],
                custom_mcps=agent_data.custom_mcps or [],
                agentpress_tools=agentpress_tools,
                version_name="v1",
                change_description="Initial version"
            )
            
            agent['current_version_id'] = version.version_id
            agent['version_count'] = 1

            current_version = AgentVersionResponse(
                version_id=version.version_id,
                agent_id=version.agent_id,
                version_number=version.version_number,
                version_name=version.version_name,
                system_prompt=version.system_prompt,
                model=version.model,
                configured_mcps=version.configured_mcps,
                custom_mcps=version.custom_mcps,
                agentpress_tools=version.agentpress_tools,
                is_active=version.is_active,
                created_at=version.created_at.isoformat(),
                updated_at=version.updated_at.isoformat(),
                created_by=version.created_by
            )
        except Exception as e:
            logger.error(f"Error creating initial version: {str(e)}")
            await client.table('agents').delete().eq('agent_id', agent['agent_id']).execute()
            raise HTTPException(status_code=500, detail="Failed to create initial version")
        
        from utils.cache import Cache
        await Cache.invalidate(f"agent_count_limit:{user_id}")
        
        logger.debug(f"Created agent {agent['agent_id']} with v1 for user: {user_id}")
        return AgentResponse(
            agent_id=agent['agent_id'],
            name=agent['name'],
            description=agent.get('description'),
            system_prompt=version.system_prompt,
            model=version.model,
            configured_mcps=version.configured_mcps,
            custom_mcps=version.custom_mcps,
            agentpress_tools=version.agentpress_tools,
            is_default=agent.get('is_default', False),
            is_public=agent.get('is_public', False),
            tags=agent.get('tags', []),
            avatar=agent.get('avatar'),
            avatar_color=agent.get('avatar_color'),
            profile_image_url=agent.get('profile_image_url'),
            created_at=agent['created_at'],
            updated_at=agent.get('updated_at', agent['created_at']),
            current_version_id=agent.get('current_version_id'),
            version_count=agent.get('version_count', 1),
            current_version=current_version,
            metadata=agent.get('metadata')
        )
        
    except HTTPException:
        raise
    except Exception as e:
        logger.error(f"Error creating agent for user {user_id}: {str(e)}")
        raise HTTPException(status_code=500, detail=f"Failed to create agent: {str(e)}")

def merge_custom_mcps(existing_mcps: List[Dict[str, Any]], new_mcps: List[Dict[str, Any]]) -> List[Dict[str, Any]]:
    if not new_mcps:
        return existing_mcps
    
    merged_mcps = existing_mcps.copy()
    
    for new_mcp in new_mcps:
        new_mcp_name = new_mcp.get('name')
        existing_index = None
        
        for i, existing_mcp in enumerate(merged_mcps):
            if existing_mcp.get('name') == new_mcp_name:
                existing_index = i
                break
        
        if existing_index is not None:
            merged_mcps[existing_index] = new_mcp
        else:
            merged_mcps.append(new_mcp)
    
    return merged_mcps

@router.put("/agents/{agent_id}", response_model=AgentResponse)
async def update_agent(
    agent_id: str,
    agent_data: AgentUpdateRequest,
    user_id: str = Depends(get_current_user_id_from_jwt)
):
    if not await is_enabled("custom_agents"):
        raise HTTPException(
            status_code=403, 
            detail="Custom agent currently disabled. This feature is not available at the moment."
        )
    logger.debug(f"Updating agent {agent_id} for user: {user_id}")
    client = await db.client
    
    try:
        existing_agent = await client.table('agents').select('*').eq("agent_id", agent_id).eq("account_id", user_id).maybe_single().execute()
        
        if not existing_agent.data:
            raise HTTPException(status_code=404, detail="Agent not found")
        
        existing_data = existing_agent.data

        agent_metadata = existing_data.get('metadata', {})
        is_helium_agent = agent_metadata.get('is_helium_default', False)
        restrictions = agent_metadata.get('restrictions', {})
        
        if is_helium_agent:
            logger.warning(f"Update attempt on Helium default agent {agent_id} by user {user_id}")
            
            if (agent_data.name is not None and 
                agent_data.name != existing_data.get('name') and 
                restrictions.get('name_editable') == False):
                logger.error(f"User {user_id} attempted to modify restricted name of Helium agent {agent_id}")
                raise HTTPException(
                    status_code=403, 
                    detail="Helium's name cannot be modified. This restriction is managed centrally."
                )
            
            if (agent_data.description is not None and
                agent_data.description != existing_data.get('description') and 
                restrictions.get('description_editable') == False):
                logger.error(f"User {user_id} attempted to modify restricted description of Helium agent {agent_id}")
                raise HTTPException(
                    status_code=403, 
                    detail="Helium's description cannot be modified."
                )
            
            if (agent_data.system_prompt is not None and 
                restrictions.get('system_prompt_editable') == False):
                logger.error(f"User {user_id} attempted to modify restricted system prompt of Helium agent {agent_id}")
                raise HTTPException(
                    status_code=403, 
                    detail="Helium's system prompt cannot be modified. This is managed centrally to ensure optimal performance."
                )
            
            if (agent_data.agentpress_tools is not None and 
                restrictions.get('tools_editable') == False):
                logger.error(f"User {user_id} attempted to modify restricted tools of Helium agent {agent_id}")
                raise HTTPException(
                    status_code=403, 
                    detail="Helium's default tools cannot be modified. These tools are optimized for Helium's capabilities."
                )
            
            if ((agent_data.configured_mcps is not None or agent_data.custom_mcps is not None) and 
                restrictions.get('mcps_editable') == False):
                logger.error(f"User {user_id} attempted to modify restricted MCPs of Helium agent {agent_id}")
                raise HTTPException(
                    status_code=403, 
                    detail="Helium's integrations cannot be modified."
                )
            
            logger.debug(f"Helium agent update validation passed for agent {agent_id} by user {user_id}")

        current_version_data = None
        if existing_data.get('current_version_id'):
            try:
                version_service = await _get_version_service()
                current_version_obj = await version_service.get_version(
                    agent_id=agent_id,
                    version_id=existing_data['current_version_id'],
                    user_id=user_id
                )
                current_version_data = current_version_obj.to_dict()
            except Exception as e:
                logger.warning(f"Failed to get current version data for agent {agent_id}: {e}")
        
        if current_version_data is None:
            logger.debug(f"Agent {agent_id} has no version data, creating initial version")
            try:
                workflows_result = await client.table('agent_workflows').select('*').eq('agent_id', agent_id).execute()
                workflows = workflows_result.data if workflows_result.data else []
                
                # Fetch triggers for the agent
                triggers_result = await client.table('agent_triggers').select('*').eq('agent_id', agent_id).execute()
                triggers = []
                if triggers_result.data:
                    import json
                    for trigger in triggers_result.data:
                        # Parse the config string if it's a string
                        trigger_copy = trigger.copy()
                        if 'config' in trigger_copy and isinstance(trigger_copy['config'], str):
                            try:
                                trigger_copy['config'] = json.loads(trigger_copy['config'])
                            except json.JSONDecodeError:
                                logger.warning(f"Failed to parse trigger config for {trigger_copy.get('trigger_id')}")
                                trigger_copy['config'] = {}
                        triggers.append(trigger_copy)
                
                initial_version_data = {
                    "agent_id": agent_id,
                    "version_number": 1,
                    "version_name": "v1",
                    "system_prompt": existing_data.get('system_prompt', ''),
                    "configured_mcps": existing_data.get('configured_mcps', []),
                    "custom_mcps": existing_data.get('custom_mcps', []),
                    "agentpress_tools": existing_data.get('agentpress_tools', {}),
                    "is_active": True,
                    "created_by": user_id
                }
                
                initial_config = build_unified_config(
                    system_prompt=initial_version_data["system_prompt"],
                    agentpress_tools=initial_version_data["agentpress_tools"],
                    configured_mcps=initial_version_data["configured_mcps"],
                    custom_mcps=initial_version_data["custom_mcps"],
                    avatar=None,
                    avatar_color=None,
                    workflows=workflows,
                    triggers=triggers
                )
                initial_version_data["config"] = initial_config
                
                version_result = await client.table('agent_versions').insert(initial_version_data).execute()
                
                if version_result.data:
                    version_id = version_result.data[0]['version_id']
                    
                    await client.table('agents').update({
                        'current_version_id': version_id,
                        'version_count': 1
                    }).eq('agent_id', agent_id).execute()
                    current_version_data = initial_version_data
                    logger.debug(f"Created initial version for agent {agent_id}")
                else:
                    current_version_data = {
                        'system_prompt': existing_data.get('system_prompt', ''),
                        'configured_mcps': existing_data.get('configured_mcps', []),
                        'custom_mcps': existing_data.get('custom_mcps', []),
                        'agentpress_tools': existing_data.get('agentpress_tools', {})
                    }
            except Exception as e:
                logger.warning(f"Failed to create initial version for agent {agent_id}: {e}")
                current_version_data = {
                    'system_prompt': existing_data.get('system_prompt', ''),
                    'configured_mcps': existing_data.get('configured_mcps', []),
                    'custom_mcps': existing_data.get('custom_mcps', []),
                    'agentpress_tools': existing_data.get('agentpress_tools', {})
                }
        
        needs_new_version = False
        version_changes = {}
        
        def values_different(new_val, old_val):
            if new_val is None:
                return False
            import json
            try:
                new_json = json.dumps(new_val, sort_keys=True) if new_val is not None else None
                old_json = json.dumps(old_val, sort_keys=True) if old_val is not None else None
                return new_json != old_json
            except (TypeError, ValueError):
                return new_val != old_val
        
        if values_different(agent_data.system_prompt, current_version_data.get('system_prompt')):
            needs_new_version = True
            version_changes['system_prompt'] = agent_data.system_prompt
        
        if values_different(agent_data.configured_mcps, current_version_data.get('configured_mcps', [])):
            needs_new_version = True
            version_changes['configured_mcps'] = agent_data.configured_mcps
            
        if values_different(agent_data.custom_mcps, current_version_data.get('custom_mcps', [])):
            needs_new_version = True
            if agent_data.custom_mcps is not None:
                merged_custom_mcps = merge_custom_mcps(
                    current_version_data.get('custom_mcps', []),
                    agent_data.custom_mcps
                )
                version_changes['custom_mcps'] = merged_custom_mcps
            else:
                version_changes['custom_mcps'] = current_version_data.get('custom_mcps', [])
            
        if values_different(agent_data.agentpress_tools, current_version_data.get('agentpress_tools', {})):
            needs_new_version = True
            version_changes['agentpress_tools'] = agent_data.agentpress_tools
        
        update_data = {}
        if agent_data.name is not None:
            update_data["name"] = agent_data.name
        if agent_data.description is not None:
            update_data["description"] = agent_data.description
        if agent_data.is_default is not None:
            update_data["is_default"] = agent_data.is_default
            if agent_data.is_default:
                await client.table('agents').update({"is_default": False}).eq("account_id", user_id).eq("is_default", True).neq("agent_id", agent_id).execute()
        if agent_data.avatar is not None:
            update_data["avatar"] = agent_data.avatar
        if agent_data.avatar_color is not None:
            update_data["avatar_color"] = agent_data.avatar_color
        if agent_data.profile_image_url is not None:
            update_data["profile_image_url"] = agent_data.profile_image_url
        
        current_system_prompt = agent_data.system_prompt if agent_data.system_prompt is not None else current_version_data.get('system_prompt', '')
        current_configured_mcps = agent_data.configured_mcps if agent_data.configured_mcps is not None else current_version_data.get('configured_mcps', [])
        
        if agent_data.custom_mcps is not None:
            current_custom_mcps = merge_custom_mcps(
                current_version_data.get('custom_mcps', []),
                agent_data.custom_mcps
            )
        else:
            current_custom_mcps = current_version_data.get('custom_mcps', [])
            
        current_agentpress_tools = agent_data.agentpress_tools if agent_data.agentpress_tools is not None else current_version_data.get('agentpress_tools', {})
        current_avatar = agent_data.avatar if agent_data.avatar is not None else existing_data.get('avatar')
        current_avatar_color = agent_data.avatar_color if agent_data.avatar_color is not None else existing_data.get('avatar_color')
        new_version_id = None
        if needs_new_version:
            try:
                version_service = await _get_version_service()

                new_version = await version_service.create_version(
                    agent_id=agent_id,
                    user_id=user_id,
                    system_prompt=current_system_prompt,
                    configured_mcps=current_configured_mcps,
                    custom_mcps=current_custom_mcps,
                    agentpress_tools=current_agentpress_tools,
                    change_description="Configuration updated"
                )
                
                new_version_id = new_version.version_id
                update_data['current_version_id'] = new_version_id
                update_data['version_count'] = new_version.version_number
                
                logger.debug(f"Created new version {new_version.version_name} for agent {agent_id}")
                
            except HTTPException:
                raise
            except Exception as e:
                logger.error(f"Error creating new version for agent {agent_id}: {str(e)}")
                raise HTTPException(status_code=500, detail=f"Failed to create new agent version: {str(e)}")
        
        if update_data:
            try:
                update_result = await client.table('agents').update(update_data).eq("agent_id", agent_id).eq("account_id", user_id).execute()
                
                if not update_result.data:
                    raise HTTPException(status_code=500, detail="Failed to update agent - no rows affected")
            except Exception as e:
                logger.error(f"Error updating agent {agent_id}: {str(e)}")
                raise HTTPException(status_code=500, detail=f"Failed to update agent: {str(e)}")
        
        updated_agent = await client.table('agents').select('*').eq("agent_id", agent_id).eq("account_id", user_id).maybe_single().execute()
        
        if not updated_agent.data:
            raise HTTPException(status_code=500, detail="Failed to fetch updated agent")
        
        agent = updated_agent.data
        
        current_version = None
        if agent.get('current_version_id'):
            try:
                version_service = await _get_version_service()
                current_version_obj = await version_service.get_version(
                    agent_id=agent_id,
                    version_id=agent['current_version_id'],
                    user_id=user_id
                )
                current_version_data = current_version_obj.to_dict()
                version_data = current_version_data
                
                current_version = AgentVersionResponse(
                    version_id=current_version_data['version_id'],
                    agent_id=current_version_data['agent_id'],
                    version_number=current_version_data['version_number'],
                    version_name=current_version_data['version_name'],
                    system_prompt=current_version_data['system_prompt'],
                    model=current_version_data.get('model'),
                    configured_mcps=current_version_data.get('configured_mcps', []),
                    custom_mcps=current_version_data.get('custom_mcps', []),
                    agentpress_tools=current_version_data.get('agentpress_tools', {}),
                    is_active=current_version_data.get('is_active', True),
                    created_at=current_version_data['created_at'],
                    updated_at=current_version_data.get('updated_at', current_version_data['created_at']),
                    created_by=current_version_data.get('created_by')
                )
                
                logger.debug(f"Using agent {agent['name']} version {current_version_data.get('version_name', 'v1')}")
            except Exception as e:
                logger.warning(f"Failed to get version data for updated agent {agent_id}: {e}")
        
        version_data = None
        if current_version:
            version_data = {
                'version_id': current_version.version_id,
                'agent_id': current_version.agent_id,
                'version_number': current_version.version_number,
                'version_name': current_version.version_name,
                'system_prompt': current_version.system_prompt,
                'model': current_version.model,
                'configured_mcps': current_version.configured_mcps,
                'custom_mcps': current_version.custom_mcps,
                'agentpress_tools': current_version.agentpress_tools,
                'is_active': current_version.is_active,
            }
        
        from agent.config_helper import extract_agent_config
        agent_config = extract_agent_config(agent, version_data)
        
        system_prompt = agent_config['system_prompt']
        configured_mcps = agent_config['configured_mcps']
        custom_mcps = agent_config['custom_mcps']
        agentpress_tools = agent_config['agentpress_tools']
        
        return AgentResponse(
            agent_id=agent['agent_id'],
            name=agent['name'],
            description=agent.get('description'),
            system_prompt=system_prompt,
            configured_mcps=configured_mcps,
            custom_mcps=custom_mcps,
            agentpress_tools=agentpress_tools,
            is_default=agent.get('is_default', False),
            is_public=agent.get('is_public', False),
            tags=agent.get('tags', []),
            avatar=agent_config.get('avatar'),
            avatar_color=agent_config.get('avatar_color'),
            profile_image_url=agent_config.get('profile_image_url'),
            created_at=agent['created_at'],
            updated_at=agent.get('updated_at', agent['created_at']),
            current_version_id=agent.get('current_version_id'),
            version_count=agent.get('version_count', 1),
            current_version=current_version,
            metadata=agent.get('metadata')
        )
        
    except HTTPException:
        raise
    except Exception as e:
        logger.error(f"Error updating agent {agent_id} for user {user_id}: {str(e)}")
        raise HTTPException(status_code=500, detail=f"Failed to update agent: {str(e)}")

@router.delete("/agents/{agent_id}")
async def delete_agent(agent_id: str, user_id: str = Depends(get_current_user_id_from_jwt)):
    if not await is_enabled("custom_agents"):
        raise HTTPException(
            status_code=403, 
            detail="Custom agent currently disabled. This feature is not available at the moment."
        )
    logger.debug(f"Deleting agent: {agent_id}")
    client = await db.client
    
    try:
        agent_result = await client.table('agents').select('*').eq('agent_id', agent_id).execute()
        if not agent_result.data:
            raise HTTPException(status_code=404, detail="Agent not found")
        
        agent = agent_result.data[0]
        if agent['account_id'] != user_id:
            raise HTTPException(status_code=403, detail="Access denied")
        
        if agent['is_default']:
            raise HTTPException(status_code=400, detail="Cannot delete default agent")
        
        if agent.get('metadata', {}).get('is_helium_default', False):
            raise HTTPException(status_code=400, detail="Cannot delete Helium default agent")
        
        # Clean up triggers before deleting agent to ensure proper remote cleanup
        try:
            from triggers.trigger_service import get_trigger_service
            trigger_service = get_trigger_service(db)
            
            # Get all triggers for this agent
            triggers_result = await client.table('agent_triggers').select('trigger_id').eq('agent_id', agent_id).execute()
            
            if triggers_result.data:
                logger.debug(f"Cleaning up {len(triggers_result.data)} triggers for agent {agent_id}")
                
                # Delete each trigger properly (this handles remote cleanup)
                for trigger_record in triggers_result.data:
                    trigger_id = trigger_record['trigger_id']
                    try:
                        await trigger_service.delete_trigger(trigger_id)
                        logger.debug(f"Successfully cleaned up trigger {trigger_id}")
                    except Exception as e:
                        logger.warning(f"Failed to clean up trigger {trigger_id}: {str(e)}")
                        # Continue with other triggers even if one fails
        except Exception as e:
            logger.warning(f"Failed to clean up triggers for agent {agent_id}: {str(e)}")
            # Continue with agent deletion even if trigger cleanup fails
        
        delete_result = await client.table('agents').delete().eq('agent_id', agent_id).execute()
        
        if not delete_result.data:
            logger.warning(f"No agent was deleted for agent_id: {agent_id}, user_id: {user_id}")
            raise HTTPException(status_code=403, detail="Unable to delete agent - permission denied or agent not found")
        
        try:
            from utils.cache import Cache
            await Cache.invalidate(f"agent_count_limit:{user_id}")
        except Exception as cache_error:
            logger.warning(f"Cache invalidation failed for user {user_id}: {str(cache_error)}")
        
        logger.debug(f"Successfully deleted agent: {agent_id}")
        return {"message": "Agent deleted successfully"}
        
    except HTTPException:
        raise
    except Exception as e:
        logger.error(f"Error deleting agent {agent_id}: {str(e)}")
        raise HTTPException(status_code=500, detail="Internal server error")


@router.get("/agents/{agent_id}/pipedream-tools/{profile_id}")
async def get_pipedream_tools_for_agent(
    agent_id: str,
    profile_id: str,
    user_id: str = Depends(get_current_user_id_from_jwt),
    version: Optional[str] = Query(None, description="Version ID to get tools from specific version")
):
    logger.debug(f"Getting tools for agent {agent_id}, profile {profile_id}, user {user_id}, version {version}")

    try:
        from pipedream import profile_service, mcp_service
        from uuid import UUID

        profile = await profile_service.get_profile(UUID(user_id), UUID(profile_id))
        
        if not profile:
            logger.error(f"Profile {profile_id} not found for user {user_id}")
            try:
                all_profiles = await profile_service.get_profiles(UUID(user_id))
                pipedream_profiles = [p for p in all_profiles if 'pipedream' in p.mcp_qualified_name]
                logger.debug(f"User {user_id} has {len(pipedream_profiles)} pipedream profiles: {[p.profile_id for p in pipedream_profiles]}")
            except Exception as debug_e:
                logger.warning(f"Could not check user's profiles: {str(debug_e)}")
            
            raise HTTPException(status_code=404, detail=f"Profile {profile_id} not found or access denied")
        
        if not profile.is_connected:
            raise HTTPException(status_code=400, detail="Profile is not connected")

        enabled_tools = []
        try:
            client = await db.client
            agent_row = await client.table('agents')\
                .select('current_version_id')\
                .eq('agent_id', agent_id)\
                .eq('account_id', user_id)\
                .maybe_single()\
                .execute()
            
            if agent_row.data and agent_row.data.get('current_version_id'):
                if version:
                    version_result = await client.table('agent_versions')\
                        .select('config')\
                        .eq('version_id', version)\
                        .maybe_single()\
                        .execute()
                else:
                    version_result = await client.table('agent_versions')\
                        .select('config')\
                        .eq('version_id', agent_row.data['current_version_id'])\
                        .maybe_single()\
                        .execute()
                
                if version_result.data and version_result.data.get('config'):
                    agent_config = version_result.data['config']
                    tools = agent_config.get('tools', {})
                    custom_mcps = tools.get('custom_mcp', []) or []
                    
                    for mcp in custom_mcps:
                        mcp_profile_id = mcp.get('config', {}).get('profile_id')
                        if mcp_profile_id == profile_id:
                            enabled_tools = mcp.get('enabledTools', mcp.get('enabled_tools', []))
                            logger.debug(f"Found enabled tools for profile {profile_id}: {enabled_tools}")
                            break
                    
                    if not enabled_tools:
                        logger.debug(f"No enabled tools found for profile {profile_id} in agent {agent_id}")
            
        except Exception as e:
            logger.error(f"Error retrieving enabled tools for profile {profile_id}: {str(e)}")
        
        logger.debug(f"Using {len(enabled_tools)} enabled tools for profile {profile_id}: {enabled_tools}")
        
        try:
            from pipedream.mcp_service import ExternalUserId, AppSlug
            external_user_id = ExternalUserId(profile.external_user_id)
            app_slug_obj = AppSlug(profile.app_slug)
            
            logger.debug(f"Discovering servers for user {external_user_id.value} and app {app_slug_obj.value}")
            servers = await mcp_service.discover_servers_for_user(external_user_id, app_slug_obj)
            logger.debug(f"Found {len(servers)} servers: {[s.app_slug for s in servers]}")
            
            server = servers[0] if servers else None
            logger.debug(f"Selected server: {server.app_slug if server else 'None'} with {len(server.available_tools) if server else 0} tools")
            
            if not server:
                return {
                    'profile_id': profile_id,
                    'app_name': profile.app_name,
                    'profile_name': profile.profile_name,
                    'tools': [],
                    'has_mcp_config': len(enabled_tools) > 0
                }
            
            available_tools = server.available_tools
            
            formatted_tools = []
            def tools_match(api_tool_name, stored_tool_name):
                api_normalized = api_tool_name.lower().replace('-', '_')
                stored_normalized = stored_tool_name.lower().replace('-', '_')
                return api_normalized == stored_normalized
            
            for tool in available_tools:
                is_enabled = any(tools_match(tool.name, stored_tool) for stored_tool in enabled_tools)
                formatted_tools.append({
                    'name': tool.name,
                    'description': tool.description or f"Tool from {profile.app_name}",
                    'enabled': is_enabled
                })
            
            return {
                'profile_id': profile_id,
                'app_name': profile.app_name,
                'profile_name': profile.profile_name,
                'tools': formatted_tools,
                'has_mcp_config': len(enabled_tools) > 0
            }
            
        except Exception as e:
            logger.error(f"Error discovering tools: {e}", exc_info=True)
            return {
                'profile_id': profile_id,
                'app_name': getattr(profile, 'app_name', 'Unknown'),
                'profile_name': getattr(profile, 'profile_name', 'Unknown'),
                'tools': [],
                'has_mcp_config': len(enabled_tools) > 0,
                'error': str(e)
            }
        
    except HTTPException:
        raise
    except Exception as e:
        logger.error(f"Error getting Pipedream tools for agent {agent_id}: {e}")
        raise HTTPException(status_code=500, detail="Internal server error")


@router.put("/agents/{agent_id}/pipedream-tools/{profile_id}")
async def update_pipedream_tools_for_agent(
    agent_id: str,
    profile_id: str,
    request: dict,
    user_id: str = Depends(get_current_user_id_from_jwt)
):
    try:
        client = await db.client
        agent_row = await client.table('agents')\
            .select('current_version_id')\
            .eq('agent_id', agent_id)\
            .eq('account_id', user_id)\
            .maybe_single()\
            .execute()
        if not agent_row.data:
            raise HTTPException(status_code=404, detail="Agent not found")

        agent_config = {}
        if agent_row.data.get('current_version_id'):
            version_result = await client.table('agent_versions')\
                .select('config')\
                .eq('version_id', agent_row.data['current_version_id'])\
                .maybe_single()\
                .execute()
            if version_result.data and version_result.data.get('config'):
                agent_config = version_result.data['config']

        tools = agent_config.get('tools', {})
        custom_mcps = tools.get('custom_mcp', []) or []

        if any(mcp.get('config', {}).get('profile_id') == profile_id for mcp in custom_mcps):
            raise HTTPException(status_code=400, detail="This profile is already added to this agent")

        enabled_tools = request.get('enabled_tools', [])
        
        updated = False
        for mcp in custom_mcps:
            mcp_profile_id = mcp.get('config', {}).get('profile_id')
            if mcp_profile_id == profile_id:
                mcp['enabledTools'] = enabled_tools
                mcp['enabled_tools'] = enabled_tools
                updated = True
                logger.debug(f"Updated enabled tools for profile {profile_id}: {enabled_tools}")
                break
        
        if not updated:
            logger.warning(f"Profile {profile_id} not found in agent {agent_id} custom_mcps configuration")
            
        if updated:
            agent_config['tools']['custom_mcp'] = custom_mcps
            
            await client.table('agent_versions')\
                .update({'config': agent_config})\
                .eq('version_id', agent_row.data['current_version_id'])\
                .execute()
            
            logger.debug(f"Successfully updated agent configuration for {agent_id}")
        
        result = {
            'success': updated,
            'enabled_tools': enabled_tools,
            'total_tools': len(enabled_tools),
            'profile_id': profile_id
        }
        logger.debug(f"Successfully updated Pipedream tools for agent {agent_id}, profile {profile_id}")
        return result
        
    except ValueError as e:
        logger.error(f"Validation error updating Pipedream tools: {e}")
        raise HTTPException(status_code=404, detail=str(e))
    except Exception as e:
        logger.error(f"Error updating Pipedream tools for agent {agent_id}: {e}")
        raise HTTPException(status_code=500, detail="Internal server error")


@router.get("/agents/{agent_id}/custom-mcp-tools")
async def get_custom_mcp_tools_for_agent(
    agent_id: str,
    request: Request,
    user_id: str = Depends(get_current_user_id_from_jwt)
):
    logger.debug(f"Getting custom MCP tools for agent {agent_id}, user {user_id}")
    try:
        client = await db.client
        agent_result = await client.table('agents').select('current_version_id').eq('agent_id', agent_id).eq('account_id', user_id).execute()
        if not agent_result.data:
            raise HTTPException(status_code=404, detail="Agent not found")
        
        agent = agent_result.data[0]
 
        agent_config = {}
        if agent.get('current_version_id'):
            version_result = await client.table('agent_versions')\
                .select('config')\
                .eq('version_id', agent['current_version_id'])\
                .maybe_single()\
                .execute()
            if version_result.data and version_result.data.get('config'):
                agent_config = version_result.data['config']
        
        tools = agent_config.get('tools', {})
        custom_mcps = tools.get('custom_mcp', [])
        
        mcp_url = request.headers.get('X-MCP-URL')
        mcp_type = request.headers.get('X-MCP-Type', 'sse')
        
        if not mcp_url:
            raise HTTPException(status_code=400, detail="X-MCP-URL header is required")
        
        mcp_config = {
            'url': mcp_url,
            'type': mcp_type
        }
        
        if 'X-MCP-Headers' in request.headers:
            import json
            try:
                mcp_config['headers'] = json.loads(request.headers['X-MCP-Headers'])
            except json.JSONDecodeError:
                logger.warning("Failed to parse X-MCP-Headers as JSON")
        
        from mcp_module import mcp_service
        discovery_result = await mcp_service.discover_custom_tools(mcp_type, mcp_config)
        
        existing_mcp = None
        for mcp in custom_mcps:
            if (mcp.get('type') == mcp_type and 
                mcp.get('config', {}).get('url') == mcp_url):
                existing_mcp = mcp
                break
        
        tools = []
        enabled_tools = existing_mcp.get('enabledTools', []) if existing_mcp else []
        
        for tool in discovery_result.tools:
            tools.append({
                'name': tool['name'],
                'description': tool.get('description', f'Tool from {mcp_type.upper()} MCP server'),
                'enabled': tool['name'] in enabled_tools
            })
        
        return {
            'tools': tools,
            'has_mcp_config': existing_mcp is not None,
            'server_type': mcp_type,
            'server_url': mcp_url
        }
        
    except HTTPException:
        raise
    except Exception as e:
        logger.error(f"Error getting custom MCP tools for agent {agent_id}: {e}")
        raise HTTPException(status_code=500, detail="Internal server error")


@router.post("/agents/{agent_id}/custom-mcp-tools")
async def update_custom_mcp_tools_for_agent(
    agent_id: str,
    request: dict,
    user_id: str = Depends(get_current_user_id_from_jwt)
):
    logger.debug(f"Updating custom MCP tools for agent {agent_id}, user {user_id}")
    
    try:
        client = await db.client
        
        agent_result = await client.table('agents').select('current_version_id').eq('agent_id', agent_id).eq('account_id', user_id).execute()
        if not agent_result.data:
            raise HTTPException(status_code=404, detail="Agent not found")
        
        agent = agent_result.data[0]
        
        agent_config = {}
        if agent.get('current_version_id'):
            version_result = await client.table('agent_versions')\
                .select('config')\
                .eq('version_id', agent['current_version_id'])\
                .maybe_single()\
                .execute()
            if version_result.data and version_result.data.get('config'):
                agent_config = version_result.data['config']
        
        tools = agent_config.get('tools', {})
        custom_mcps = tools.get('custom_mcp', [])
        
        mcp_url = request.get('url')
        mcp_type = request.get('type', 'sse')
        enabled_tools = request.get('enabled_tools', [])
        
        if not mcp_url:
            raise HTTPException(status_code=400, detail="MCP URL is required")
        
        updated = False
        for i, mcp in enumerate(custom_mcps):
            if mcp_type == 'composio':
                # For Composio, match by profile_id
                if (mcp.get('type') == 'composio' and 
                    mcp.get('config', {}).get('profile_id') == mcp_url):
                    custom_mcps[i]['enabledTools'] = enabled_tools
                    updated = True
                    break
            else:
                if (mcp.get('customType') == mcp_type and 
                    mcp.get('config', {}).get('url') == mcp_url):
                    custom_mcps[i]['enabledTools'] = enabled_tools
                    updated = True
                    break
        
        if not updated:
            if mcp_type == 'composio':
                try:
                    from composio_integration.composio_profile_service import ComposioProfileService
                    from services.supabase import DBConnection
                    profile_service = ComposioProfileService(DBConnection())
 
                    profile_id = mcp_url
                    mcp_config = await profile_service.get_mcp_config_for_agent(profile_id)
                    mcp_config['enabledTools'] = enabled_tools
                    custom_mcps.append(mcp_config)
                except Exception as e:
                    logger.error(f"Failed to get Composio profile config: {e}")
                    raise HTTPException(status_code=400, detail=f"Failed to get Composio profile: {str(e)}")
            else:
                new_mcp_config = {
                    "name": f"Custom MCP ({mcp_type.upper()})",
                    "customType": mcp_type,
                    "type": mcp_type,
                    "config": {
                        "url": mcp_url
                    },
                    "enabledTools": enabled_tools
                }
                custom_mcps.append(new_mcp_config)
        
        tools['custom_mcp'] = custom_mcps
        agent_config['tools'] = tools
        
        from agent.versioning.version_service import get_version_service
        try:
            version_service = await get_version_service() 
            new_version = await version_service.create_version(
                agent_id=agent_id,
                user_id=user_id,
                system_prompt=agent_config.get('system_prompt', ''),
                configured_mcps=agent_config.get('tools', {}).get('mcp', []),
                custom_mcps=custom_mcps,
                agentpress_tools=agent_config.get('tools', {}).get('agentpress', {}),
                change_description=f"Updated custom MCP tools for {mcp_type}"
            )
            logger.debug(f"Created version {new_version.version_id} for custom MCP tools update on agent {agent_id}")
        except Exception as e:
            logger.error(f"Failed to create version for custom MCP tools update: {e}")
            raise HTTPException(status_code=500, detail="Failed to save changes")
        
        return {
            'success': True,
            'enabled_tools': enabled_tools,
            'total_tools': len(enabled_tools)
        }
        
    except HTTPException:
        raise
    except Exception as e:
        logger.error(f"Error updating custom MCP tools for agent {agent_id}: {e}")
        raise HTTPException(status_code=500, detail="Internal server error")

@router.get("/agents/{agent_id}/tools")
async def get_agent_tools(
    agent_id: str,
    user_id: str = Depends(get_current_user_id_from_jwt)
):
    if not await is_enabled("custom_agents"):
        raise HTTPException(status_code=403, detail="Custom agents currently disabled")
        
    logger.debug(f"Fetching enabled tools for agent: {agent_id} by user: {user_id}")
    client = await db.client

    agent_result = await client.table('agents').select('*').eq('agent_id', agent_id).execute()
    if not agent_result.data:
        raise HTTPException(status_code=404, detail="Agent not found")
    agent = agent_result.data[0]
    if agent['account_id'] != user_id and not agent.get('is_public', False):
        raise HTTPException(status_code=403, detail="Access denied")


    version_data = None
    if agent.get('current_version_id'):
        try:
            version_service = await _get_version_service()

            version_obj = await version_service.get_version(
                agent_id=agent_id,
                version_id=agent['current_version_id'],
                user_id=user_id
            )
            version_data = version_obj.to_dict()
        except Exception as e:
            logger.warning(f"Failed to fetch version data for tools endpoint: {e}")
    
    from agent.config_helper import extract_agent_config
    agent_config = extract_agent_config(agent, version_data)
    
    agentpress_tools_config = agent_config['agentpress_tools']
    configured_mcps = agent_config['configured_mcps'] 
    custom_mcps = agent_config['custom_mcps']

    agentpress_tools = []
    for name, enabled in agentpress_tools_config.items():
        is_enabled_tool = bool(enabled.get('enabled', False)) if isinstance(enabled, dict) else bool(enabled)
        agentpress_tools.append({"name": name, "enabled": is_enabled_tool})


    mcp_tools = []
    for mcp in configured_mcps + custom_mcps:
        server = mcp.get('name')
        enabled_tools = mcp.get('enabledTools') or mcp.get('enabled_tools') or []
        for tool_name in enabled_tools:
            mcp_tools.append({"name": tool_name, "server": server, "enabled": True})
    return {"agentpress_tools": agentpress_tools, "mcp_tools": mcp_tools}



@router.get("/threads")
async def get_user_threads(
    user_id: str = Depends(get_current_user_id_from_jwt),
    page: Optional[int] = Query(1, ge=1, description="Page number (1-based)"),
    limit: Optional[int] = Query(1000, ge=1, le=1000, description="Number of items per page (max 1000)")
):
    """Get all threads for the current user with associated project data."""
    logger.debug(f"Fetching threads with project data for user: {user_id} (page={page}, limit={limit})")
    client = await db.client
    try:
        offset = (page - 1) * limit
        
        # First, get threads for the user
        threads_result = await client.table('threads').select('*').eq('account_id', user_id).order('created_at', desc=True).execute()
        
        if not threads_result.data:
            logger.debug(f"No threads found for user: {user_id}")
            return {
                "threads": [],
                "pagination": {
                    "page": page,
                    "limit": limit,
                    "total": 0,
                    "pages": 0
                }
            }
        
        total_count = len(threads_result.data)
        
        # Apply pagination to threads
        paginated_threads = threads_result.data[offset:offset + limit]
        
        # Extract unique project IDs from threads that have them
        project_ids = [
            thread['project_id'] for thread in paginated_threads 
            if thread.get('project_id')
        ]
        unique_project_ids = list(set(project_ids)) if project_ids else []
        
        # Fetch projects if we have project IDs
        projects_by_id = {}
        if unique_project_ids:
            projects_result = await client.table('projects').select('*').in_('project_id', unique_project_ids).execute()
            
            if projects_result.data:
                logger.debug(f"[API] Raw projects from DB: {len(projects_result.data)}")
                # Create a lookup map of projects by ID
                projects_by_id = {
                    project['project_id']: project 
                    for project in projects_result.data
                }
        
        # Map threads with their associated projects
        mapped_threads = []
        for thread in paginated_threads:
            project_data = None
            if thread.get('project_id') and thread['project_id'] in projects_by_id:
                project = projects_by_id[thread['project_id']]
                project_data = {
                    "project_id": project['project_id'],
                    "name": project.get('name', ''),
                    "description": project.get('description', ''),
                    "sandbox": project.get('sandbox', {}),
                    "is_public": project.get('is_public', False),
                    "created_at": project['created_at'],
                    "updated_at": project['updated_at']
                }
            
            mapped_thread = {
                "thread_id": thread['thread_id'],
                "project_id": thread.get('project_id'),
                "metadata": thread.get('metadata', {}),
                "is_public": thread.get('is_public', False),
                "created_at": thread['created_at'],
                "updated_at": thread['updated_at'],
                "project": project_data
            }
            mapped_threads.append(mapped_thread)
        
        total_pages = (total_count + limit - 1) // limit if total_count else 0
        
        logger.debug(f"[API] Mapped threads for frontend: {len(mapped_threads)} threads, {len(projects_by_id)} unique projects")
        
        return {
            "threads": mapped_threads,
            "pagination": {
                "page": page,
                "limit": limit,
                "total": total_count,
                "pages": total_pages
            }
        }
        
    except Exception as e:
        logger.error(f"Error fetching threads for user {user_id}: {str(e)}")
        raise HTTPException(status_code=500, detail=f"Failed to fetch threads: {str(e)}")


@router.get("/threads/{thread_id}")
async def get_thread(
    thread_id: str,
    user_id: str = Depends(get_current_user_id_from_jwt)
):
    """Get a specific thread by ID with complete related data."""
    logger.debug(f"Fetching thread: {thread_id}")
    client = await db.client
    
    try:
        await verify_thread_access(client, thread_id, user_id)
        
        # Get the thread data
        thread_result = await client.table('threads').select('*').eq('thread_id', thread_id).execute()
        
        if not thread_result.data:
            raise HTTPException(status_code=404, detail="Thread not found")
        
        thread = thread_result.data[0]
        
        # Get associated project if thread has a project_id
        project_data = None
        if thread.get('project_id'):
            project_result = await client.table('projects').select('*').eq('project_id', thread['project_id']).execute()
            
            if project_result.data:
                project = project_result.data[0]
                logger.debug(f"[API] Raw project from DB for thread {thread_id}")
                project_data = {
                    "project_id": project['project_id'],
                    "name": project.get('name', ''),
                    "description": project.get('description', ''),
                    "sandbox": project.get('sandbox', {}),
                    "is_public": project.get('is_public', False),
                    "created_at": project['created_at'],
                    "updated_at": project['updated_at']
                }
        
        # Get message count for the thread
        message_count_result = await client.table('messages').select('message_id', count='exact').eq('thread_id', thread_id).execute()
        message_count = message_count_result.count if message_count_result.count is not None else 0
        
        # Get recent agent runs for the thread
        agent_runs_result = await client.table('agent_runs').select('*').eq('thread_id', thread_id).order('created_at', desc=True).execute()
        agent_runs_data = []
        if agent_runs_result.data:
            agent_runs_data = [{
                "id": run['id'],
                "status": run.get('status', ''),
                "started_at": run.get('started_at'),
                "completed_at": run.get('completed_at'),
                "error": run.get('error'),
                "agent_id": run.get('agent_id'),
                "agent_version_id": run.get('agent_version_id'),
                "created_at": run['created_at']
            } for run in agent_runs_result.data]
        
        # Map thread data for frontend (matching actual DB structure)
        mapped_thread = {
            "thread_id": thread['thread_id'],
            "project_id": thread.get('project_id'),
            "metadata": thread.get('metadata', {}),
            "is_public": thread.get('is_public', False),
            "created_at": thread['created_at'],
            "updated_at": thread['updated_at'],
            "project": project_data,
            "message_count": message_count,
            "recent_agent_runs": agent_runs_data
        }
        
        logger.debug(f"[API] Mapped thread for frontend: {thread_id} with {message_count} messages and {len(agent_runs_data)} recent runs")
        return mapped_thread
        
    except HTTPException:
        raise
    except Exception as e:
        logger.error(f"Error fetching thread {thread_id}: {str(e)}")
        raise HTTPException(status_code=500, detail=f"Failed to fetch thread: {str(e)}")


@router.post("/threads", response_model=CreateThreadResponse)
async def create_thread(
    name: Optional[str] = Form(None),
    user_id: str = Depends(get_current_user_id_from_jwt)
):
    """
    Create a new thread without starting an agent run.

    [WARNING] Keep in sync with initiate endpoint.
    """
    if not name:
        name = "New Project"
    logger.debug(f"Creating new thread with name: {name}")
    client = await db.client
    account_id = user_id  # In Basejump, personal account_id is the same as user_id
    
    try:
        # 1. Create Project
        project_name = name or "New Project"
        project = await client.table('projects').insert({
            "project_id": str(uuid.uuid4()), 
            "account_id": account_id, 
            "name": project_name,
            "created_at": datetime.now(timezone.utc).isoformat()
        }).execute()
        project_id = project.data[0]['project_id']
        logger.debug(f"Created new project: {project_id}")

        # 2. Create Sandbox
        sandbox_id = None
        try:
            sandbox_pass = str(uuid.uuid4())
            sandbox = await create_sandbox(sandbox_pass, project_id)
            sandbox_id = sandbox.id
            logger.debug(f"Created new sandbox {sandbox_id} for project {project_id}")
            
            # Get preview links
            vnc_link = await sandbox.get_preview_link(6080)
            website_link = await sandbox.get_preview_link(8080)
            vnc_url = vnc_link.url if hasattr(vnc_link, 'url') else str(vnc_link).split("url='")[1].split("'")[0]
            website_url = website_link.url if hasattr(website_link, 'url') else str(website_link).split("url='")[1].split("'")[0]
            token = None
            if hasattr(vnc_link, 'token'):
                token = vnc_link.token
            elif "token='" in str(vnc_link):
                token = str(vnc_link).split("token='")[1].split("'")[0]
        except Exception as e:
            logger.error(f"Error creating sandbox: {str(e)}")
            await client.table('projects').delete().eq('project_id', project_id).execute()
            if sandbox_id:
                try: 
                    await delete_sandbox(sandbox_id)
                except Exception as e: 
                    logger.error(f"Error deleting sandbox: {str(e)}")
            raise Exception("Failed to create sandbox")

        # Update project with sandbox info
        update_result = await client.table('projects').update({
            'sandbox': {
                'id': sandbox_id, 
                'pass': sandbox_pass, 
                'vnc_preview': vnc_url,
                'sandbox_url': website_url, 
                'token': token
            }
        }).eq('project_id', project_id).execute()

        if not update_result.data:
            logger.error(f"Failed to update project {project_id} with new sandbox {sandbox_id}")
            if sandbox_id:
                try: 
                    await delete_sandbox(sandbox_id)
                except Exception as e: 
                    logger.error(f"Error deleting sandbox: {str(e)}")
            raise Exception("Database update failed")

        # 3. Create Thread
        thread_data = {
            "thread_id": str(uuid.uuid4()), 
            "project_id": project_id, 
            "account_id": account_id,
            "created_at": datetime.now(timezone.utc).isoformat()
        }

        structlog.contextvars.bind_contextvars(
            thread_id=thread_data["thread_id"],
            project_id=project_id,
            account_id=account_id,
        )
        
        thread = await client.table('threads').insert(thread_data).execute()
        thread_id = thread.data[0]['thread_id']
        logger.debug(f"Created new thread: {thread_id}")

        logger.debug(f"Successfully created thread {thread_id} with project {project_id}")
        return {"thread_id": thread_id, "project_id": project_id}

    except Exception as e:
        logger.error(f"Error creating thread: {str(e)}\n{traceback.format_exc()}")
        # TODO: Clean up created project/thread if creation fails mid-way
        raise HTTPException(status_code=500, detail=f"Failed to create thread: {str(e)}")


@router.get("/threads/{thread_id}/messages")
async def get_thread_messages(
    thread_id: str,
    user_id: str = Depends(get_current_user_id_from_jwt),
    order: str = Query("desc", description="Order by created_at: 'asc' or 'desc'")
):
    """Get all messages for a thread, fetching in batches of 1000 from the DB to avoid large queries."""
    logger.debug(f"Fetching all messages for thread: {thread_id}, order={order}")
    client = await db.client
    await verify_thread_access(client, thread_id, user_id)
    try:
        batch_size = 1000
        offset = 0
        all_messages = []
        while True:
            query = client.table('messages').select('*').eq('thread_id', thread_id)
            query = query.order('created_at', desc=(order == "desc"))
            query = query.range(offset, offset + batch_size - 1)
            messages_result = await query.execute()
            batch = messages_result.data or []
            all_messages.extend(batch)
            logger.debug(f"Fetched batch of {len(batch)} messages (offset {offset})")
            if len(batch) < batch_size:
                break
            offset += batch_size
        return {"messages": all_messages}
    except Exception as e:
        logger.error(f"Error fetching messages for thread {thread_id}: {str(e)}")
        raise HTTPException(status_code=500, detail=f"Failed to fetch messages: {str(e)}")


@router.get("/agent-runs/{agent_run_id}")
async def get_agent_run(
    agent_run_id: str,
    user_id: str = Depends(get_current_user_id_from_jwt),
):
    """
    [DEPRECATED] Get an agent run by ID.

    This endpoint is deprecated and may be removed in future versions.
    """
    logger.warning(f"[DEPRECATED] Fetching agent run: {agent_run_id}")
    client = await db.client
    try:
        agent_run_result = await client.table('agent_runs').select('*').eq('agent_run_id', agent_run_id).eq('account_id', user_id).execute()
        if not agent_run_result.data:
            raise HTTPException(status_code=404, detail="Agent run not found")
        return agent_run_result.data[0]
    except Exception as e:
        logger.error(f"Error fetching agent run {agent_run_id}: {str(e)}")
        raise HTTPException(status_code=500, detail=f"Failed to fetch agent run: {str(e)}")  


@router.post("/threads/{thread_id}/messages/add")
async def add_message_to_thread(
    thread_id: str,
    message: str,
    user_id: str = Depends(get_current_user_id_from_jwt),
):
    """Add a message to a thread"""
    logger.debug(f"Adding message to thread: {thread_id}")
    client = await db.client
    await verify_thread_access(client, thread_id, user_id)
    try:
        message_result = await client.table('messages').insert({
            'thread_id': thread_id,
            'type': 'user',
            'is_llm_message': True,
            'content': {
              "role": "user",
              "content": message
            }
        }).execute()
        return message_result.data[0]
    except Exception as e:
        logger.error(f"Error adding message to thread {thread_id}: {str(e)}")
        raise HTTPException(status_code=500, detail=f"Failed to add message: {str(e)}")


@router.post("/threads/{thread_id}/messages")
async def create_message(
    thread_id: str,
    message_data: MessageCreateRequest,
    user_id: str = Depends(get_current_user_id_from_jwt)
):
    """Create a new message in a thread."""
    logger.debug(f"Creating message in thread: {thread_id}")
    client = await db.client
    
    try:
        await verify_thread_access(client, thread_id, user_id)
        
        message_payload = {
            "role": "user" if message_data.type == "user" else "assistant",
            "content": message_data.content
        }
        
        insert_data = {
            "message_id": str(uuid.uuid4()),
            "thread_id": thread_id,
            "type": message_data.type,
            "is_llm_message": message_data.is_llm_message,
            "content": message_payload,  # Store as JSONB object, not JSON string
            "created_at": datetime.now(timezone.utc).isoformat()
        }
        
        message_result = await client.table('messages').insert(insert_data).execute()
        
        if not message_result.data:
            raise HTTPException(status_code=500, detail="Failed to create message")
        
        logger.debug(f"Created message: {message_result.data[0]['message_id']}")
        return message_result.data[0]
        
    except HTTPException:
        raise
    except Exception as e:
        logger.error(f"Error creating message in thread {thread_id}: {str(e)}")
        raise HTTPException(status_code=500, detail=f"Failed to create message: {str(e)}")


@router.delete("/threads/{thread_id}/messages/{message_id}")
async def delete_message(
    thread_id: str,
    message_id: str,
    user_id: str = Depends(get_current_user_id_from_jwt)
):
    """Delete a message from a thread."""
    logger.debug(f"Deleting message from thread: {thread_id}")
    client = await db.client
    await verify_thread_access(client, thread_id, user_id)
    try:
        # Don't allow users to delete the "status" messages
        await client.table('messages').delete().eq('message_id', message_id).eq('is_llm_message', True).eq('thread_id', thread_id).execute()
        return {"message": "Message deleted successfully"}
    except Exception as e:
        logger.error(f"Error deleting message {message_id} from thread {thread_id}: {str(e)}")
        raise HTTPException(status_code=500, detail=f"Failed to delete message: {str(e)}")

@router.put("/agents/{agent_id}/custom-mcp-tools")
async def update_agent_custom_mcps(
    agent_id: str,
    request: dict,
    user_id: str = Depends(get_current_user_id_from_jwt)
):
    logger.debug(f"Updating agent {agent_id} custom MCPs for user {user_id}")
    
    try:
        client = await db.client
        agent_result = await client.table('agents').select('current_version_id').eq('agent_id', agent_id).eq('account_id', user_id).execute()
        if not agent_result.data:
            raise HTTPException(status_code=404, detail="Agent not found")
        
        agent = agent_result.data[0]
        
        agent_config = {}
        if agent.get('current_version_id'):
            version_result = await client.table('agent_versions')\
                .select('config')\
                .eq('version_id', agent['current_version_id'])\
                .maybe_single()\
                .execute()
            if version_result.data and version_result.data.get('config'):
                agent_config = version_result.data['config']
        
        new_custom_mcps = request.get('custom_mcps', [])
        if not new_custom_mcps:
            raise HTTPException(status_code=400, detail="custom_mcps array is required")
        
        tools = agent_config.get('tools', {})
        existing_custom_mcps = tools.get('custom_mcp', [])
        
        updated = False
        for new_mcp in new_custom_mcps:
            mcp_type = new_mcp.get('type', '')
            
            if mcp_type == 'composio':
                profile_id = new_mcp.get('config', {}).get('profile_id')
                if not profile_id:
                    continue
                    
                for i, existing_mcp in enumerate(existing_custom_mcps):
                    if (existing_mcp.get('type') == 'composio' and 
                        existing_mcp.get('config', {}).get('profile_id') == profile_id):
                        existing_custom_mcps[i] = new_mcp
                        updated = True
                        break
                
                if not updated:
                    existing_custom_mcps.append(new_mcp)
                    updated = True
            else:
                mcp_url = new_mcp.get('config', {}).get('url')
                mcp_name = new_mcp.get('name', '')
                
                for i, existing_mcp in enumerate(existing_custom_mcps):
                    if (existing_mcp.get('config', {}).get('url') == mcp_url or 
                        (mcp_name and existing_mcp.get('name') == mcp_name)):
                        existing_custom_mcps[i] = new_mcp
                        updated = True
                        break
                
                if not updated:
                    existing_custom_mcps.append(new_mcp)
                    updated = True
        
        tools['custom_mcp'] = existing_custom_mcps
        agent_config['tools'] = tools
        
        from agent.versioning.version_service import get_version_service
        import datetime
        
        try:
            version_service = await get_version_service()
            timestamp = datetime.datetime.now().strftime("%Y%m%d_%H%M%S")
            change_description = f"MCP tools update {timestamp}"
            
            new_version = await version_service.create_version(
                agent_id=agent_id,
                user_id=user_id,
                system_prompt=agent_config.get('system_prompt', ''),
                configured_mcps=agent_config.get('tools', {}).get('mcp', []),
                custom_mcps=existing_custom_mcps,
                agentpress_tools=agent_config.get('tools', {}).get('agentpress', {}),
                change_description=change_description
            )
            logger.debug(f"Created version {new_version.version_id} for agent {agent_id}")
            
            total_enabled_tools = sum(len(mcp.get('enabledTools', [])) for mcp in new_custom_mcps)
        except Exception as e:
            logger.error(f"Failed to create version for custom MCP tools update: {e}")
            raise HTTPException(status_code=500, detail="Failed to save changes")
        
        return {
            'success': True,
            'data': {
                'custom_mcps': existing_custom_mcps,
                'total_enabled_tools': total_enabled_tools
            }
        }
        
    except HTTPException:
        raise
    except Exception as e:
        logger.error(f"Error updating agent custom MCPs: {e}")
        raise HTTPException(status_code=500, detail="Internal server error")

@router.post("/tools/export-presentation")
async def export_presentation(
    request: Dict[str, Any] = Body(...),
    user_id: str = Depends(get_current_user_id_from_jwt)
):
    try:
        presentation_name = request.get("presentation_name")
        export_format = request.get("format", "pptx")
        project_id = request.get("project_id")
        
        if not presentation_name:
            raise HTTPException(status_code=400, detail="presentation_name is required")
        
        if not project_id:
            raise HTTPException(status_code=400, detail="project_id is required")
        
        if db is None:
            db_conn = DBConnection()
            client = await db_conn.client
        else:
            client = await db.client
            
        project_result = await client.table('projects').select('sandbox').eq('project_id', project_id).execute()
        if not project_result.data:
            raise HTTPException(status_code=404, detail="Project not found")
        
        sandbox_data = project_result.data[0].get('sandbox', {})
        sandbox_id = sandbox_data.get('id')
        
        if not sandbox_id:
            raise HTTPException(status_code=400, detail="No sandbox found for this project")
        
        thread_manager = ThreadManager()
        
        presentation_tool = SandboxPresentationTool(
            project_id=project_id,
            thread_manager=thread_manager
        )
        
        result = await presentation_tool.export_presentation(
            presentation_name=presentation_name,
            format=export_format
        )
        
        if result.success:
            import json
            import urllib.parse
            data = json.loads(result.output)
            
            export_file = data.get("export_file")
            logger.debug(f"Export file from tool: {export_file}")
            logger.debug(f"Sandbox ID: {sandbox_id}")
            
            if export_file:
                from fastapi.responses import Response
                from sandbox.api import get_sandbox_by_id_safely, verify_sandbox_access
                
                try:
                    file_path = export_file.replace("/workspace/", "").lstrip("/")
                    full_path = f"/workspace/{file_path}"
                    
                    sandbox = await get_sandbox_by_id_safely(client, sandbox_id)
                    file_content = await sandbox.fs.download_file(full_path)
                    
                    return {
                        "success": True,
                        "message": data.get("message"),
                        "file_content": base64.b64encode(file_content).decode('utf-8'),
                        "filename": export_file.split('/')[-1],
                        "export_file": data.get("export_file"),
                        "format": data.get("format"),
                        "file_size": data.get("file_size")
                    }
                except Exception as e:
                    logger.error(f"Failed to read exported file: {str(e)}")
                    return {
                        "success": False,
                        "error": f"Failed to read exported file: {str(e)}"
                    }
            else:
                return {
                    "success": True,
                    "message": data.get("message"),
                    "download_url": data.get("download_url"),
                    "export_file": data.get("export_file"),
                    "format": data.get("format"),
                    "file_size": data.get("file_size")
                }
        else:
            raise HTTPException(status_code=400, detail=result.output or "Export failed")
            
    except Exception as e:
        logger.error(f"Export presentation error: {str(e)}")
        raise HTTPException(status_code=500, detail=f"Failed to export presentation: {str(e)}")

        
@router.post("/agents/profile-image/upload")
async def upload_agent_profile_image(
    file: UploadFile = File(...),
    user_id: str = Depends(get_current_user_id_from_jwt)
):
    try:
        content_type = file.content_type or "image/png"
        image_bytes = await file.read()
        from utils.s3_upload_utils import upload_image_bytes
        public_url = await upload_image_bytes(image_bytes=image_bytes, content_type=content_type, bucket_name="agent-profile-images")
        return {"url": public_url}
    except Exception as e:
        logger.error(f"Failed to upload agent profile image for user {user_id}: {e}")
        raise HTTPException(status_code=500, detail="Failed to upload profile image")<|MERGE_RESOLUTION|>--- conflicted
+++ resolved
@@ -323,16 +323,6 @@
     # Use model from request or apply mode-based default
     model_name = body.model_name
     logger.debug(f"Original model_name from request: {model_name}")
-
-<<<<<<< HEAD
-    # Log the model name after alias resolution
-    resolved_model = MODEL_NAME_ALIASES.get(model_name, model_name)
-    logger.debug(f"Resolved model name: {resolved_model}")
-
-    # Use Vertex AI Gemini 2.5 Pro for both local and production environments
-    if os.getenv("ENV_MODE", "local").lower() == "production":
-        resolved_model = "bedrock/us.anthropic.claude-sonnet-4-20250514-v1:0"
-=======
     # In default mode, force Gemini Flash for the entire run
     if (body.mode or 'default') == 'default':
         model_name = "vertex_ai/gemini-2.5-flash"
@@ -340,7 +330,6 @@
     elif not model_name:
         model_name = "bedrock/us.anthropic.claude-sonnet-4-20250514-v1:0"
         logger.debug(f"Using mode-based default model: {model_name} (mode={body.mode})")
->>>>>>> e2c4e164
 
     # Resolve aliases
     resolved_model = MODEL_NAME_ALIASES.get(model_name, model_name)
@@ -1083,12 +1072,6 @@
     # Use model from config if not specified in the request
     logger.debug(f"Original model_name from request: {model_name}")
 
-<<<<<<< HEAD
-    if model_name is None:
-        # Use Vertex AI Gemini 2.5 Pro for both local and production environments
-        model_name = "bedrock/us.anthropic.claude-sonnet-4-20250514-v1:0"
-        logger.debug(f"Using default model: {model_name}")
-=======
     # In default mode, force Gemini Flash
     if (mode or 'default') == 'default':
         model_name = "vertex_ai/gemini-2.5-flash"
@@ -1096,7 +1079,6 @@
     elif model_name is None:
         model_name = "bedrock/us.anthropic.claude-sonnet-4-20250514-v1:0"
         logger.debug(f"Using mode-based default model: {model_name} (mode={mode})")
->>>>>>> e2c4e164
 
     # Log the model name after alias resolution
     resolved_model = MODEL_NAME_ALIASES.get(model_name, model_name)
