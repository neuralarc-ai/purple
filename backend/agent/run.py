--- conflicted
+++ resolved
@@ -316,92 +316,87 @@
                 logger.error(f"Error retrieving knowledge base context for agent {agent_config.get('agent_id', 'unknown')}: {e}")
                 # Continue without knowledge base context rather than failing
         
-<<<<<<< HEAD
-        # Add smart user DAGAD context if available (context-aware, not always)
-        if client and user_input:
-            try:
-                # Resolve user/account id from thread
-                account_id = await get_account_id_from_thread(client, thread_id)
-                # Build small recent thread context for relevance
-                messages_result = await client.table('messages').select('content').eq('thread_id', thread_id).order('created_at', desc=True).limit(5).execute()
-                context_parts: List[str] = []
-                for m in messages_result.data or []:
-                    content = m.get('content', '')
-                    if isinstance(content, dict):
-                        content = content.get('content', '')
-                    if content:
-                        context_parts.append(str(content)[:200])
-                thread_context_str = ' '.join(context_parts)
-
-                if account_id:
-                    dagad_result = await client.rpc('get_smart_user_dagad_context', {
-                        'p_user_id': account_id,
-                        'p_user_input': user_input,
-                        'p_thread_context': thread_context_str,
-                        'p_max_tokens': 2000
-                    }).execute()
-
-                    if dagad_result.data and isinstance(dagad_result.data, str) and dagad_result.data.strip():
-                        dagad_section = f"""
+# Add smart user DAGAD context and user personalization if available (context-aware, not always)
+if client and thread_id:
+    try:
+        # --- Fetch recent thread context for DAGAD ---
+        account_id = await get_account_id_from_thread(client, thread_id)
+        # Build small recent thread context for relevance
+        messages_result = await client.table('messages').select('content').eq('thread_id', thread_id).order('created_at', desc=True).limit(5).execute()
+        context_parts: List[str] = []
+        for m in messages_result.data or []:
+            content = m.get('content', '')
+            if isinstance(content, dict):
+                content = content.get('content', '')
+            if content:
+                context_parts.append(str(content)[:200])
+        thread_context_str = ' '.join(context_parts)
+
+        # --- Add smart user DAGAD context ---
+        if account_id and user_input:
+            dagad_result = await client.rpc('get_smart_user_dagad_context', {
+                'p_user_id': account_id,
+                'p_user_input': user_input,
+                'p_thread_context': thread_context_str,
+                'p_max_tokens': 2000
+            }).execute()
+
+            if dagad_result.data and isinstance(dagad_result.data, str) and dagad_result.data.strip():
+                dagad_section = f"""
 
 === USER PREFERENCES & INSTRUCTIONS ===
 {dagad_result.data}
 === END USER PREFERENCES & INSTRUCTIONS ===
 """
-                        system_content += dagad_section
-                    else:
-                        logger.debug("No relevant DAGAD context for this turn")
-            except Exception as e:
-                logger.error(f"Error retrieving DAGAD context: {e}")
-=======
-        # Inject user personalization into the system prompt
-        if client and thread_id:
-            try:
-                user_account_id = await get_account_id_from_thread(client, thread_id)
-                if user_account_id:
-                    result = await (
-                        client
-                            .table('user_personalization')
-                            .select('preferred_name, occupation, profile, vibe, custom_touch')
-                            .eq('user_id', user_account_id)
-                            .maybe_single()
-                            .execute()
-                    )
-
-                    pdata = result.data if result and hasattr(result, 'data') else None
-                    if pdata:
-                        preferred_name = (pdata.get('preferred_name') or '').strip()
-                        occupation = (pdata.get('occupation') or '').strip()
-                        profile_text = (pdata.get('profile') or '').strip()
-                        vibe = (pdata.get('vibe') or '').strip()
-                        custom_touch = (pdata.get('custom_touch') or '').strip()
-
-                        # Skip empty section if all fields are blank
-                        if any([preferred_name, occupation, profile_text, vibe, custom_touch]):
-                            personalization_section = "\n\n=== USER PERSONALIZATION ===\n"
-                            
-                            # Add user identification
-                            if preferred_name:
-                                personalization_section += f"Preferred name: {preferred_name}\n"
-                            
-                            # Add professional context
-                            if occupation:
-                                personalization_section += f"Occupation: {occupation}\n"
-                            
-                            # Add user profile/bio
-                            if profile_text:
-                                personalization_section += f"Profile: {profile_text}\n"
-                            
-                            # Add traits with specific handling instructions
-                            if vibe:
-                                personalization_section += f"Traits: {vibe}\n"
-                            
-                            # Add custom instructions as explicit rules
-                            if custom_touch:
-                                personalization_section += f"Custom instructions: {custom_touch}\n"
-
-                            # Comprehensive trait-based response adaptation
-                            personalization_section += """
+                system_content += dagad_section
+            else:
+                logger.debug("No relevant DAGAD context for this turn")
+
+        # --- Add user personalization ---
+        if account_id:
+            result = await (
+                client
+                    .table('user_personalization')
+                    .select('preferred_name, occupation, profile, vibe, custom_touch')
+                    .eq('user_id', account_id)
+                    .maybe_single()
+                    .execute()
+            )
+
+            pdata = result.data if result and hasattr(result, 'data') else None
+            if pdata:
+                preferred_name = (pdata.get('preferred_name') or '').strip()
+                occupation = (pdata.get('occupation') or '').strip()
+                profile_text = (pdata.get('profile') or '').strip()
+                vibe = (pdata.get('vibe') or '').strip()
+                custom_touch = (pdata.get('custom_touch') or '').strip()
+
+                # Skip empty section if all fields are blank
+                if any([preferred_name, occupation, profile_text, vibe, custom_touch]):
+                    personalization_section = "\n\n=== USER PERSONALIZATION ===\n"
+
+                    # Add user identification
+                    if preferred_name:
+                        personalization_section += f"Preferred name: {preferred_name}\n"
+
+                    # Add professional context
+                    if occupation:
+                        personalization_section += f"Occupation: {occupation}\n"
+
+                    # Add user profile/bio
+                    if profile_text:
+                        personalization_section += f"Profile: {profile_text}\n"
+
+                    # Add traits with specific handling instructions
+                    if vibe:
+                        personalization_section += f"Traits: {vibe}\n"
+
+                    # Add custom instructions as explicit rules
+                    if custom_touch:
+                        personalization_section += f"Custom instructions: {custom_touch}\n"
+
+                    # Comprehensive trait-based response adaptation
+                    personalization_section += """
 === TRAIT-BASED RESPONSE ADAPTATION ===
 CRITICAL: Adapt your responses based on the user's traits and personalization. Use the preferred name to address the user directly. Tailor examples and domain context based on occupation and profile. Apply custom instructions as explicit rules for response generation.
 
@@ -432,12 +427,11 @@
 
 Remember: Every response should feel like it was crafted specifically for this individual user, taking into account their personality, professional background, and communication preferences.
 """
-                            system_content += personalization_section
-                else:
-                    logger.debug("No user/account id resolved for thread; skipping personalization")
-            except Exception as e:
-                logger.error(f"Error injecting user personalization: {e}")
->>>>>>> e2c4e164
+                    system_content += personalization_section
+            else:
+                logger.debug("No user personalization found")
+    except Exception as e:
+        logger.error(f"Error retrieving user context or personalization: {e}")
 
         if agent_config and (agent_config.get('configured_mcps') or agent_config.get('custom_mcps')) and mcp_wrapper_instance and mcp_wrapper_instance._initialized:
             mcp_info = "\n\n--- MCP Tools Available ---\n"
@@ -876,24 +870,12 @@
         effective_model = agent_config['model']
         logger.debug(f"Using model from agent config: {effective_model} (no user selection)")
     else:
-<<<<<<< HEAD
-        # Use Vertex AI Gemini 2.5 Pro for both local and production environments
-        if model_name == "openai/gpt-5-mini":
-            effective_model = "bedrock/us.anthropic.claude-sonnet-4-20250514-v1:0"
-            logger.debug(f"Using default model: {effective_model}")
-        else:
-            logger.debug(f"Using default model: {effective_model}")
-    
-    # Use Vertex AI Gemini 2.5 Pro for both local and production environments
-    effective_model = "bedrock/us.anthropic.claude-sonnet-4-20250514-v1:0"
-=======
         # Choose defaults based on mode
         if (mode or 'default') == 'default':
             effective_model = "vertex_ai/gemini-2.5-flash"
         else:
             effective_model = "bedrock/us.anthropic.claude-sonnet-4-20250514-v1:0"
         logger.debug(f"Using mode-based default model: {effective_model} (mode={mode})")
->>>>>>> e2c4e164
 
     config = AgentConfig(
         thread_id=thread_id,
