# Master model configuration - single source of truth
MODELS = {        
        
    # Vertex AI Models
    "vertex_ai/gemini-2.5-pro": {
        "aliases": ["gemini-2.5-pro-vertex"],
        "pricing": {
            "input_cost_per_million_tokens": 1.25,
            "output_cost_per_million_tokens": 10.00
        },
        "context_window": 2_000_000,  # 2M tokens
        "tier_availability": ["free", "paid"]
    },
    "vertex_ai/gemini-2.5-flash": {
        "aliases": ["gemini-2.5-flash-vertex"],
        "pricing": {
            "input_cost_per_million_tokens": 0.15,
            "output_cost_per_million_tokens": 0.60
        },
        "context_window": 2_000_000,  # 2M tokens
        "tier_availability": ["free", "paid"]
    },
    "vertex_ai/gemini-2.0-flash": {
        "aliases": ["gemini-2.0-flash-vertex"],
        "pricing": {
            "input_cost_per_million_tokens": 0.15,
            "output_cost_per_million_tokens": 0.60
        },
        "context_window": 1_000_000,  # 1M tokens
        "tier_availability": ["free", "paid"]
    },
<<<<<<< HEAD
    
=======
>>>>>>> 6cb47694
    # Bedrock Models - Claude Sonnet Series
    "bedrock/anthropic.claude-sonnet-4-20250514-v1:0": {
        "aliases": ["claude-sonnet-4-bedrock"],
        "pricing": {
            "input_cost_per_million_tokens": 3.00,
            "output_cost_per_million_tokens": 15.00
        },
        "context_window": 1_000_000,  # 1M tokens for Claude Sonnet 4
        "tier_availability": ["paid"]
    },
    "bedrock/anthropic.claude-sonnet-4-20250514-v1:1": {
        "aliases": ["claude-sonnet-4-bedrock-v1-1"],
        "pricing": {
            "input_cost_per_million_tokens": 3.00,
            "output_cost_per_million_tokens": 15.00
        },
        "context_window": 1_000_000,
        "tier_availability": ["paid"]
    },
    "bedrock/anthropic.claude-sonnet-4-20250514-v1:2": {
        "aliases": ["claude-sonnet-4-bedrock-v1-2"],
        "pricing": {
            "input_cost_per_million_tokens": 3.00,
            "output_cost_per_million_tokens": 15.00
        },
        "context_window": 1_000_000,
        "tier_availability": ["paid"]
    },
    "bedrock/anthropic.claude-sonnet-4-20250514-v1:3": {
        "aliases": ["claude-sonnet-4-bedrock-v1-3"],
        "pricing": {
            "input_cost_per_million_tokens": 3.00,
            "output_cost_per_million_tokens": 15.00
        },
        "context_window": 1_000_000,
        "tier_availability": ["paid"]
    },
    
    # Bedrock Models - Claude 3.7 Sonnet Series
    "bedrock/anthropic.claude-3-7-sonnet-20250219-v1:0": {
        "aliases": ["claude-3-7-sonnet-bedrock"],
        "pricing": {
            "input_cost_per_million_tokens": 3.00,
            "output_cost_per_million_tokens": 15.00
        },
        "context_window": 200_000,
        "tier_availability": ["paid"]
    },
    
    # Bedrock Models - Claude 3.5 Sonnet Series
    "bedrock/anthropic.claude-3-5-sonnet-20241022-v1:0": {
        "aliases": ["claude-3-5-sonnet-bedrock"],
        "pricing": {
            "input_cost_per_million_tokens": 3.00,
            "output_cost_per_million_tokens": 15.00
        },
        "context_window": 200_000,
        "tier_availability": ["paid"]
    },
    "bedrock/anthropic.claude-3-5-sonnet-20241022-v1:1": {
        "aliases": ["claude-3-5-sonnet-bedrock-v1-1"],
        "pricing": {
            "input_cost_per_million_tokens": 3.00,
            "output_cost_per_million_tokens": 15.00
        },
        "context_window": 200_000,
        "tier_availability": ["paid"]
    },

    # Bedrock Models - Claude 3.5 Haiku Series
    "bedrock/anthropic.claude-3-5-haiku-20241022-v1:0": {
        "aliases": ["claude-3-5-haiku-bedrock"],
        "pricing": {
            "input_cost_per_million_tokens": 0.25,
            "output_cost_per_million_tokens": 1.25
        },
        "context_window": 200_000,
        "tier_availability": ["free", "paid"]
    },
}

# Derived structures (auto-generated from MODELS)
def _generate_model_structures():
    """Generate all model structures from the master MODELS dictionary."""
    
    # Generate tier lists - all models available for all tiers
    all_models = list(MODELS.keys())
    free_models = all_models
    paid_models = all_models
    
    # Generate aliases
    aliases = {}
    
    # Generate pricing
    pricing = {}
    
    # Generate context window limits
    context_windows = {}
    
    for model_name, config in MODELS.items():
        # Add to tier lists - all models available for all tiers
        if "free" in config["tier_availability"]:
            free_models.append(model_name)
        if "paid" in config["tier_availability"]:
            paid_models.append(model_name)
        
        # Add aliases
        for alias in config["aliases"]:
            aliases[alias] = model_name
            # Also add pricing and context windows for aliases
            pricing[alias] = config["pricing"]
            if "context_window" in config:
                context_windows[alias] = config["context_window"]
        
        # Add pricing
        pricing[model_name] = config["pricing"]
        
        # Add context window limits
        if "context_window" in config:
            context_windows[model_name] = config["context_window"]
        
        # Also add pricing and context windows for legacy model name variations
        
        elif model_name.startswith("gemini/"):
            legacy_name = model_name.replace("gemini/", "")
            pricing[legacy_name] = config["pricing"]
            if "context_window" in config:
                context_windows[legacy_name] = config["context_window"]
        # Vertex AI legacy pricing removed
        elif model_name.startswith("anthropic/"):
            # Add anthropic/claude-sonnet-4 alias for claude-sonnet-4-20250514
            if "claude-sonnet-4-20250514" in model_name:
                pricing["anthropic/claude-sonnet-4"] = config["pricing"]
                if "context_window" in config:
                    context_windows["anthropic/claude-sonnet-4"] = config["context_window"]
        
    
    return free_models, paid_models, aliases, pricing, context_windows

# Generate all structures
FREE_TIER_MODELS, PAID_TIER_MODELS, MODEL_NAME_ALIASES, HARDCODED_MODEL_PRICES, MODEL_CONTEXT_WINDOWS = _generate_model_structures()

# All tiers have access to all models without constraints
MODEL_ACCESS_TIERS = {
    "free": FREE_TIER_MODELS,
    "tier_ridiculously_cheap": FREE_TIER_MODELS,
    "tier_serious_business": FREE_TIER_MODELS,
    "tier_ridiculously_cheap_yearly": FREE_TIER_MODELS,
    "tier_serious_business_yearly": FREE_TIER_MODELS,
}

def get_model_context_window(model_name: str, default: int = 31_000) -> int:
    """
    Get the context window size for a given model.
    
    Args:
        model_name: The model name or alias
        default: Default context window if model not found
        
    Returns:
        Context window size in tokens
    """
    # Check direct model name first
    if model_name in MODEL_CONTEXT_WINDOWS:
        return MODEL_CONTEXT_WINDOWS[model_name]
    
    # Check if it's an alias
    if model_name in MODEL_NAME_ALIASES:
        canonical_name = MODEL_NAME_ALIASES[model_name]
        if canonical_name in MODEL_CONTEXT_WINDOWS:
            return MODEL_CONTEXT_WINDOWS[canonical_name]
    
    # Fallback patterns for common model naming variations
    if 'sonnet' in model_name.lower():
        return 200_000  # Claude Sonnet models
    elif 'gpt-5' in model_name.lower():
        return 400_000  # GPT-5 models
    elif 'gemini' in model_name.lower():
        return 2_000_000  # Gemini models
    elif 'grok' in model_name.lower():
        return 128_000  # Grok models
    elif 'gpt' in model_name.lower():
        return 128_000  # GPT-4 and variants
    elif 'deepseek' in model_name.lower():
        return 128_000  # DeepSeek models
    
    return default<|MERGE_RESOLUTION|>--- conflicted
+++ resolved
@@ -29,10 +29,7 @@
         "context_window": 1_000_000,  # 1M tokens
         "tier_availability": ["free", "paid"]
     },
-<<<<<<< HEAD
-    
-=======
->>>>>>> 6cb47694
+
     # Bedrock Models - Claude Sonnet Series
     "bedrock/anthropic.claude-sonnet-4-20250514-v1:0": {
         "aliases": ["claude-sonnet-4-bedrock"],
