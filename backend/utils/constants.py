# Master model configuration - single source of truth
MODELS = {    
    "openrouter/moonshotai/kimi-k2": {
        "aliases": ["moonshotai/kimi-k2"],
        "pricing": {
            "input_cost_per_million_tokens": 1.00,
            "output_cost_per_million_tokens": 3.00
        },
        "context_window": 200_000,  # 200k tokens
        "tier_availability": ["free", "paid"]
    },
    "openrouter/z-ai/glm-4.5-air:free": {
        "aliases": ["z-ai/glm-4.5-air:free"],
        "pricing": {
            "input_cost_per_million_tokens": 0.00,
            "output_cost_per_million_tokens": 0.00
        },
        "context_window": 128_000,  # 128k tokens
        "tier_availability": ["free", "paid"]
    },
    "openrouter/anthropic/claude-sonnet-4": {
        "aliases": ["openrouter/claude-sonnet-4"],
        "pricing": {
            "input_cost_per_million_tokens": 3.00,
            "output_cost_per_million_tokens": 15.00
        },
        "context_window": 200_000,  # 200k tokens
        "tier_availability": ["free", "paid"]
    },    
    
    # Paid tier only models
    "gemini/gemini-2.5-pro": {
        "aliases": ["google/gemini-2.5-pro"],
        "pricing": {
            "input_cost_per_million_tokens": 1.25,
            "output_cost_per_million_tokens": 10.00
        },
        "context_window": 2_000_000,  # 2M tokens
        "tier_availability": ["free", "paid"]
    },
    "gemini/gemini-2.5-flash": {
        "aliases": ["google/gemini-2.5-flash"],
        "pricing": {
            "input_cost_per_million_tokens": 0.15,
            "output_cost_per_million_tokens": 0.60
        },
        "context_window": 2_000_000,  # 2M tokens
        "tier_availability": ["free", "paid"]
    },
    "gemini/gemini-2.0-flash": {
        "aliases": ["google/gemini-2.0-flash"],
        "pricing": {
            "input_cost_per_million_tokens": 0.15,
            "output_cost_per_million_tokens": 0.60
        },
        "context_window": 1_000_000,  # 1M tokens
        "tier_availability": ["free", "paid"]
    },
    # Vertex AI routes for Gemini (same pricing/tier)
    "vertex_ai/gemini-2.5-pro": {
        "aliases": ["vertex/gemini-2.5-pro", "gemini-2.5-pro-vertex"],
        "pricing": {
            "input_cost_per_million_tokens": 1.25,
            "output_cost_per_million_tokens": 10.00
        },
<<<<<<< HEAD
        "context_window": 2_000_000,  # 2M tokens
        "tier_availability": ["free", "paid"]
=======
        "context_window": 2_000_000,
        "tier_availability": ["paid"]
>>>>>>> 371350e9
    },
    "vertex_ai/gemini-2.5-flash": {
        "aliases": ["vertex/gemini-2.5-flash", "gemini-2.5-flash-vertex"],
        "pricing": {
            "input_cost_per_million_tokens": 0.15,
            "output_cost_per_million_tokens": 0.60
        },
<<<<<<< HEAD
        "context_window": 2_000_000,  # 2M tokens
        "tier_availability": ["free", "paid"]
=======
        "context_window": 2_000_000,
        "tier_availability": ["paid"]
>>>>>>> 371350e9
    },
    "vertex_ai/gemini-2.0-flash": {
        "aliases": ["vertex/gemini-2.0-flash", "gemini-2.0-flash-vertex"],
        "pricing": {
            "input_cost_per_million_tokens": 0.15,
            "output_cost_per_million_tokens": 0.60
        },
<<<<<<< HEAD
        "context_window": 1_000_000,  # 1M tokens
        "tier_availability": ["free", "paid"]
=======
        "context_window": 1_000_000,
        "tier_availability": ["paid"]
>>>>>>> 371350e9
    },           
}

# Derived structures (auto-generated from MODELS)
def _generate_model_structures():
    """Generate all model structures from the master MODELS dictionary."""
    
    # Generate tier lists
    free_models = []
    paid_models = []
    
    # Generate aliases
    aliases = {}
    
    # Generate pricing
    pricing = {}
    
    # Generate context window limits
    context_windows = {}
    
    for model_name, config in MODELS.items():
        # Add to tier lists
        if "free" in config["tier_availability"]:
            free_models.append(model_name)
        if "paid" in config["tier_availability"]:
            paid_models.append(model_name)
        
        # Add aliases
        for alias in config["aliases"]:
            aliases[alias] = model_name
        
        # Add pricing
        pricing[model_name] = config["pricing"]
        
        # Add context window limits
        if "context_window" in config:
            context_windows[model_name] = config["context_window"]
        
        # Also add pricing and context windows for legacy model name variations
        if model_name.startswith("openrouter/deepseek/"):
            legacy_name = model_name.replace("openrouter/", "")
            pricing[legacy_name] = config["pricing"]
            if "context_window" in config:
                context_windows[legacy_name] = config["context_window"]
        elif model_name.startswith("openrouter/qwen/"):
            legacy_name = model_name.replace("openrouter/", "")
            pricing[legacy_name] = config["pricing"]
            if "context_window" in config:
                context_windows[legacy_name] = config["context_window"]
        elif model_name.startswith("gemini/"):
            legacy_name = model_name.replace("gemini/", "")
            pricing[legacy_name] = config["pricing"]
            if "context_window" in config:
                context_windows[legacy_name] = config["context_window"]
        # Vertex AI legacy pricing removed
        elif model_name.startswith("anthropic/"):
            # Add anthropic/claude-sonnet-4 alias for claude-sonnet-4-20250514
            if "claude-sonnet-4-20250514" in model_name:
                pricing["anthropic/claude-sonnet-4"] = config["pricing"]
                if "context_window" in config:
                    context_windows["anthropic/claude-sonnet-4"] = config["context_window"]
        elif model_name.startswith("xai/"):
            # Add pricing for OpenRouter x-ai models
            openrouter_name = model_name.replace("xai/", "openrouter/x-ai/")
            pricing[openrouter_name] = config["pricing"]
            if "context_window" in config:
                context_windows[openrouter_name] = config["context_window"]
    
    return free_models, paid_models, aliases, pricing, context_windows

# Generate all structures
FREE_TIER_MODELS, PAID_TIER_MODELS, MODEL_NAME_ALIASES, HARDCODED_MODEL_PRICES, MODEL_CONTEXT_WINDOWS = _generate_model_structures()

MODEL_ACCESS_TIERS = {
    "free": FREE_TIER_MODELS,
    "tier_2_20": PAID_TIER_MODELS,
    "tier_6_50": PAID_TIER_MODELS,
    "tier_12_100": PAID_TIER_MODELS,
    "tier_25_200": PAID_TIER_MODELS,
    "tier_50_400": PAID_TIER_MODELS,
    "tier_125_800": PAID_TIER_MODELS,
    "tier_200_1000": PAID_TIER_MODELS,
    "tier_25_170_yearly_commitment": PAID_TIER_MODELS,
    "tier_6_42_yearly_commitment": PAID_TIER_MODELS,
    "tier_12_84_yearly_commitment": PAID_TIER_MODELS,
}

def get_model_context_window(model_name: str, default: int = 31_000) -> int:
    """
    Get the context window size for a given model.
    
    Args:
        model_name: The model name or alias
        default: Default context window if model not found
        
    Returns:
        Context window size in tokens
    """
    # Check direct model name first
    if model_name in MODEL_CONTEXT_WINDOWS:
        return MODEL_CONTEXT_WINDOWS[model_name]
    
    # Check if it's an alias
    if model_name in MODEL_NAME_ALIASES:
        canonical_name = MODEL_NAME_ALIASES[model_name]
        if canonical_name in MODEL_CONTEXT_WINDOWS:
            return MODEL_CONTEXT_WINDOWS[canonical_name]
    
    # Fallback patterns for common model naming variations
    if 'sonnet' in model_name.lower():
        return 200_000  # Claude Sonnet models
    elif 'gpt-5' in model_name.lower():
        return 400_000  # GPT-5 models
    elif 'gemini' in model_name.lower():
        return 2_000_000  # Gemini models
    elif 'grok' in model_name.lower():
        return 128_000  # Grok models
    elif 'gpt' in model_name.lower():
        return 128_000  # GPT-4 and variants
    elif 'deepseek' in model_name.lower():
        return 128_000  # DeepSeek models
    
    return default<|MERGE_RESOLUTION|>--- conflicted
+++ resolved
@@ -63,13 +63,8 @@
             "input_cost_per_million_tokens": 1.25,
             "output_cost_per_million_tokens": 10.00
         },
-<<<<<<< HEAD
-        "context_window": 2_000_000,  # 2M tokens
-        "tier_availability": ["free", "paid"]
-=======
-        "context_window": 2_000_000,
-        "tier_availability": ["paid"]
->>>>>>> 371350e9
+        "context_window": 2_000_000,  # 2M tokens
+        "tier_availability": ["free", "paid"]
     },
     "vertex_ai/gemini-2.5-flash": {
         "aliases": ["vertex/gemini-2.5-flash", "gemini-2.5-flash-vertex"],
@@ -77,13 +72,8 @@
             "input_cost_per_million_tokens": 0.15,
             "output_cost_per_million_tokens": 0.60
         },
-<<<<<<< HEAD
-        "context_window": 2_000_000,  # 2M tokens
-        "tier_availability": ["free", "paid"]
-=======
-        "context_window": 2_000_000,
-        "tier_availability": ["paid"]
->>>>>>> 371350e9
+        "context_window": 2_000_000,  # 2M tokens
+        "tier_availability": ["free", "paid"]
     },
     "vertex_ai/gemini-2.0-flash": {
         "aliases": ["vertex/gemini-2.0-flash", "gemini-2.0-flash-vertex"],
@@ -91,13 +81,8 @@
             "input_cost_per_million_tokens": 0.15,
             "output_cost_per_million_tokens": 0.60
         },
-<<<<<<< HEAD
         "context_window": 1_000_000,  # 1M tokens
         "tier_availability": ["free", "paid"]
-=======
-        "context_window": 1_000_000,
-        "tier_availability": ["paid"]
->>>>>>> 371350e9
     },           
 }
 
