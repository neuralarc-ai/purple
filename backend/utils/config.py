--- conflicted
+++ resolved
@@ -59,30 +59,21 @@
     
     # Credit package price IDs - Production
     STRIPE_CREDITS_TEST_ID_PROD: str = 'price_1S2n0LAnxOD5rXBGLplkdkq6'  # $1.00 - 500 credits (TESTING)
-<<<<<<< HEAD
-    STRIPE_CREDITS_SMALL_PRICE_ID_PROD: str = 'price_1S2n0LAnxOD5rXBGLplkdkq6'  # $11.99
-    STRIPE_CREDITS_MEDIUM_PRICE_ID_PROD: str = 'price_1S2VY6AnxOD5rXBGWs7gO2rv'  # $28.99
-    STRIPE_CREDITS_LARGE_PRICE_ID_PROD: str = 'price_1S2VYHAnxOD5rXBGIL73U202'  # $55.99
-=======
+
+
     STRIPE_CREDITS_SMALL_PRICE_ID_PROD: str = 'price_1S2VXvAnxOD5rXBGylPu8TTc'  # $9.99 - 5,000 credits
     STRIPE_CREDITS_MEDIUM_PRICE_ID_PROD: str = 'price_1S2VY6AnxOD5rXBGWs7gO2rv'  # $18.99 - 10,000 credits
     STRIPE_CREDITS_LARGE_PRICE_ID_PROD: str = 'price_1S2VYHAnxOD5rXBGIL73U202'  # $44.99 - 25,000 credits
->>>>>>> 76f76ffe
     
     # Trial plan - Production
     STRIPE_TRIAL_PLAN_ID_PROD: str = 'price_1S6oPuAnxOD5rXBGc2TGjjXu'  # $1.99 - 1 week trial
     
     # Credit package price IDs - Staging  
     STRIPE_CREDITS_TEST_PRICE_ID_STAGING: str = 'price_1S2n0LAnxOD5rXBGLplkdkq6'  # $1.00 - 500 credits (TESTING)
-<<<<<<< HEAD
-    STRIPE_CREDITS_SMALL_PRICE_ID_STAGING: str = 'price_1S2n0LAnxOD5rXBGLplkdkq6'  # $11.99
-    STRIPE_CREDITS_MEDIUM_PRICE_ID_STAGING: str = 'price_1RxXPNG6l1KZGqIrQprPgDme'  # $28.99
-    STRIPE_CREDITS_LARGE_PRICE_ID_STAGING: str = 'price_1RxXPYG6l1KZGqIrQprPgDme'  # $55.99
-=======
+
     STRIPE_CREDITS_SMALL_PRICE_ID_STAGING: str = 'price_1RxXOvG6l1KZGqIrMqsiYQvk'  # $9.99 - 5,000 credits
     STRIPE_CREDITS_MEDIUM_PRICE_ID_STAGING: str = 'price_1RxXPNG6l1KZGqIrQprPgDme'  # $18.99 - 10,000 credits
     STRIPE_CREDITS_LARGE_PRICE_ID_STAGING: str = 'price_1RxXPYG6l1KZGqIrQprPgDme'  # $44.99 - 25,000 credits
->>>>>>> 76f76ffe
     
     # Trial plan - Staging
     STRIPE_TRIAL_PLAN_ID_STAGING: str = 'price_1S6oPuAnxOD5rXBGc2TGjjXu'  # $1.99 - 1 week trial
