--- conflicted
+++ resolved
@@ -279,11 +279,7 @@
   }
 
   return (
-<<<<<<< HEAD
-    <div className="min-h-screen bg-[#EDEDED] relative dark:bg-[#2E2E2E]">
-=======
     <div className="min-h-screen bg-[#EDEDED] relative dark:bg-background">
->>>>>>> 40e0688a
       <div className="flex min-h-screen items-center justify-center gap-15 px-2 xs:px-4 sm:px-6 lg:px-0">
         {/* Left Section - Image (No card background) */}
         <motion.div
@@ -320,17 +316,10 @@
 
         {/* Right Section Container */}
         <div
-<<<<<<< HEAD
-          className={`flex flex-col items-center w-full max-w-[500px] ${isSignUp ? 'mb-[2rem]' : 'mb-0'}`}
-        >
-          {/* Back to home button - Above the card */}
-          <div className="hidden lg:flex w-full justify-center mb-4">
-=======
           className={`flex flex-col items-center w-full max-w-[500px] ${isSignUp ? 'mb-0' : 'mb-0'}`}
         >
           {/* Back to home button - Above the card */}
           {/* <div className="hidden lg:flex w-full justify-center mb-4">
->>>>>>> 40e0688a
             <Link
               href="/"
               className="inline-flex items-center gap-2 text-sm text-muted-foreground  dark:text-white transition-colors"
@@ -338,11 +327,7 @@
               <ArrowLeft className="h-4 w-4" />
               Back to home
             </Link>
-<<<<<<< HEAD
-          </div>
-=======
           </div> */}
->>>>>>> 40e0688a
           {/* Mobile Header - Only shows below 1024px */}
           <Link href="/">
             <div className="lg:hidden w-full mb-4 flex justify-center cursor-pointer">
@@ -375,24 +360,13 @@
               ease: [0.4, 0, 0.2, 1],
               delay: 0.4,
             }}
-<<<<<<< HEAD
-            className={`bg-white rounded-[24px] shadow-lg flex flex-col justify-center w-full lg:w-[500px] ${isSignUp ? 'min-h-[650px] lg:h-[650px]' : 'min-h-[600px] lg:h-[600px]'}`}
-=======
             className={`bg-white rounded-[24px] shadow-lg flex flex-col justify-center w-full lg:w-[500px] ${isSignUp ? 'min-h-[654px] lg:h-[550px]' : 'min-h-[644px] lg:h-[540px]'}`}
->>>>>>> 40e0688a
             style={{
               paddingLeft: '16px',
               paddingRight: '16px',
             }}
           >
             <div className="w-full px-2 sm:px-4 lg:px-0">
-<<<<<<< HEAD
-              <form className={`mb-4 ${isSignUp ? 'space-y-2' : 'space-y-3'}`}>
-                <div className="space-y-2">
-                  <label
-                    htmlFor="email"
-                    className="text-sm font-normal text-black mb-2 block"
-=======
             <form
   className={`${isSignUp ? 'space-y-3' : 'mb-[3rem] space-y-5'}`}
 >
@@ -400,7 +374,6 @@
                   <label
                     htmlFor="email"
                     className="text-sm font-normal text-black mb-1.5 block"
->>>>>>> 40e0688a
                   >
                     Email
                   </label>
@@ -409,11 +382,7 @@
                     name="email"
                     type="email"
                     placeholder="Email address"
-<<<<<<< HEAD
-                    className="h-12 xs:h-14 py-3 rounded-[50px] text-black placeholder:text-black/70 text-sm xs:text-base !bg-white dark:!bg-white !border-gray-200 dark:!border-gray-200 focus:!bg-white focus:!text-black autofill:!bg-white autofill:!text-black"
-=======
                     className="h-13 xs:h-14 py-3 rounded-[50px] text-black placeholder:text-black/70 text-sm xs:text-base !bg-white dark:!bg-white !border-gray-200 dark:!border-gray-200 focus:!bg-white focus:!text-black autofill:!bg-white autofill:!text-black"
->>>>>>> 40e0688a
                     style={{
                       backgroundColor: 'white !important',
                       color: 'black !important',
@@ -421,15 +390,9 @@
                     required
                   />
                 </div>
-<<<<<<< HEAD
-                <div className="space-y-2">
-                  <div className="flex justify-between items-center">
-                    <label
-=======
                 <div className="space-y-3">
                   <div className="flex justify-between items-center">
                                         <label
->>>>>>> 40e0688a
                       htmlFor="password"
                       className="text-sm font-normal text-black"
                     >
@@ -450,11 +413,7 @@
                     name="password"
                     type="password"
                     placeholder="Password"
-<<<<<<< HEAD
-                    className="h-12 xs:h-14 py-3 rounded-[50px] text-black placeholder:text-black/70 text-sm xs:text-base !bg-white dark:!bg-white !border-gray-200 dark:!border-gray-200 focus:!bg-white focus:!text-black autofill:!bg-white autofill:!text-black"
-=======
                     className="h-13 xs:h-14 py-3 rounded-[50px] text-black placeholder:text-black/70 text-sm xs:text-base !bg-white dark:!bg-white !border-gray-200 dark:!border-gray-200 focus:!bg-white focus:!text-black autofill:!bg-white autofill:!text-black"
->>>>>>> 40e0688a
                     style={{
                       backgroundColor: 'white !important',
                       color: 'black !important',
@@ -463,17 +422,10 @@
                   />
                 </div>
                 {isSignUp && (
-<<<<<<< HEAD
-                  <div className="space-y-2">
-                    <label
-                      htmlFor="confirmPassword"
-                      className="text-sm font-medium text-black mb-2 block"
-=======
                   <div className="space-y-3">
                     <label
                       htmlFor="confirmPassword"
                       className="text-sm font-medium text-black mb-1.5 block"
->>>>>>> 40e0688a
                     >
                       Confirm Password
                     </label>
@@ -482,11 +434,7 @@
                       name="confirmPassword"
                       type="password"
                       placeholder="Confirm password"
-<<<<<<< HEAD
-                      className="h-12 xs:h-14 py-3 rounded-[50px] text-black placeholder:text-black/70 text-sm xs:text-base !bg-white dark:!bg-white !border-gray-200 dark:!border-gray-200 focus:!bg-white focus:!text-black autofill:!bg-white autofill:!text-black"
-=======
                       className="h-13 xs:h-14 py-3 rounded-[50px] text-black placeholder:text-black/70 text-sm xs:text-base !bg-white dark:!bg-white !border-gray-200 dark:!border-gray-200 focus:!bg-white focus:!text-black autofill:!bg-white autofill:!text-black"
->>>>>>> 40e0688a
                       style={{
                         backgroundColor: 'white !important',
                         color: 'black !important',
@@ -495,19 +443,11 @@
                     />
                   </div>
                 )}
-<<<<<<< HEAD
-                <div className="pt-2">
-                  <div className="relative">
-                    <SubmitButton
-                      formAction={isSignUp ? handleSignUp : handleSignIn}
-                      className="w-full h-11 xs:h-12 sm:h-14 text-white rounded-[50px] text-sm xs:text-base auth-button py-3"
-=======
                 <div className="pt-1">
                   <div className="relative">
                     <SubmitButton
                       formAction={isSignUp ? handleSignUp : handleSignIn}
                       className="w-full h-12 xs:h-12 sm:h-14 text-white rounded-[50px] text-sm xs:text-base auth-button py-3"
->>>>>>> 40e0688a
                       pendingText={
                         isSignUp ? 'Creating account...' : 'Initiating...'
                       }
@@ -546,31 +486,18 @@
                   </Link>
                 </div>
               )}
-<<<<<<< HEAD
-              {/* Social login section - only show if not in production */}
-              {!isProduction && (
-                <>
-                  <div className="relative my-4">
-=======
               {/* Social login section */}
               {
                 <>
                   <div className="relative my-3">
->>>>>>> 40e0688a
                     <div className="relative flex justify-center text-sm">
                       <span className="px-2 text-black font-medium">OR</span>
                     </div>
                   </div>
 
-<<<<<<< HEAD
-                  <div className="space-y-3">
-                    <GoogleSignIn returnUrl={returnUrl || undefined} />
-                    <button className="w-full h-10 xs:h-11 sm:h-12 border border-gray-200 bg-white text-black rounded-lg flex items-center justify-center gap-2 text-xs xs:text-sm sm:text-base hover:bg-gray-50 transition-colors">
-=======
                   <div className="space-y-2.5">
                     <GoogleSignIn returnUrl={returnUrl || undefined} />
                     <button className="w-full h-10 xs:h-11 sm:h-12 border border-gray-200 bg-white text-black rounded-full flex items-center justify-center gap-2 text-xs xs:text-sm sm:text-base hover:bg-gray-50 transition-colors">
->>>>>>> 40e0688a
                       <Image
                         src="/auth/apple-login.svg"
                         width="18"
@@ -580,11 +507,7 @@
                       />
                       <span className="truncate">Continue with Apple</span>
                     </button>
-<<<<<<< HEAD
-                    <button className="w-full h-10 xs:h-11 sm:h-12 border border-gray-200 bg-white text-black rounded-lg flex items-center justify-center gap-2 text-xs xs:text-sm sm:text-base hover:bg-gray-50 transition-colors">
-=======
                     <button className="w-full h-10 xs:h-11 sm:h-12 border border-gray-200 bg-white text-black rounded-full flex items-center justify-center gap-2 text-xs xs:text-sm sm:text-base hover:bg-gray-50 transition-colors">
->>>>>>> 40e0688a
                       <Image
                         src="/auth/microsoft-login.svg"
                         width="18"
@@ -598,11 +521,7 @@
                     </button>
                   </div>
                 </>
-<<<<<<< HEAD
-              )}
-=======
               }
->>>>>>> 40e0688a
             </div>
           </motion.div>
         </div>
