'use client';
import './auth.css';

import Link from 'next/link';
import { SubmitButton } from '@/components/ui/submit-button';
import { Input } from '@/components/ui/input';
import GoogleSignIn from '@/components/GoogleSignIn';
import { useMediaQuery } from '@/hooks/use-media-query';
import { useState, useEffect, Suspense } from 'react';
import { signIn, signUp, forgotPassword } from './actions';
import { useSearchParams, useRouter } from 'next/navigation';
import {
  ArrowLeft,
  X,
  CheckCircle,
  AlertCircle,
  MailCheck,
  Loader2,
} from 'lucide-react';
import { useAuth } from '@/components/AuthProvider';
import { useAuthMethodTracking } from '@/lib/stores/auth-tracking';
import { toast } from 'sonner';
import { useFeatureFlag } from '@/lib/feature-flags';

import {
  Dialog,
  DialogContent,
  DialogHeader,
  DialogTitle,
  DialogDescription,
  DialogFooter,
} from '@/components/ui/dialog';
import GitHubSignIn from '@/components/GithubSignIn';
<<<<<<< HEAD

import Image from 'next/image';
=======
import { HeliumLogo } from '@/components/sidebar/helium-logo';
import { Ripple } from '@/components/ui/ripple';
>>>>>>> db395221
import { ReleaseBadge } from '@/components/auth/release-badge';
import LoginFooter from './login-footer/login-footer';
import { motion } from 'framer-motion';

// Helper function to check if we're in production mode
const isProductionMode = (): boolean => {
  const envMode = process.env.NEXT_PUBLIC_ENV_MODE?.toLowerCase();
  return envMode === 'production';
};

function LoginContent() {
  const router = useRouter();
  const searchParams = useSearchParams();
  const { user, isLoading } = useAuth();
  const mode = searchParams.get('mode');
  const returnUrl = searchParams.get('returnUrl');
  const message = searchParams.get('message');
  const { enabled: customAgentsEnabled } = useFeatureFlag('custom_agents');

  const isSignUp = mode === 'signup';
  const isMobile = useMediaQuery('(max-width: 768px)');
  const [mounted, setMounted] = useState(false);
  const isProduction = isProductionMode();

  const { wasLastMethod: wasEmailLastMethod, markAsUsed: markEmailAsUsed } =
    useAuthMethodTracking('email');

  useEffect(() => {
    if (!isLoading && user) {
      router.push(returnUrl || '/dashboard');
    }
  }, [user, isLoading, router, returnUrl]);

  const isSuccessMessage =
    message &&
    (message.includes('Check your email') ||
      message.includes('Account created') ||
      message.includes('success'));

  // Registration success state
  const [registrationSuccess, setRegistrationSuccess] =
    useState(!!isSuccessMessage);
  const [registrationEmail, setRegistrationEmail] = useState('');

  const [forgotPasswordOpen, setForgotPasswordOpen] = useState(false);
  const [forgotPasswordEmail, setForgotPasswordEmail] = useState('');
  const [forgotPasswordStatus, setForgotPasswordStatus] = useState<{
    success?: boolean;
    message?: string;
  }>({});

  useEffect(() => {
    setMounted(true);
  }, []);

  useEffect(() => {
    if (isSuccessMessage) {
      setRegistrationSuccess(true);
    }
  }, [isSuccessMessage]);

  const handleSignIn = async (prevState: any, formData: FormData) => {
    markEmailAsUsed();

    if (returnUrl) {
      formData.append('returnUrl', returnUrl);
    } else {
      formData.append('returnUrl', '/dashboard');
    }
    const result = await signIn(prevState, formData);

    if (
      result &&
      typeof result === 'object' &&
      'success' in result &&
      result.success &&
      'redirectTo' in result
    ) {
      window.location.href = result.redirectTo as string;
      return null;
    }

    if (result && typeof result === 'object' && 'message' in result) {
      toast.error('Login failed', {
        description: result.message as string,
        duration: 5000,
      });
      return {};
    }

    return result;
  };

  const handleSignUp = async (prevState: any, formData: FormData) => {
    markEmailAsUsed();

    const email = formData.get('email') as string;
    setRegistrationEmail(email);

    if (returnUrl) {
      formData.append('returnUrl', returnUrl);
    }

    // Add origin for email redirects
    formData.append('origin', window.location.origin);

    const result = await signUp(prevState, formData);

    // Check for success and redirectTo properties (direct login case)
    if (
      result &&
      typeof result === 'object' &&
      'success' in result &&
      result.success &&
      'redirectTo' in result
    ) {
      // Use window.location for hard navigation to avoid stale state
      window.location.href = result.redirectTo as string;
      return null; // Return null to prevent normal form action completion
    }

    // Check if registration was successful but needs email verification
    if (result && typeof result === 'object' && 'message' in result) {
      const resultMessage = result.message as string;
      if (resultMessage.includes('Check your email')) {
        setRegistrationSuccess(true);

        // Update URL without causing a refresh
        const params = new URLSearchParams(window.location.search);
        params.set('message', resultMessage);

        const newUrl =
          window.location.pathname +
          (params.toString() ? '?' + params.toString() : '');

        window.history.pushState({ path: newUrl }, '', newUrl);

        return result;
      } else {
        toast.error('Sign up failed', {
          description: resultMessage,
          duration: 5000,
        });
        return {};
      }
    }

    return result;
  };

  const handleForgotPassword = async (e: React.FormEvent<HTMLFormElement>) => {
    e.preventDefault();

    setForgotPasswordStatus({});

    if (!forgotPasswordEmail || !forgotPasswordEmail.includes('@')) {
      setForgotPasswordStatus({
        success: false,
        message: 'Please enter a valid email address',
      });
      return;
    }

    const formData = new FormData();
    formData.append('email', forgotPasswordEmail);
    formData.append('origin', window.location.origin);

    const result = await forgotPassword(null, formData);

    setForgotPasswordStatus(result);
  };

  const resetRegistrationSuccess = () => {
    setRegistrationSuccess(false);
    // Remove message from URL and set mode to signin
    const params = new URLSearchParams(window.location.search);
    params.delete('message');
    params.set('mode', 'signin');

    const newUrl =
      window.location.pathname +
      (params.toString() ? '?' + params.toString() : '');

    window.history.pushState({ path: newUrl }, '', newUrl);

    router.refresh();
  };

  // Show loading spinner while checking auth state
  if (isLoading) {
    return (
      <div className="min-h-screen bg-background flex items-center justify-center">
        <Loader2 className="h-8 w-8 animate-spin text-primary" />
      </div>
    );
  }

  // Registration success view
  if (registrationSuccess) {
    return (
      <div className="min-h-screen bg-[#EDEDED] flex items-center justify-center p-4">
        <div className="w-full max-w-md mx-auto">
          <div className="text-center">
            <div className="bg-green-50  rounded-full p-4 mb-6 inline-flex">
              <MailCheck className="h-12 w-12 text-green-500" />
            </div>

            <h1 className="text-3xl font-semibold text-foreground mb-4">
              Check your email
            </h1>

            <p className="text-muted-foreground mb-2">
              We've sent a confirmation link to:
            </p>

            <p className="text-lg font-medium mb-6">
              {registrationEmail || 'your email address'}
            </p>

            <div className="bg-green-50  border border-green-100 rounded-lg p-4 mb-8">
              <p className="text-sm text-green-800">
                Click the link in the email to activate your account. If you
                don't see the email, check your spam folder.
              </p>
            </div>

            <div className="flex flex-col sm:flex-row gap-3 justify-center items-center">
              <Link
                href="/"
                className="flex h-11 items-center justify-center px-6 text-center rounded-lg border border-border bg-background hover:bg-accent transition-colors"
              >
                Return to home
              </Link>
              <button
                onClick={resetRegistrationSuccess}
                className="flex h-11 items-center justify-center px-6 text-center rounded-lg bg-primary text-primary-foreground hover:bg-primary/90 transition-colors"
              >
                Back to sign in
              </button>
            </div>
          </div>
        </div>
      </div>
    );
  }

  return (
<<<<<<< HEAD
    <div className="min-h-screen bg-[#EDEDED] relative dark:bg-[#2E2E2E]">
      <div className="flex min-h-screen items-center justify-center gap-15 px-2 xs:px-4 sm:px-6 lg:px-0">
        {/* Left Section - Image (No card background) */}
        <motion.div
          initial={{ opacity: 0, x: -50 }}
          animate={{ opacity: 1, x: 0 }}
          transition={{
            duration: 0.8,
            ease: [0.4, 0, 0.2, 1],
            delay: 0.4,
          }}
          className="hidden lg:block"
          style={{
            width: '500px',
            height: '650px',
          }}
        >
          <div className="relative w-full h-full rounded-[24px] overflow-hidden">
            <Image
              src="/auth/login-bg.png"
              alt="Preview"
              layout="fill"
              objectFit="cover"
              className="rounded-[24px]"
            />
            <Image
              src="/auth/logo.png"
              alt="Logo"
              width={40}
              height={40}
              className="absolute top-8 left-8"
            />
          </div>
        </motion.div>

        {/* Right Section Container */}
        <div className={`flex flex-col items-center w-full max-w-[500px] ${isSignUp ? 'mb-[2rem]' : 'mb-0'}`}>
          {/* Back to home button - Above the card */}
          <div className="hidden lg:flex w-full justify-center mb-4">
            <Link
              href="/"
              className="inline-flex items-center gap-2 text-sm text-muted-foreground  dark:text-white transition-colors"
            >
              <ArrowLeft className="h-4 w-4" />
              Back to home
            </Link>
          </div>
          {/* Mobile Header - Only shows below 1024px */}
          <Link href="/">
            <div className="lg:hidden w-full mb-4 flex justify-center cursor-pointer">
              <div className="flex items-center gap-2">
                <Image
                  src="/auth/helium-logo.png"
                  alt="Helium Logo"
                  width={40}
                  height={40}
                  className="mb-0"
                />
=======
      <div className="min-h-screen bg-background relative">
        <div className="absolute top-6 left-6 z-10">
          <Link href="/" className="flex items-center">
            <HeliumLogo size={28} />
          </Link>
        </div>
        <div className="flex min-h-screen">
          <div className="relative flex-1 flex items-center justify-center p-4 lg:p-8">
            <div className="absolute top-6 right-10 z-10">
              <Link
                href="/"
                className="inline-flex items-center gap-2 text-sm text-muted-foreground hover:text-foreground transition-colors mb-4"
              >
                <ArrowLeft className="h-4 w-4" />
                Back to home
              </Link>
            </div>
            <div className="w-full max-w-sm">
              <div className="mb-4 flex items-center flex-col gap-3 sm:gap-4 justify-center">
                {customAgentsEnabled && <ReleaseBadge className='mb-2 sm:mb-4' text="Custom Agents, Playbooks, and more!" link="/changelog" />}
                <h1 className="text-xl sm:text-2xl font-semibold text-foreground text-center leading-tight">
                  {isSignUp ? 'Create your account' : 'Log into your account'}
                </h1>
              </div>
            <div className="space-y-3 mb-4">
              <GoogleSignIn returnUrl={returnUrl || undefined} />
              <GitHubSignIn returnUrl={returnUrl || undefined} />
            </div>
            <div className="relative my-4">
              <div className="absolute inset-0 flex items-center">
                <div className="w-full border-t border-border"></div>
              </div>
              <div className="relative flex justify-center text-sm">
                <span className="px-2 bg-background text-muted-foreground">
                  or email
                </span>
>>>>>>> db395221
              </div>
            </div>
          </Link>
          {/* Right Section - Form (White card) */}
          <motion.div
            initial={{ opacity: 0, x: 50 }}
            animate={{ opacity: 1, x: 0 }}
            transition={{
              duration: 0.8,
              ease: [0.4, 0, 0.2, 1],
              delay: 0.4,
            }}
            className={`bg-white rounded-[24px] shadow-lg flex flex-col justify-center w-full lg:w-[500px] ${isSignUp ? 'min-h-[650px] lg:h-[650px]' : 'min-h-[600px] lg:h-[600px]'}`}
            style={{
              paddingLeft: '16px',
              paddingRight: '16px',
            }}
          >
            <div className="w-full px-2 sm:px-4 lg:px-0">
              <form className={`mb-4 ${isSignUp ? 'space-y-2' : 'space-y-3'}`}>
                <div className="space-y-2">
                  <label
                    htmlFor="email"
                    className="text-sm font-normal text-black mb-2 block"
                  >
                    Email
                  </label>
                  <Input
                    id="email"
                    name="email"
                    type="email"
                    placeholder="Email address"
                    className="h-12 xs:h-14 py-3 rounded-[50px] text-black placeholder:text-black/70 text-sm xs:text-base !bg-white dark:!bg-white !border-gray-200 dark:!border-gray-200 focus:!bg-white focus:!text-black autofill:!bg-white autofill:!text-black"
                    style={{
                      backgroundColor: 'white !important',
                      color: 'black !important',
                    }}
                    required
                  />
                </div>
                <div className="space-y-2">
                  <div className="flex justify-between items-center">
                    <label
                      htmlFor="password"
                      className="text-sm font-normal text-black"
                    >
                      Password
                    </label>
                    {!isSignUp && (
                      <button
                        type="button"
                        onClick={() => setForgotPasswordOpen(true)}
                        className="text-sm text-[#949494] hover:underline"
                      >
                        Forgot password?
                      </button>
                    )}
                  </div>
                  <Input
                    id="password"
                    name="password"
                    type="password"
                    placeholder="Password"
                    className="h-12 xs:h-14 py-3 rounded-[50px] text-black placeholder:text-black/70 text-sm xs:text-base !bg-white dark:!bg-white !border-gray-200 dark:!border-gray-200 focus:!bg-white focus:!text-black autofill:!bg-white autofill:!text-black"
                    style={{
                      backgroundColor: 'white !important',
                      color: 'black !important',
                    }}
                    required
                  />
                </div>
                {isSignUp && (
                  <div className="space-y-2">
                    <label
                      htmlFor="confirmPassword"
                      className="text-sm font-medium text-black mb-2 block"
                    >
                      Confirm Password
                    </label>
                    <Input
                      id="confirmPassword"
                      name="confirmPassword"
                      type="password"
                      placeholder="Confirm password"
                      className="h-12 xs:h-14 py-3 rounded-[50px] text-black placeholder:text-black/70 text-sm xs:text-base !bg-white dark:!bg-white !border-gray-200 dark:!border-gray-200 focus:!bg-white focus:!text-black autofill:!bg-white autofill:!text-black"
                      style={{
                        backgroundColor: 'white !important',
                        color: 'black !important',
                      }}
                      required
                    />
                  </div>
                )}
                <div className="pt-2">
                  <div className="relative">
                    <SubmitButton
                      formAction={isSignUp ? handleSignUp : handleSignIn}
                      className="w-full h-11 xs:h-12 sm:h-14 text-white rounded-[50px] text-sm xs:text-base auth-button py-3"
                      pendingText={
                        isSignUp ? 'Creating account...' : 'Initiating...'
                      }
                    >
                      {isSignUp
                        ? 'Create account'
                        : 'Ready to Initiate Intelligence'}
                    </SubmitButton>
                    {/* {wasEmailLastMethod && (
                    <div className="absolute -top-1 -right-1 w-3 h-3 bg-black rounded-full border-2 border-background shadow-sm">
                      <div className="w-full h-full bg-black rounded-full animate-pulse" />
                    </div>
                  )} */}
                  </div>
                </div>
              </form>
              {/* Sign up/Sign in link - only show if not in production */}
              {!isProduction && (
                <div className="mt-4 text-center text-sm">
                  <Link
                    href={
                      isSignUp
                        ? `/auth${returnUrl ? `?returnUrl=${returnUrl}` : ''}`
                        : `/auth?mode=signup${returnUrl ? `&returnUrl=${returnUrl}` : ''}`
                    }
                    className="text-muted-foreground"
                  >
                    {isSignUp ? (
                      'Already have an account? Sign in'
                    ) : (
                      <>
                        Don’t have an account?{' '}
                        <span className="text-black font-medium">SignUp</span>
                      </>
                    )}
                  </Link>
                </div>
              )}
              {/* Social login section - only show if not in production */}
              {!isProduction && (
                <>
                  <div className="relative my-4">
                    <div className="relative flex justify-center text-sm">
                      <span className="px-2 text-black font-medium">OR</span>
                    </div>
                  </div>

                  <div className="space-y-3">
                    <GoogleSignIn returnUrl={returnUrl || undefined} />
                    <button className="w-full h-10 xs:h-11 sm:h-12 border border-gray-200 bg-white text-black rounded-lg flex items-center justify-center gap-2 text-xs xs:text-sm sm:text-base hover:bg-gray-50 transition-colors">
                      <Image
                        src="/auth/apple-login.svg"
                        width="18"
                        height="18"
                        alt="Apple Login"
                        className="xs:w-5 xs:h-5"
                      />
                      <span className="truncate">Continue with Apple</span>
                    </button>
                    <button className="w-full h-10 xs:h-11 sm:h-12 border border-gray-200 bg-white text-black rounded-lg flex items-center justify-center gap-2 text-xs xs:text-sm sm:text-base hover:bg-gray-50 transition-colors">
                      <Image
                        src="/auth/microsoft-login.svg"
                        width="18"
                        height="18"
                        alt="Microsoft Login"
                        className="xs:w-5 xs:h-5"
                      />
                      <span className="truncate">Continue with Microsoft Account</span>
                    </button>
                  </div>
                </>
              )}
            </div>
          </motion.div>
        </div>
      </div>
      <Dialog open={forgotPasswordOpen} onOpenChange={setForgotPasswordOpen}>
        <DialogContent className="sm:max-w-md">
          <DialogHeader>
            <div className="flex items-center justify-between">
              <DialogTitle>Reset Password</DialogTitle>
            </div>
            <DialogDescription>
              Enter your email address and we'll send you a link to reset your
              password.
            </DialogDescription>
          </DialogHeader>
          <form onSubmit={handleForgotPassword} className="space-y-4">
            <Input
              id="forgot-password-email"
              type="email"
              placeholder="Email address"
              value={forgotPasswordEmail}
              onChange={(e) => setForgotPasswordEmail(e.target.value)}
              className="h-12 py-3 rounded-xl"
              required
            />
            {forgotPasswordStatus.message && (
              <div
                className={`p-3 rounded-md flex items-center gap-3 ${
                  forgotPasswordStatus.success
                    ? 'bg-green-50  border border-green-200  text-green-800'
                    : 'bg-destructive/10 border border-destructive/20 text-destructive'
                }`}
              >
                {forgotPasswordStatus.success ? (
                  <CheckCircle className="h-4 w-4 flex-shrink-0" />
                ) : (
                  <AlertCircle className="h-4 w-4 flex-shrink-0" />
                )}
                <span className="text-sm">{forgotPasswordStatus.message}</span>
              </div>
            )}
            <DialogFooter className="gap-2">
              <button
                type="button"
                onClick={() => setForgotPasswordOpen(false)}
                className="h-10 px-4 border border-border bg-background hover:bg-accent transition-colors rounded-md"
              >
                Cancel
              </button>
              <button
                type="submit"
                className="h-10 px-4 bg-primary text-primary-foreground hover:bg-primary/90 transition-colors rounded-md"
              >
                Send Reset Link
              </button>
            </DialogFooter>
          </form>
        </DialogContent>
      </Dialog>
      <LoginFooter />
    </div>
  );
}

export default function Login() {
  return (
    <Suspense
      fallback={
        <div className="min-h-screen bg-background flex items-center justify-center">
          <div className="w-8 h-8 border-2 border-primary border-t-transparent rounded-full animate-spin"></div>
        </div>
      }
    >
      <LoginContent />
    </Suspense>
  );
}<|MERGE_RESOLUTION|>--- conflicted
+++ resolved
@@ -31,13 +31,7 @@
   DialogFooter,
 } from '@/components/ui/dialog';
 import GitHubSignIn from '@/components/GithubSignIn';
-<<<<<<< HEAD
-
 import Image from 'next/image';
-=======
-import { HeliumLogo } from '@/components/sidebar/helium-logo';
-import { Ripple } from '@/components/ui/ripple';
->>>>>>> db395221
 import { ReleaseBadge } from '@/components/auth/release-badge';
 import LoginFooter from './login-footer/login-footer';
 import { motion } from 'framer-motion';
@@ -285,7 +279,6 @@
   }
 
   return (
-<<<<<<< HEAD
     <div className="min-h-screen bg-[#EDEDED] relative dark:bg-[#2E2E2E]">
       <div className="flex min-h-screen items-center justify-center gap-15 px-2 xs:px-4 sm:px-6 lg:px-0">
         {/* Left Section - Image (No card background) */}
@@ -344,44 +337,6 @@
                   height={40}
                   className="mb-0"
                 />
-=======
-      <div className="min-h-screen bg-background relative">
-        <div className="absolute top-6 left-6 z-10">
-          <Link href="/" className="flex items-center">
-            <HeliumLogo size={28} />
-          </Link>
-        </div>
-        <div className="flex min-h-screen">
-          <div className="relative flex-1 flex items-center justify-center p-4 lg:p-8">
-            <div className="absolute top-6 right-10 z-10">
-              <Link
-                href="/"
-                className="inline-flex items-center gap-2 text-sm text-muted-foreground hover:text-foreground transition-colors mb-4"
-              >
-                <ArrowLeft className="h-4 w-4" />
-                Back to home
-              </Link>
-            </div>
-            <div className="w-full max-w-sm">
-              <div className="mb-4 flex items-center flex-col gap-3 sm:gap-4 justify-center">
-                {customAgentsEnabled && <ReleaseBadge className='mb-2 sm:mb-4' text="Custom Agents, Playbooks, and more!" link="/changelog" />}
-                <h1 className="text-xl sm:text-2xl font-semibold text-foreground text-center leading-tight">
-                  {isSignUp ? 'Create your account' : 'Log into your account'}
-                </h1>
-              </div>
-            <div className="space-y-3 mb-4">
-              <GoogleSignIn returnUrl={returnUrl || undefined} />
-              <GitHubSignIn returnUrl={returnUrl || undefined} />
-            </div>
-            <div className="relative my-4">
-              <div className="absolute inset-0 flex items-center">
-                <div className="w-full border-t border-border"></div>
-              </div>
-              <div className="relative flex justify-center text-sm">
-                <span className="px-2 bg-background text-muted-foreground">
-                  or email
-                </span>
->>>>>>> db395221
               </div>
             </div>
           </Link>
