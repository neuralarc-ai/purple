--- conflicted
+++ resolved
@@ -333,11 +333,7 @@
   --helium-blue: oklch(0.5608 0.2416 270.34);
   --helium-green: oklch(0.9024 0.2346 134.77);
   --helium-teal: oklch(0.7197 0.1217 174.92);
-<<<<<<< HEAD
   --helium-orange: oklch(0.6514 0.193 30.11);
-=======
-  --helium-orange: #EE5441;
->>>>>>> b57d5a73
 }
 
 /* Custom scrollbar hiding utilities */
@@ -936,8 +932,6 @@
     }
   }
 }
-<<<<<<< HEAD
-=======
 
 /* Custom Helium Orange Classes */
 .bg-helium-orange {
@@ -947,12 +941,3 @@
 .hover\:bg-helium-orange\/80:hover {
   background-color: color-mix(in srgb, var(--helium-orange) 80%, transparent);
 }
-
-.text-helium-orange {
-  color: var(--helium-orange);
-}
-
-.border-helium-orange {
-  border-color: var(--helium-orange);
-}
->>>>>>> b57d5a73
