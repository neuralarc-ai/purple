'use client';

import HeroSection from '@/components/hero-section-1';
import FeaturesSection from '@/components/features-7';
import FeatureTable from '@/components/feature-table';
import IntegrationsSection from '@/components/integrations-7';
import PromptMessage from '@/components/prompt-message';
import CompareTable from '@/components/compare-table';
import Footer from '@/components/footer';
import Comparison from '@/components/comparison';

export default function HomePage() {
  return (
    <main className="min-h-screen bg-black">
<<<<<<< HEAD
      <HeroSection />  
      <Comparison />    
      <FeaturesSection />
      <IntegrationsSection />
      <FeatureTable />
      <PromptMessage />
=======
      <HeroSection />
      <Comparison />
      <FeaturesSection />
      <FeatureTable />
      <IntegrationsSection />
>>>>>>> ceefb574
      <CompareTable />
      <Footer />
    </main>
  );
}<|MERGE_RESOLUTION|>--- conflicted
+++ resolved
@@ -12,20 +12,11 @@
 export default function HomePage() {
   return (
     <main className="min-h-screen bg-black">
-<<<<<<< HEAD
-      <HeroSection />  
-      <Comparison />    
-      <FeaturesSection />
-      <IntegrationsSection />
-      <FeatureTable />
-      <PromptMessage />
-=======
       <HeroSection />
       <Comparison />
       <FeaturesSection />
       <FeatureTable />
       <IntegrationsSection />
->>>>>>> ceefb574
       <CompareTable />
       <Footer />
     </main>
