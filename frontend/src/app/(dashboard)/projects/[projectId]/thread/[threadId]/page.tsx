'use client';

import React, {
  useCallback,
  useEffect,
  useRef,
  useState,
  useMemo,
} from 'react';
import { useSearchParams } from 'next/navigation';
import { BillingError, AgentRunLimitError } from '@/lib/api';
import { toast } from 'sonner';
import { ChatInput } from '@/components/thread/chat-input/chat-input';
import { useSidebar } from '@/components/ui/sidebar';
import { useAgentStream } from '@/hooks/useAgentStream';
import { cn } from '@/lib/utils';
import { useIsMobile } from '@/hooks/use-mobile';
import { isLocalMode } from '@/lib/config';
import { ThreadContent } from '@/components/thread/content/ThreadContent';
import { ThreadSkeleton } from '@/components/thread/content/ThreadSkeleton';
import { useAddUserMessageMutation } from '@/hooks/react-query/threads/use-messages';
import {
  useStartAgentMutation,
  useStopAgentMutation,
} from '@/hooks/react-query/threads/use-agent-run';
import { useSharedSubscription } from '@/contexts/SubscriptionContext';
import { SubscriptionStatus } from '@/components/thread/chat-input/_use-model-selection';

import {
  UnifiedMessage,
  ApiMessageType,
  ToolCallInput,
  Project,
} from '../_types';
import {
  useThreadData,
  useToolCalls,
  useBilling,
  useKeyboardShortcuts,
} from '../_hooks';
import { ThreadError, UpgradeDialog, ThreadLayout } from '../_components';

import {
  useThreadAgent,
  useAgents,
} from '@/hooks/react-query/agents/use-agents';
import { AgentRunLimitDialog } from '@/components/thread/agent-run-limit-dialog';
import { useAgentSelection } from '@/lib/stores/agent-selection-store';
import { useQueryClient } from '@tanstack/react-query';
import { threadKeys } from '@/hooks/react-query/threads/keys';
import { useProjectRealtime } from '@/hooks/useProjectRealtime';

export default function ThreadPage({
  params,
}: {
  params: Promise<{
    projectId: string;
    threadId: string;
  }>;
}) {
  const unwrappedParams = React.use(params);
  const { projectId, threadId } = unwrappedParams;
  const isMobile = useIsMobile();
  const searchParams = useSearchParams();
  const queryClient = useQueryClient();

  // State
  const [newMessage, setNewMessage] = useState('');
  const [isSending, setIsSending] = useState(false);
  const [fileViewerOpen, setFileViewerOpen] = useState(false);
  const [fileToView, setFileToView] = useState<string | null>(null);
  const [filePathList, setFilePathList] = useState<string[] | undefined>(
    undefined,
  );
  const [showUpgradeDialog, setShowUpgradeDialog] = useState(false);
  const [debugMode, setDebugMode] = useState(false);
  const [initialPanelOpenAttempted, setInitialPanelOpenAttempted] =
    useState(false);
  // Use Zustand store for agent selection persistence
  const {
    selectedAgentId,
    setSelectedAgent,
    initializeFromAgents,
<<<<<<< HEAD
          getCurrentAgent,
      isHeliumAgent 
    } = useAgentSelection();
  
=======
    getCurrentAgent,
    isSunaAgent,
  } = useAgentSelection();

>>>>>>> d45040a3
  const { data: agentsResponse } = useAgents();
  const agents = agentsResponse?.agents || [];
  const [isSidePanelAnimating, setIsSidePanelAnimating] = useState(false);
  const [userInitiatedRun, setUserInitiatedRun] = useState(false);
  const [showScrollToBottom, setShowScrollToBottom] = useState(false);
  const [showAgentLimitDialog, setShowAgentLimitDialog] = useState(false);
  const [agentLimitData, setAgentLimitData] = useState<{
    runningCount: number;
    runningThreadIds: string[];
  } | null>(null);

  // Refs - simplified for flex-column-reverse
  const latestMessageRef = useRef<HTMLDivElement>(null);
  const initialLayoutAppliedRef = useRef(false);
  const scrollContainerRef = useRef<HTMLDivElement>(null);

  // Sidebar
  const { state: leftSidebarState, setOpen: setLeftSidebarOpen } = useSidebar();

  // Custom hooks
  const {
    messages,
    setMessages,
    project,
    sandboxId,
    projectName,
    agentRunId,
    setAgentRunId,
    agentStatus,
    setAgentStatus,
    isLoading,
    error,
    initialLoadCompleted,
    threadQuery,
    messagesQuery,
    projectQuery,
    agentRunsQuery,
  } = useThreadData(threadId, projectId);

  const {
    toolCalls,
    setToolCalls,
    currentToolIndex,
    setCurrentToolIndex,
    isSidePanelOpen,
    setIsSidePanelOpen,
    autoOpenedPanel,
    setAutoOpenedPanel,
    externalNavIndex,
    setExternalNavIndex,
    handleToolClick,
    handleStreamingToolCall,
    toggleSidePanel,
    handleSidePanelNavigate,
    userClosedPanelRef,
  } = useToolCalls(messages, setLeftSidebarOpen, agentStatus);

  const {
    showBillingAlert,
    setShowBillingAlert,
    billingData,
    setBillingData,
    checkBillingLimits,
    billingStatusQuery,
  } = useBilling(null, agentStatus, initialLoadCompleted);

  // Real-time project updates (for sandbox creation)
  useProjectRealtime(projectId);

  // Keyboard shortcuts
  useKeyboardShortcuts({
    isSidePanelOpen,
    setIsSidePanelOpen,
    leftSidebarState,
    setLeftSidebarOpen,
    userClosedPanelRef,
  });

  const addUserMessageMutation = useAddUserMessageMutation();
  const startAgentMutation = useStartAgentMutation();
  const stopAgentMutation = useStopAgentMutation();
  const { data: threadAgentData } = useThreadAgent(threadId);
  const agent = threadAgentData?.agent;
  const workflowId = threadQuery.data?.metadata?.workflow_id;

  useEffect(() => {
    queryClient.invalidateQueries({ queryKey: threadKeys.agentRuns(threadId) });
    queryClient.invalidateQueries({ queryKey: threadKeys.messages(threadId) });
  }, [threadId, queryClient]);

  useEffect(() => {
    if (agents.length > 0) {
      const threadAgentId = threadAgentData?.agent?.agent_id;
      initializeFromAgents(agents, threadAgentId);
    }
  }, [threadAgentData, agents, initializeFromAgents]);

  const { data: subscriptionData } = useSharedSubscription();
  const subscriptionStatus: SubscriptionStatus =
    subscriptionData?.status === 'active' ||
    subscriptionData?.status === 'trialing'
      ? 'active'
      : 'no_subscription';

  const handleProjectRenamed = useCallback((newName: string) => {}, []);

  // scrollToBottom for flex-column-reverse layout
  const scrollToBottom = useCallback(() => {
    if (scrollContainerRef.current) {
      scrollContainerRef.current.scrollTo({ top: 0, behavior: 'smooth' });
    }
  }, []);

  const handleNewMessageFromStream = useCallback(
    (message: UnifiedMessage) => {
      if (!message.message_id) {
        console.warn(
          `[STREAM HANDLER] Received message is missing ID: Type=${message.type}`,
        );
      }

      setMessages((prev) => {
        const messageExists = prev.some(
          (m) => m.message_id === message.message_id,
        );
        if (messageExists) {
          return prev.map((m) =>
            m.message_id === message.message_id ? message : m,
          );
        } else {
          // If this is a user message, replace any optimistic user message with temp ID
          if (message.type === 'user') {
            const optimisticIndex = prev.findIndex(
              (m) =>
                m.type === 'user' &&
                m.message_id?.startsWith('temp-') &&
                m.content === message.content,
            );
            if (optimisticIndex !== -1) {
              // Replace the optimistic message with the real one
              return prev.map((m, index) =>
                index === optimisticIndex ? message : m,
              );
            }
          }
          return [...prev, message];
        }
      });

      if (message.type === 'tool') {
        setAutoOpenedPanel(false);
      }
    },
    [setMessages, setAutoOpenedPanel],
  );

  const handleStreamStatusChange = useCallback(
    (hookStatus: string) => {
      switch (hookStatus) {
        case 'idle':
        case 'completed':
        case 'stopped':
        case 'agent_not_running':
        case 'error':
        case 'failed':
          setAgentStatus('idle');
          setAgentRunId(null);
          setAutoOpenedPanel(false);

          // No scroll needed with flex-column-reverse
          break;
        case 'connecting':
          setAgentStatus('connecting');
          break;
        case 'streaming':
          setAgentStatus('running');
          break;
      }
    },
    [setAgentStatus, setAgentRunId, setAutoOpenedPanel],
  );

  const handleStreamError = useCallback((errorMessage: string) => {
    console.error(`[PAGE] Stream hook error: ${errorMessage}`);
    if (
      !errorMessage.toLowerCase().includes('not found') &&
      !errorMessage.toLowerCase().includes('agent run is not running')
    ) {
      toast.error(`Stream Error: ${errorMessage}`);
    }
  }, []);

  const handleStreamClose = useCallback(() => {}, []);

  const {
    status: streamHookStatus,
    textContent: streamingTextContent,
    toolCall: streamingToolCall,
    error: streamError,
    agentRunId: currentHookRunId,
    startStreaming,
    stopStreaming,
  } = useAgentStream(
    {
      onMessage: handleNewMessageFromStream,
      onStatusChange: handleStreamStatusChange,
      onError: handleStreamError,
      onClose: handleStreamClose,
    },
    threadId,
    setMessages,
    threadAgentData?.agent?.agent_id,
  );

  const handleSubmitMessage = useCallback(
    async (
      message: string,
      options?: { model_name?: string; enable_thinking?: boolean },
    ) => {
      if (!message.trim()) return;
      setIsSending(true);

      const optimisticUserMessage: UnifiedMessage = {
        message_id: `temp-${Date.now()}`,
        thread_id: threadId,
        type: 'user',
        is_llm_message: false,
        content: message,
        metadata: '{}',
        created_at: new Date().toISOString(),
        updated_at: new Date().toISOString(),
      };

      setMessages((prev) => [...prev, optimisticUserMessage]);
      setNewMessage('');

      try {
        const messagePromise = addUserMessageMutation.mutateAsync({
          threadId,
          message,
        });

        const agentPromise = startAgentMutation.mutateAsync({
          threadId,
          options: {
            ...options,
            agent_id: selectedAgentId,
          },
        });

        const results = await Promise.allSettled([
          messagePromise,
          agentPromise,
        ]);

        if (results[0].status === 'rejected') {
          const reason = results[0].reason;
          console.error('Failed to send message:', reason);
          throw new Error(
            `Failed to send message: ${reason?.message || reason}`,
          );
        }

        if (results[1].status === 'rejected') {
          const error = results[1].reason;
          console.error('Failed to start agent:', error);

          if (error instanceof BillingError) {
            setBillingData({
              currentUsage: error.detail.currentUsage as number | undefined,
              limit: error.detail.limit as number | undefined,
              message:
                error.detail.message ||
                'Monthly usage limit reached. Please upgrade.',
              accountId: null,
            });
            setShowBillingAlert(true);

            setMessages((prev) =>
              prev.filter(
                (m) => m.message_id !== optimisticUserMessage.message_id,
              ),
            );
            return;
          }

          if (error instanceof AgentRunLimitError) {
            const { running_thread_ids, running_count } = error.detail;

            setAgentLimitData({
              runningCount: running_count,
              runningThreadIds: running_thread_ids,
            });
            setShowAgentLimitDialog(true);

            setMessages((prev) =>
              prev.filter(
                (m) => m.message_id !== optimisticUserMessage.message_id,
              ),
            );
            return;
          }

          throw new Error(`Failed to start agent: ${error?.message || error}`);
        }

        const agentResult = results[1].value;
        setUserInitiatedRun(true);
        setAgentRunId(agentResult.agent_run_id);
      } catch (err) {
        console.error('Error sending message or starting agent:', err);
        if (
          !(err instanceof BillingError) &&
          !(err instanceof AgentRunLimitError)
        ) {
          toast.error(err instanceof Error ? err.message : 'Operation failed');
        }
        setMessages((prev) =>
          prev.filter((m) => m.message_id !== optimisticUserMessage.message_id),
        );
      } finally {
        setIsSending(false);
      }
    },
    [
      threadId,
      project?.account_id,
      addUserMessageMutation,
      startAgentMutation,
      setMessages,
      setBillingData,
      setShowBillingAlert,
      setAgentRunId,
    ],
  );

  const handleStopAgent = useCallback(async () => {
    setAgentStatus('idle');

    await stopStreaming();

    if (agentRunId) {
      try {
        await stopAgentMutation.mutateAsync(agentRunId);
      } catch (error) {
        console.error('Error stopping agent:', error);
      }
    }
  }, [stopStreaming, agentRunId, stopAgentMutation, setAgentStatus]);

  const handleOpenFileViewer = useCallback(
    (filePath?: string, filePathList?: string[]) => {
      if (filePath) {
        setFileToView(filePath);
      } else {
        setFileToView(null);
      }
      setFilePathList(filePathList);
      setFileViewerOpen(true);
    },
    [],
  );

  const toolViewAssistant = useCallback(
    (assistantContent?: string, toolContent?: string) => {
      if (!assistantContent) return null;

      return (
        <div className="space-y-1">
          <div className="text-xs font-medium text-muted-foreground">
            Assistant Message
          </div>
          <div className="rounded-md border bg-muted/50 p-3">
            <div className="text-xs prose prose-xs dark:prose-invert chat-markdown max-w-none">
              {assistantContent}
            </div>
          </div>
        </div>
      );
    },
    [],
  );

  const toolViewResult = useCallback(
    (toolContent?: string, isSuccess?: boolean) => {
      if (!toolContent) return null;

      return (
        <div className="space-y-1">
          <div className="flex justify-between items-center">
            <div className="text-xs font-medium text-muted-foreground">
              Tool Result
            </div>
            <div
              className={`px-2 py-0.5 rounded-full text-xs ${
                isSuccess
                  ? 'bg-green-50 text-green-700 dark:bg-green-900 dark:text-green-300'
                  : 'bg-red-50 text-red-700 dark:bg-red-900 dark:text-red-300'
              }`}
            >
              {isSuccess ? 'Success' : 'Failed'}
            </div>
          </div>
          <div className="rounded-md border bg-muted/50 p-3">
            <div className="text-xs prose prose-xs dark:prose-invert chat-markdown max-w-none">
              {toolContent}
            </div>
          </div>
        </div>
      );
    },
    [],
  );

  // Effects
  useEffect(() => {
    if (!initialLayoutAppliedRef.current) {
      setLeftSidebarOpen(false);
      initialLayoutAppliedRef.current = true;
    }
  }, [setLeftSidebarOpen]);

  useEffect(() => {
    if (initialLoadCompleted && !initialPanelOpenAttempted) {
      setInitialPanelOpenAttempted(true);

      // Only auto-open on desktop, not mobile
      if (!isMobile) {
        if (toolCalls.length > 0) {
          setIsSidePanelOpen(true);
          setCurrentToolIndex(toolCalls.length - 1);
        } else {
          if (messages.length > 0) {
            setIsSidePanelOpen(true);
          }
        }
      }
    }
  }, [
    initialPanelOpenAttempted,
    messages,
    toolCalls,
    initialLoadCompleted,
    setIsSidePanelOpen,
    setCurrentToolIndex,
    isMobile,
  ]);

  useEffect(() => {
    // Start streaming if user initiated a run (don't wait for initialLoadCompleted for first-time users)
    if (agentRunId && agentRunId !== currentHookRunId && userInitiatedRun) {
      startStreaming(agentRunId);
      setUserInitiatedRun(false); // Reset flag after starting
    }
    // Also start streaming if this is from page load with recent active runs
    else if (
      agentRunId &&
      agentRunId !== currentHookRunId &&
      initialLoadCompleted &&
      !userInitiatedRun
    ) {
      startStreaming(agentRunId);
    }
  }, [
    agentRunId,
    startStreaming,
    currentHookRunId,
    initialLoadCompleted,
    userInitiatedRun,
  ]);

  // No auto-scroll needed with flex-column-reverse

  // No intersection observer needed with flex-column-reverse

  useEffect(() => {
    if (
      (streamHookStatus === 'completed' ||
        streamHookStatus === 'stopped' ||
        streamHookStatus === 'agent_not_running' ||
        streamHookStatus === 'error') &&
      (agentStatus === 'running' || agentStatus === 'connecting')
    ) {
      setAgentStatus('idle');
      setAgentRunId(null);
    }
  }, [streamHookStatus, agentStatus, setAgentStatus, setAgentRunId]);

  // SEO title update
  useEffect(() => {
    if (projectName) {
      document.title = `${projectName} | Helium AI`;

      const metaDescription = document.querySelector(
        'meta[name="description"]',
      );
      if (metaDescription) {
        metaDescription.setAttribute(
          'content',
          `${projectName} - Interactive agent conversation powered by Helium AI`,
        );
      }

      const ogTitle = document.querySelector('meta[property="og:title"]');
      if (ogTitle) {
        ogTitle.setAttribute('content', `${projectName} | Helium AI`);
      }

      const ogDescription = document.querySelector(
        'meta[property="og:description"]',
      );
      if (ogDescription) {
        ogDescription.setAttribute(
          'content',
          `Interactive AI conversation for ${projectName}`,
        );
      }
    }
  }, [projectName]);

  useEffect(() => {
    const debugParam = searchParams.get('debug');
    setDebugMode(debugParam === 'true');
  }, [searchParams]);

  const hasCheckedUpgradeDialog = useRef(false);

  useEffect(() => {
    if (
      initialLoadCompleted &&
      subscriptionData &&
      !hasCheckedUpgradeDialog.current
    ) {
      hasCheckedUpgradeDialog.current = true;
<<<<<<< HEAD
              const hasSeenUpgradeDialog = localStorage.getItem('helium_upgrade_dialog_displayed');
=======
      const hasSeenUpgradeDialog = localStorage.getItem(
        'suna_upgrade_dialog_displayed',
      );
>>>>>>> d45040a3
      const isFreeTier = subscriptionStatus === 'no_subscription';
      if (!hasSeenUpgradeDialog && isFreeTier && !isLocalMode()) {
        setShowUpgradeDialog(true);
      }
    }
  }, [subscriptionData, subscriptionStatus, initialLoadCompleted]);

  const handleDismissUpgradeDialog = () => {
    setShowUpgradeDialog(false);
                localStorage.setItem('helium_upgrade_dialog_displayed', 'true');
  };

  useEffect(() => {
    if (streamingToolCall) {
      handleStreamingToolCall(streamingToolCall);
    }
  }, [streamingToolCall, handleStreamingToolCall]);

  useEffect(() => {
    setIsSidePanelAnimating(true);
    const timer = setTimeout(() => setIsSidePanelAnimating(false), 200); // Match transition duration
    return () => clearTimeout(timer);
  }, [isSidePanelOpen]);

  // Scroll detection for show/hide scroll-to-bottom button
  useEffect(() => {
    const handleScroll = () => {
      if (!scrollContainerRef.current) return;

      const scrollTop = scrollContainerRef.current.scrollTop;
      const scrollHeight = scrollContainerRef.current.scrollHeight;
      const clientHeight = scrollContainerRef.current.clientHeight;
      const threshold = 100;

      // With flex-column-reverse, scrollTop becomes NEGATIVE when scrolling up
      // Show button when scrollTop < -threshold (scrolled up enough from bottom)
      const shouldShow = scrollTop < -threshold && scrollHeight > clientHeight;
      setShowScrollToBottom(shouldShow);
    };

    const scrollContainer = scrollContainerRef.current;
    if (scrollContainer) {
      scrollContainer.addEventListener('scroll', handleScroll, {
        passive: true,
      });
      // Check initial state
      setTimeout(() => handleScroll(), 100);

      return () => {
        scrollContainer.removeEventListener('scroll', handleScroll);
      };
    }
  }, [messages, initialLoadCompleted]);

  if (!initialLoadCompleted || isLoading) {
    return <ThreadSkeleton isSidePanelOpen={isSidePanelOpen} />;
  }

  if (error) {
    return (
      <ThreadLayout
        threadId={threadId}
        projectName={projectName}
        projectId={project?.id || ''}
        project={project}
        sandboxId={sandboxId}
        isSidePanelOpen={isSidePanelOpen}
        onToggleSidePanel={toggleSidePanel}
        onViewFiles={handleOpenFileViewer}
        fileViewerOpen={fileViewerOpen}
        setFileViewerOpen={setFileViewerOpen}
        fileToView={fileToView}
        filePathList={filePathList}
        toolCalls={toolCalls}
        messages={messages as ApiMessageType[]}
        externalNavIndex={externalNavIndex}
        agentStatus={agentStatus}
        currentToolIndex={currentToolIndex}
        onSidePanelNavigate={handleSidePanelNavigate}
        onSidePanelClose={() => {
          setIsSidePanelOpen(false);
          userClosedPanelRef.current = true;
          setAutoOpenedPanel(true);
        }}
        renderAssistantMessage={toolViewAssistant}
        renderToolResult={toolViewResult}
        isLoading={!initialLoadCompleted || isLoading}
        showBillingAlert={showBillingAlert}
        billingData={billingData}
        onDismissBilling={() => setShowBillingAlert(false)}
        debugMode={debugMode}
        isMobile={isMobile}
        initialLoadCompleted={initialLoadCompleted}
        agentName={agent && agent.name}
      >
        <ThreadError error={error} />
      </ThreadLayout>
    );
  }

  return (
    <>
      <ThreadLayout
        threadId={threadId}
        projectName={projectName}
        projectId={project?.id || ''}
        project={project}
        sandboxId={sandboxId}
        isSidePanelOpen={isSidePanelOpen}
        onToggleSidePanel={toggleSidePanel}
        onProjectRenamed={handleProjectRenamed}
        onViewFiles={handleOpenFileViewer}
        fileViewerOpen={fileViewerOpen}
        setFileViewerOpen={setFileViewerOpen}
        fileToView={fileToView}
        filePathList={filePathList}
        toolCalls={toolCalls}
        messages={messages as ApiMessageType[]}
        externalNavIndex={externalNavIndex}
        agentStatus={agentStatus}
        currentToolIndex={currentToolIndex}
        onSidePanelNavigate={handleSidePanelNavigate}
        onSidePanelClose={() => {
          setIsSidePanelOpen(false);
          userClosedPanelRef.current = true;
          setAutoOpenedPanel(true);
        }}
        renderAssistantMessage={toolViewAssistant}
        renderToolResult={toolViewResult}
        isLoading={!initialLoadCompleted || isLoading}
        showBillingAlert={showBillingAlert}
        billingData={billingData}
        onDismissBilling={() => setShowBillingAlert(false)}
        debugMode={debugMode}
        isMobile={isMobile}
        initialLoadCompleted={initialLoadCompleted}
        agentName={agent && agent.name}
        disableInitialAnimation={!initialLoadCompleted && toolCalls.length > 0}
      >
        {/* {workflowId && (
          <div className="px-4 pt-4">
            <WorkflowInfo workflowId={workflowId} />
          </div>
        )} */}

        <ThreadContent
          messages={messages}
          // isSidePanelOpen={isSidePanelOpen}
          //leftSidebarState={leftSidebarState}
          streamingTextContent={streamingTextContent}
          streamingToolCall={streamingToolCall}
          agentStatus={agentStatus}
          handleToolClick={handleToolClick}
          handleOpenFileViewer={handleOpenFileViewer}
          readOnly={false}
          streamHookStatus={streamHookStatus}
          sandboxId={sandboxId}
          project={project}
          debugMode={debugMode}
          agentName={agent && agent.name}
          agentAvatar={undefined}
          agentMetadata={agent?.metadata}
          agentData={agent}
          //onSubmit={handleSubmitMessage}
        />

        <div
          className={cn(
            'fixed bottom-0 z-20 bg-gradient-to-t from-background via-background/90 to-transparent pt-16',
            'transition-[left,right] duration-200 ease-in-out will-change-[left,right]',
            leftSidebarState === 'expanded'
              ? 'left-[72px] md:left-[256px]'
              : isSidePanelOpen
                ? 'left-[53px]'
                : 'left-[50px]',
            isSidePanelOpen
              ? leftSidebarState === 'expanded'
                ? 'right-[45vw] 2xl:right-[45vw] xl:right-[44vw] lg:right-[43vw]'
                : 'right-[51vw]'
              : 'right-0',
            isMobile ? 'left-0 right-0 pb-6' : '',
          )}
        >
          <div
            className={cn(
              'flex justify-center px-0',
              isMobile ? 'px-3' : 'px-8',
            )}
          >
            <div
              className={cn(
                'w-full',
                isSidePanelOpen ? 'max-w-3xl' : 'max-w-4xl',
              )}
            >
              <ChatInput
                value={newMessage}
                onChange={setNewMessage}
                onSubmit={handleSubmitMessage}
                placeholder={`Assign tasks or ask anything...`}
                loading={isSending}
                disabled={
                  isSending ||
                  agentStatus === 'running' ||
                  agentStatus === 'connecting'
                }
                isAgentRunning={
                  agentStatus === 'running' || agentStatus === 'connecting'
                }
                onStopAgent={handleStopAgent}
                autoFocus={!isLoading}
                onFileBrowse={handleOpenFileViewer}
                sandboxId={sandboxId || undefined}
                messages={messages}
                agentName={agent && agent.name}
                selectedAgentId={selectedAgentId}
                onAgentSelect={setSelectedAgent}
                toolCalls={toolCalls}
                toolCallIndex={currentToolIndex}
                showToolPreview={!isSidePanelOpen && toolCalls.length > 0}
                onExpandToolPreview={() => {
                  setIsSidePanelOpen(true);
                  userClosedPanelRef.current = false;
                }}
                // defaultShowSnackbar="tokens"
                showScrollToBottomIndicator={showScrollToBottom}
                onScrollToBottom={scrollToBottom}
              />
            </div>
          </div>
        </div>
      </ThreadLayout>

      {/* <UpgradeDialog
        open={showUpgradeDialog}
        onOpenChange={setShowUpgradeDialog}
        onDismiss={handleDismissUpgradeDialog}
      /> */}

      {/* {agentLimitData && (
        <AgentRunLimitDialog
          open={showAgentLimitDialog}
          onOpenChange={setShowAgentLimitDialog}
          runningCount={agentLimitData.runningCount}
          runningThreadIds={agentLimitData.runningThreadIds}
          projectId={projectId}
        />
      )} */}
    </>
  );
}<|MERGE_RESOLUTION|>--- conflicted
+++ resolved
@@ -81,17 +81,10 @@
     selectedAgentId,
     setSelectedAgent,
     initializeFromAgents,
-<<<<<<< HEAD
           getCurrentAgent,
       isHeliumAgent 
     } = useAgentSelection();
-  
-=======
-    getCurrentAgent,
-    isSunaAgent,
-  } = useAgentSelection();
-
->>>>>>> d45040a3
+ 
   const { data: agentsResponse } = useAgents();
   const agents = agentsResponse?.agents || [];
   const [isSidePanelAnimating, setIsSidePanelAnimating] = useState(false);
@@ -626,13 +619,7 @@
       !hasCheckedUpgradeDialog.current
     ) {
       hasCheckedUpgradeDialog.current = true;
-<<<<<<< HEAD
               const hasSeenUpgradeDialog = localStorage.getItem('helium_upgrade_dialog_displayed');
-=======
-      const hasSeenUpgradeDialog = localStorage.getItem(
-        'suna_upgrade_dialog_displayed',
-      );
->>>>>>> d45040a3
       const isFreeTier = subscriptionStatus === 'no_subscription';
       if (!hasSeenUpgradeDialog && isFreeTier && !isLocalMode()) {
         setShowUpgradeDialog(true);
