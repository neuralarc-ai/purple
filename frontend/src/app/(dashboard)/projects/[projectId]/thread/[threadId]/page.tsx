'use client';

import React, {
  useCallback,
  useEffect,
  useRef,
  useState,
  useMemo,
} from 'react';
import { useSearchParams } from 'next/navigation';
import { BillingError, AgentRunLimitError } from '@/lib/api';
import { toast } from 'sonner';
import { Button } from '@/components/ui/button';
import { ChatInput } from '@/components/thread/chat-input/chat-input';
import { useSidebar } from '@/components/ui/sidebar';
import { useAgentStream } from '@/hooks/useAgentStream';
import { cn } from '@/lib/utils';
import { useIsMobile } from '@/hooks/use-mobile';
import { isLocalMode } from '@/lib/config';
import { ThreadContent } from '@/components/thread/content/ThreadContent';
import { ThreadSkeleton } from '@/components/thread/content/ThreadSkeleton';
import { useAddUserMessageMutation } from '@/hooks/react-query/threads/use-messages';
import {
  useStartAgentMutation,
  useStopAgentMutation,
} from '@/hooks/react-query/threads/use-agent-run';
import { useSharedSubscription } from '@/contexts/SubscriptionContext';
import { SubscriptionStatus } from '@/components/thread/chat-input/_use-model-selection';

import {
  UnifiedMessage,
  ApiMessageType,
  ToolCallInput,
  Project,
} from '../_types';
import {
  useThreadData,
  useToolCalls,
  useBilling,
  useKeyboardShortcuts,
} from '../_hooks';
import { ThreadError, UpgradeDialog, ThreadLayout } from '../_components';

import {
  useThreadAgent,
  useAgents,
} from '@/hooks/react-query/agents/use-agents';
import { AgentRunLimitDialog } from '@/components/thread/agent-run-limit-dialog';
import { useAgentSelection } from '@/lib/stores/agent-selection-store';
import { useQueryClient } from '@tanstack/react-query';
import { threadKeys } from '@/hooks/react-query/threads/keys';
import { useProjectRealtime } from '@/hooks/useProjectRealtime';

export default function ThreadPage({
  params,
}: {
  params: Promise<{
    projectId: string;
    threadId: string;
  }>;
}) {
  const unwrappedParams = React.use(params);
  const { projectId, threadId } = unwrappedParams;
  const isMobile = useIsMobile();
  const searchParams = useSearchParams();
  const queryClient = useQueryClient();

  // State
  const [newMessage, setNewMessage] = useState('');
  const [isSending, setIsSending] = useState(false);
  const [fileViewerOpen, setFileViewerOpen] = useState(false);
  const [fileToView, setFileToView] = useState<string | null>(null);
  const [filePathList, setFilePathList] = useState<string[] | undefined>(
    undefined,
  );
  const [showUpgradeDialog, setShowUpgradeDialog] = useState(false);
  const [debugMode, setDebugMode] = useState(false);
  const [initialPanelOpenAttempted, setInitialPanelOpenAttempted] =
    useState(false);
  // Use Zustand store for agent selection persistence
  const {
    selectedAgentId,
    setSelectedAgent,
    initializeFromAgents,
          getCurrentAgent,
      isHeliumAgent 
    } = useAgentSelection();
 
  const { data: agentsResponse } = useAgents();
  const agents = agentsResponse?.agents || [];
  const [isSidePanelAnimating, setIsSidePanelAnimating] = useState(false);
  const [userInitiatedRun, setUserInitiatedRun] = useState(false);
  const [showScrollToBottom, setShowScrollToBottom] = useState(false);
  const [showAgentLimitDialog, setShowAgentLimitDialog] = useState(false);
  const [agentLimitData, setAgentLimitData] = useState<{
    runningCount: number;
    runningThreadIds: string[];
  } | null>(null);

  // Refs - simplified for flex-column-reverse
  const latestMessageRef = useRef<HTMLDivElement>(null);
  const initialLayoutAppliedRef = useRef(false);
  const scrollContainerRef = useRef<HTMLDivElement>(null);

  // Sidebar
  const { state: leftSidebarState, setOpen: setLeftSidebarOpen } = useSidebar();

  // Custom hooks
  const {
    messages,
    setMessages,
    project,
    sandboxId,
    projectName,
    agentRunId,
    setAgentRunId,
    agentStatus,
    setAgentStatus,
    isLoading,
    error,
    initialLoadCompleted,
    threadQuery,
    messagesQuery,
    projectQuery,
    agentRunsQuery,
  } = useThreadData(threadId, projectId);

  const {
    toolCalls,
    setToolCalls,
    currentToolIndex,
    setCurrentToolIndex,
    isSidePanelOpen,
    setIsSidePanelOpen,
    autoOpenedPanel,
    setAutoOpenedPanel,
    externalNavIndex,
    setExternalNavIndex,
    handleToolClick,
    handleStreamingToolCall,
    toggleSidePanel,
    handleSidePanelNavigate,
    userClosedPanelRef,
  } = useToolCalls(messages, setLeftSidebarOpen, agentStatus);

  const {
    showBillingAlert,
    setShowBillingAlert,
    billingData,
    setBillingData,
    checkBillingLimits,
    billingStatusQuery,
  } = useBilling(null, agentStatus, initialLoadCompleted);

  // Real-time project updates (for sandbox creation)
  useProjectRealtime(projectId);

  // Keyboard shortcuts
  useKeyboardShortcuts({
    isSidePanelOpen,
    setIsSidePanelOpen,
    leftSidebarState,
    setLeftSidebarOpen,
    userClosedPanelRef,
  });

  const addUserMessageMutation = useAddUserMessageMutation();
  const startAgentMutation = useStartAgentMutation();
  const stopAgentMutation = useStopAgentMutation();
  const { data: threadAgentData } = useThreadAgent(threadId);
  const agent = threadAgentData?.agent;
  const workflowId = threadQuery.data?.metadata?.workflow_id;

  useEffect(() => {
    queryClient.invalidateQueries({ queryKey: threadKeys.agentRuns(threadId) });
    queryClient.invalidateQueries({ queryKey: threadKeys.messages(threadId) });
  }, [threadId, queryClient]);

  useEffect(() => {
    if (agents.length > 0) {
      const threadAgentId = threadAgentData?.agent?.agent_id;
      initializeFromAgents(agents, threadAgentId);
    }
  }, [threadAgentData, agents, initializeFromAgents]);

  const { data: subscriptionData } = useSharedSubscription();
  const subscriptionStatus: SubscriptionStatus =
    subscriptionData?.status === 'active' ||
    subscriptionData?.status === 'trialing'
      ? 'active'
      : 'no_subscription';

  const handleProjectRenamed = useCallback((newName: string) => {}, []);

  // scrollToBottom for flex-column-reverse layout
  const scrollToBottom = useCallback(() => {
    if (scrollContainerRef.current) {
      scrollContainerRef.current.scrollTo({ top: 0, behavior: 'smooth' });
    }
  }, []);

  const handleNewMessageFromStream = useCallback(
    (message: UnifiedMessage) => {
      if (!message.message_id) {
        console.warn(
          `[STREAM HANDLER] Received message is missing ID: Type=${message.type}`,
        );
      }

      setMessages((prev) => {
        const messageExists = prev.some(
          (m) => m.message_id === message.message_id,
        );
        if (messageExists) {
          return prev.map((m) =>
            m.message_id === message.message_id ? message : m,
          );
        } else {
          // If this is a user message, replace any optimistic user message with temp ID
          if (message.type === 'user') {
            const optimisticIndex = prev.findIndex(
              (m) =>
                m.type === 'user' &&
                m.message_id?.startsWith('temp-') &&
                m.content === message.content,
            );
            if (optimisticIndex !== -1) {
              // Replace the optimistic message with the real one
              return prev.map((m, index) =>
                index === optimisticIndex ? message : m,
              );
            }
          }
          return [...prev, message];
        }
      });

      if (message.type === 'tool') {
        setAutoOpenedPanel(false);
      }
    },
    [setMessages, setAutoOpenedPanel],
  );

<<<<<<< HEAD
        // No scroll needed with flex-column-reverse
        break;
      case 'paused':
        setAgentStatus('paused');
        break;
      case 'connecting':
        setAgentStatus('connecting');
        break;
      case 'streaming':
        setAgentStatus('running');
        break;
    }
  }, [setAgentStatus, setAgentRunId, setAutoOpenedPanel]);
=======
  const handleStreamStatusChange = useCallback(
    (hookStatus: string) => {
      switch (hookStatus) {
        case 'idle':
        case 'completed':
        case 'stopped':
        case 'agent_not_running':
        case 'error':
        case 'failed':
          setAgentStatus('idle');
          setAgentRunId(null);
          setAutoOpenedPanel(false);

          // No scroll needed with flex-column-reverse
          break;
        case 'connecting':
          setAgentStatus('connecting');
          break;
        case 'streaming':
          setAgentStatus('running');
          break;
      }
    },
    [setAgentStatus, setAgentRunId, setAutoOpenedPanel],
  );
>>>>>>> 40e0688a

  const handleStreamError = useCallback((errorMessage: string) => {
    console.error(`[PAGE] Stream hook error: ${errorMessage}`);
    if (
      !errorMessage.toLowerCase().includes('not found') &&
      !errorMessage.toLowerCase().includes('agent run is not running')
    ) {
      toast.error(`Stream Error: ${errorMessage}`);
    }
  }, []);

  const handleStreamClose = useCallback(() => {}, []);

  const {
    status: streamHookStatus,
    textContent: streamingTextContent,
    toolCall: streamingToolCall,
    error: streamError,
    agentRunId: currentHookRunId,
    startStreaming,
    stopStreaming,
    paused,
    inTakeover,
    pause,
    resume,
    takeover,
    release,
    logManual,
  } = useAgentStream(
    {
      onMessage: handleNewMessageFromStream,
      onStatusChange: handleStreamStatusChange,
      onError: handleStreamError,
      onClose: handleStreamClose,
    },
    threadId,
    setMessages,
    threadAgentData?.agent?.agent_id,
  );

  const handleTogglePauseResume = useCallback(async () => {
    try {
      if (paused) {
        await resume();
        await logManual({ event_type: 'resume', description: 'User resumed automation via control' });
      } else if (agentStatus === 'running' || agentStatus === 'connecting') {
        await pause();
        await logManual({ event_type: 'pause', description: 'User paused automation via control' });
      }
    } catch (e) {
      // errors already toasted in hook; no-op
    }
  }, [paused, agentStatus, pause, resume, logManual]);

  const handleToggleTakeoverRelease = useCallback(async () => {
    try {
      if (inTakeover) {
        await release();
        await logManual({ event_type: 'release', description: 'User released manual takeover via control' });
      } else if (agentStatus === 'running' || agentStatus === 'connecting' || paused) {
        await takeover();
        await logManual({ event_type: 'takeover', description: 'User took manual control via control' });
      }
    } catch (e) {
      // errors already toasted
    }
  }, [inTakeover, agentStatus, paused, takeover, release, logManual]);

  // Hotkeys: Space/P to pause/resume, T to takeover/release
  useEffect(() => {
    const onKeyDown = (e: KeyboardEvent) => {
      // ignore when typing in inputs/textareas/contenteditable
      const target = e.target as HTMLElement | null;
      if (target) {
        const tag = target.tagName?.toLowerCase();
        const isTyping = tag === 'input' || tag === 'textarea' || target.isContentEditable;
        if (isTyping) return;
      }

      // Space or KeyP => toggle pause/resume when applicable
      if ((e.code === 'Space' || e.code === 'KeyP')) {
        e.preventDefault();
        if (agentStatus === 'running' || agentStatus === 'connecting' || paused) {
          handleTogglePauseResume();
        }
      }
      // KeyT => toggle takeover/release
      if (e.code === 'KeyT') {
        e.preventDefault();
        if (agentStatus === 'running' || agentStatus === 'connecting' || paused || inTakeover) {
          handleToggleTakeoverRelease();
        }
      }
    };

    window.addEventListener('keydown', onKeyDown);
    return () => window.removeEventListener('keydown', onKeyDown);
  }, [agentStatus, paused, inTakeover, handleTogglePauseResume, handleToggleTakeoverRelease]);

  const handleSubmitMessage = useCallback(
    async (
      message: string,
      options?: { model_name?: string; enable_thinking?: boolean },
    ) => {
      if (!message.trim()) return;
      setIsSending(true);

      const optimisticUserMessage: UnifiedMessage = {
        message_id: `temp-${Date.now()}`,
        thread_id: threadId,
        type: 'user',
        is_llm_message: false,
        content: message,
        metadata: '{}',
        created_at: new Date().toISOString(),
        updated_at: new Date().toISOString(),
      };

      setMessages((prev) => [...prev, optimisticUserMessage]);
      setNewMessage('');

      try {
        const messagePromise = addUserMessageMutation.mutateAsync({
          threadId,
          message,
        });

        const agentPromise = startAgentMutation.mutateAsync({
          threadId,
          options: {
            ...options,
            agent_id: selectedAgentId,
          },
        });

        const results = await Promise.allSettled([
          messagePromise,
          agentPromise,
        ]);

        if (results[0].status === 'rejected') {
          const reason = results[0].reason;
          console.error('Failed to send message:', reason);
          throw new Error(
            `Failed to send message: ${reason?.message || reason}`,
          );
        }

        if (results[1].status === 'rejected') {
          const error = results[1].reason;
          console.error('Failed to start agent:', error);

          if (error instanceof BillingError) {
            setBillingData({
              currentUsage: error.detail.currentUsage as number | undefined,
              limit: error.detail.limit as number | undefined,
              message:
                error.detail.message ||
                'Monthly usage limit reached. Please upgrade.',
              accountId: null,
            });
            setShowBillingAlert(true);

            setMessages((prev) =>
              prev.filter(
                (m) => m.message_id !== optimisticUserMessage.message_id,
              ),
            );
            return;
          }

          if (error instanceof AgentRunLimitError) {
            const { running_thread_ids, running_count } = error.detail;

            setAgentLimitData({
              runningCount: running_count,
              runningThreadIds: running_thread_ids,
            });
            setShowAgentLimitDialog(true);

            setMessages((prev) =>
              prev.filter(
                (m) => m.message_id !== optimisticUserMessage.message_id,
              ),
            );
            return;
          }

          throw new Error(`Failed to start agent: ${error?.message || error}`);
        }

        const agentResult = results[1].value;
        setUserInitiatedRun(true);
        setAgentRunId(agentResult.agent_run_id);
      } catch (err) {
        console.error('Error sending message or starting agent:', err);
        if (
          !(err instanceof BillingError) &&
          !(err instanceof AgentRunLimitError)
        ) {
          toast.error(err instanceof Error ? err.message : 'Operation failed');
        }
        setMessages((prev) =>
          prev.filter((m) => m.message_id !== optimisticUserMessage.message_id),
        );
      } finally {
        setIsSending(false);
      }
    },
    [
      threadId,
      project?.account_id,
      addUserMessageMutation,
      startAgentMutation,
      setMessages,
      setBillingData,
      setShowBillingAlert,
      setAgentRunId,
    ],
  );

  const handleStopAgent = useCallback(async () => {
    setAgentStatus('idle');

    await stopStreaming();

    if (agentRunId) {
      try {
        await stopAgentMutation.mutateAsync(agentRunId);
      } catch (error) {
        console.error('Error stopping agent:', error);
      }
    }
  }, [stopStreaming, agentRunId, stopAgentMutation, setAgentStatus]);

  const handleOpenFileViewer = useCallback(
    (filePath?: string, filePathList?: string[]) => {
      if (filePath) {
        setFileToView(filePath);
      } else {
        setFileToView(null);
      }
      setFilePathList(filePathList);
      setFileViewerOpen(true);
    },
    [],
  );

  const toolViewAssistant = useCallback(
    (assistantContent?: string, toolContent?: string) => {
      if (!assistantContent) return null;

      return (
        <div className="space-y-1">
          <div className="text-xs font-medium text-muted-foreground">
            Assistant Message
          </div>
          <div className="rounded-md border bg-muted/50 p-3">
            <div className="text-xs prose prose-xs dark:prose-invert chat-markdown max-w-none">
              {assistantContent}
            </div>
          </div>
        </div>
      );
    },
    [],
  );

  const toolViewResult = useCallback(
    (toolContent?: string, isSuccess?: boolean) => {
      if (!toolContent) return null;

      return (
        <div className="space-y-1">
          <div className="flex justify-between items-center">
            <div className="text-xs font-medium text-muted-foreground">
              Tool Result
            </div>
            <div
              className={`px-2 py-0.5 rounded-full text-xs ${
                isSuccess
                  ? 'bg-green-50 text-green-700 dark:bg-green-900 dark:text-green-300'
                  : 'bg-red-50 text-red-700 dark:bg-red-900 dark:text-red-300'
              }`}
            >
              {isSuccess ? 'Success' : 'Failed'}
            </div>
          </div>
          <div className="rounded-md border bg-muted/50 p-3">
            <div className="text-xs prose prose-xs dark:prose-invert chat-markdown max-w-none">
              {toolContent}
            </div>
          </div>
        </div>
      );
    },
    [],
  );

  // Effects
  useEffect(() => {
    if (!initialLayoutAppliedRef.current) {
      setLeftSidebarOpen(false);
      initialLayoutAppliedRef.current = true;
    }
  }, [setLeftSidebarOpen]);

  useEffect(() => {
    if (initialLoadCompleted && !initialPanelOpenAttempted) {
      setInitialPanelOpenAttempted(true);

      // Only auto-open on desktop, not mobile
      if (!isMobile) {
        if (toolCalls.length > 0) {
          setIsSidePanelOpen(true);
          setCurrentToolIndex(toolCalls.length - 1);
        } else {
          if (messages.length > 0) {
            setIsSidePanelOpen(true);
          }
        }
      }
    }
  }, [
    initialPanelOpenAttempted,
    messages,
    toolCalls,
    initialLoadCompleted,
    setIsSidePanelOpen,
    setCurrentToolIndex,
    isMobile,
  ]);

  useEffect(() => {
    // Start streaming if user initiated a run (don't wait for initialLoadCompleted for first-time users)
    if (agentRunId && agentRunId !== currentHookRunId && userInitiatedRun) {
      startStreaming(agentRunId);
      setUserInitiatedRun(false); // Reset flag after starting
    }
    // Also start streaming if this is from page load with recent active runs
    else if (
      agentRunId &&
      agentRunId !== currentHookRunId &&
      initialLoadCompleted &&
      !userInitiatedRun
    ) {
      startStreaming(agentRunId);
    }
  }, [
    agentRunId,
    startStreaming,
    currentHookRunId,
    initialLoadCompleted,
    userInitiatedRun,
  ]);

  // No auto-scroll needed with flex-column-reverse

  // No intersection observer needed with flex-column-reverse

  useEffect(() => {
    if (
      (streamHookStatus === 'completed' ||
        streamHookStatus === 'stopped' ||
        streamHookStatus === 'agent_not_running' ||
        streamHookStatus === 'error') &&
      (agentStatus === 'running' || agentStatus === 'connecting')
    ) {
      setAgentStatus('idle');
      setAgentRunId(null);
    }
  }, [streamHookStatus, agentStatus, setAgentStatus, setAgentRunId]);

  // SEO title update
  useEffect(() => {
    if (projectName) {
      document.title = `${projectName} | Helium AI`;

      const metaDescription = document.querySelector(
        'meta[name="description"]',
      );
      if (metaDescription) {
        metaDescription.setAttribute(
          'content',
          `${projectName} - Interactive agent conversation powered by Helium AI`,
        );
      }

      const ogTitle = document.querySelector('meta[property="og:title"]');
      if (ogTitle) {
        ogTitle.setAttribute('content', `${projectName} | Helium AI`);
      }

      const ogDescription = document.querySelector(
        'meta[property="og:description"]',
      );
      if (ogDescription) {
        ogDescription.setAttribute(
          'content',
          `Interactive AI conversation for ${projectName}`,
        );
      }
    }
  }, [projectName]);

  useEffect(() => {
    const debugParam = searchParams.get('debug');
    setDebugMode(debugParam === 'true');
  }, [searchParams]);

  const hasCheckedUpgradeDialog = useRef(false);

  useEffect(() => {
    if (
      initialLoadCompleted &&
      subscriptionData &&
      !hasCheckedUpgradeDialog.current
    ) {
      hasCheckedUpgradeDialog.current = true;
              const hasSeenUpgradeDialog = localStorage.getItem('helium_upgrade_dialog_displayed');
      const isFreeTier = subscriptionStatus === 'no_subscription';
      if (!hasSeenUpgradeDialog && isFreeTier && !isLocalMode()) {
        setShowUpgradeDialog(true);
      }
    }
  }, [subscriptionData, subscriptionStatus, initialLoadCompleted]);

  const handleDismissUpgradeDialog = () => {
    setShowUpgradeDialog(false);
                localStorage.setItem('helium_upgrade_dialog_displayed', 'true');
  };

  useEffect(() => {
    if (streamingToolCall) {
      handleStreamingToolCall(streamingToolCall);
    }
  }, [streamingToolCall, handleStreamingToolCall]);

  useEffect(() => {
    setIsSidePanelAnimating(true);
    const timer = setTimeout(() => setIsSidePanelAnimating(false), 200); // Match transition duration
    return () => clearTimeout(timer);
  }, [isSidePanelOpen]);

  // Scroll detection for show/hide scroll-to-bottom button
  useEffect(() => {
    const handleScroll = () => {
      if (!scrollContainerRef.current) return;

      const scrollTop = scrollContainerRef.current.scrollTop;
      const scrollHeight = scrollContainerRef.current.scrollHeight;
      const clientHeight = scrollContainerRef.current.clientHeight;
      const threshold = 100;

      // With flex-column-reverse, scrollTop becomes NEGATIVE when scrolling up
      // Show button when scrollTop < -threshold (scrolled up enough from bottom)
      const shouldShow = scrollTop < -threshold && scrollHeight > clientHeight;
      setShowScrollToBottom(shouldShow);
    };

    const scrollContainer = scrollContainerRef.current;
    if (scrollContainer) {
      scrollContainer.addEventListener('scroll', handleScroll, {
        passive: true,
      });
      // Check initial state
      setTimeout(() => handleScroll(), 100);

      return () => {
        scrollContainer.removeEventListener('scroll', handleScroll);
      };
    }
  }, [messages, initialLoadCompleted]);

  if (!initialLoadCompleted || isLoading) {
    return <ThreadSkeleton isSidePanelOpen={isSidePanelOpen} />;
  }

  if (error) {
    return (
      <ThreadLayout
        threadId={threadId}
        projectName={projectName}
        projectId={project?.id || ''}
        project={project}
        sandboxId={sandboxId}
        isSidePanelOpen={isSidePanelOpen}
        onToggleSidePanel={toggleSidePanel}
        paused={paused}
        inTakeover={inTakeover}
        onHeaderTakeoverToggle={handleToggleTakeoverRelease}
        onViewFiles={handleOpenFileViewer}
        fileViewerOpen={fileViewerOpen}
        setFileViewerOpen={setFileViewerOpen}
        fileToView={fileToView}
        filePathList={filePathList}
        toolCalls={toolCalls}
        messages={messages as ApiMessageType[]}
        externalNavIndex={externalNavIndex}
        agentStatus={agentStatus}
        currentToolIndex={currentToolIndex}
        onSidePanelNavigate={handleSidePanelNavigate}
        onSidePanelClose={() => {
          setIsSidePanelOpen(false);
          userClosedPanelRef.current = true;
          setAutoOpenedPanel(true);
        }}
        renderAssistantMessage={toolViewAssistant}
        renderToolResult={toolViewResult}
        isLoading={!initialLoadCompleted || isLoading}
        showBillingAlert={showBillingAlert}
        billingData={billingData}
        onDismissBilling={() => setShowBillingAlert(false)}
        debugMode={debugMode}
        isMobile={isMobile}
        initialLoadCompleted={initialLoadCompleted}
        agentName={agent && agent.name}
      >
        <ThreadError error={error} />
      </ThreadLayout>
    );
  }

  return (
    <>
      <ThreadLayout
        threadId={threadId}
        projectName={projectName}
        projectId={project?.id || ''}
        project={project}
        sandboxId={sandboxId}
        isSidePanelOpen={isSidePanelOpen}
        onToggleSidePanel={toggleSidePanel}
        paused={paused}
        inTakeover={inTakeover}
        onHeaderTakeoverToggle={handleToggleTakeoverRelease}
        onProjectRenamed={handleProjectRenamed}
        onViewFiles={handleOpenFileViewer}
        fileViewerOpen={fileViewerOpen}
        setFileViewerOpen={setFileViewerOpen}
        fileToView={fileToView}
        filePathList={filePathList}
        toolCalls={toolCalls}
        messages={messages as ApiMessageType[]}
        externalNavIndex={externalNavIndex}
        agentStatus={agentStatus}
        currentToolIndex={currentToolIndex}
        onSidePanelNavigate={handleSidePanelNavigate}
        onSidePanelClose={() => {
          setIsSidePanelOpen(false);
          userClosedPanelRef.current = true;
          setAutoOpenedPanel(true);
        }}
        renderAssistantMessage={toolViewAssistant}
        renderToolResult={toolViewResult}
        isLoading={!initialLoadCompleted || isLoading}
        showBillingAlert={showBillingAlert}
        billingData={billingData}
        onDismissBilling={() => setShowBillingAlert(false)}
        debugMode={debugMode}
        isMobile={isMobile}
        initialLoadCompleted={initialLoadCompleted}
        agentName={agent && agent.name}
        disableInitialAnimation={!initialLoadCompleted && toolCalls.length > 0}
        onLogManual={async (payload) => {
          try {
            await logManual(payload);
          } catch {}
        }}
      >
        {/* {workflowId && (
          <div className="px-4 pt-4">
            <WorkflowInfo workflowId={workflowId} />
          </div>
        )} */}

        <ThreadContent
          messages={messages}
          // isSidePanelOpen={isSidePanelOpen}
          //leftSidebarState={leftSidebarState}
          streamingTextContent={streamingTextContent}
          streamingToolCall={streamingToolCall}
          agentStatus={agentStatus}
          handleToolClick={handleToolClick}
          handleOpenFileViewer={handleOpenFileViewer}
          readOnly={false}
          streamHookStatus={streamHookStatus}
          sandboxId={sandboxId}
          project={project}
          debugMode={debugMode}
          agentName={agent && agent.name}
          agentAvatar={undefined}
          agentMetadata={agent?.metadata}
          agentData={agent}
          onSubmit={handleSubmitMessage}
        />

<<<<<<< HEAD
        {/* Automation control banners */}
        {(paused || inTakeover) && (
          <div className="fixed top-16 left-1/2 -translate-x-1/2 z-20">
            <div className="flex items-center gap-2 rounded-full border bg-background/95 backdrop-blur px-3 py-1.5 shadow">
              <span className="text-xs text-muted-foreground">
                {inTakeover ? 'Manual takeover active' : 'Automation paused'}
              </span>
              <div className="flex items-center gap-1">
                {paused && (
                  <Button size="sm" variant="secondary" onClick={handleTogglePauseResume} className="h-7">
                    Resume (Space/P)
                  </Button>
                )}
                {inTakeover ? (
                  <Button size="sm" variant="secondary" onClick={handleToggleTakeoverRelease} className="h-7">
                    Release (T)
                  </Button>
                ) : (
                  <Button size="sm" variant="secondary" onClick={handleToggleTakeoverRelease} className="h-7">
                    Takeover (T)
                  </Button>
                )}
              </div>
            </div>
          </div>
        )}


=======
>>>>>>> 40e0688a
        <div
          className={cn(
            'fixed bottom-5 z-20 bg-gradient-to-t from-background via-background/90 to-transparent pt-6',
            'transition-[left,right] duration-200 ease-in-out will-change-[left,right]',
            leftSidebarState === 'expanded'
              ? 'left-[72px] md:left-[256px]'
              : isSidePanelOpen
                ? 'left-[53px]'
                : 'left-[50px]',
            isSidePanelOpen
              ? leftSidebarState === 'expanded'
                ? 'right-[45vw] 2xl:right-[40.5vw] xl:right-[40.5vw] lg:right-[43vw]'
                : 'right-[46vw]'
              : 'right-0',
            isMobile ? 'left-0 right-0 pb-6' : '',
          )}
        >
          <div
            className={cn(
              'flex justify-center px-0',
              isMobile ? 'px-3' : 'px-8',
            )}
          >
            <div
              className={cn(
                'w-full',
                isSidePanelOpen ? 'max-w-4xl' : 'max-w-4xl',
              )}
            >
              <ChatInput
                value={newMessage}
                onChange={setNewMessage}
                onSubmit={handleSubmitMessage}
                placeholder={`Assign tasks or ask anything...`}
                loading={isSending}
                disabled={
                  isSending ||
                  agentStatus === 'running' ||
                  agentStatus === 'connecting'
                }
                isAgentRunning={
                  agentStatus === 'running' || agentStatus === 'connecting'
                }
                onStopAgent={handleStopAgent}
                autoFocus={!isLoading}
                onFileBrowse={handleOpenFileViewer}
                sandboxId={sandboxId || undefined}
                messages={messages}
                agentName={agent && agent.name}
                selectedAgentId={selectedAgentId}
                onAgentSelect={setSelectedAgent}
                toolCalls={toolCalls}
                toolCallIndex={currentToolIndex}
                showToolPreview={!isSidePanelOpen && toolCalls.length > 0}
                onExpandToolPreview={() => {
                  setIsSidePanelOpen(true);
                  userClosedPanelRef.current = false;
                }}
                // defaultShowSnackbar="tokens"
                showScrollToBottomIndicator={showScrollToBottom}
                onScrollToBottom={scrollToBottom}
              />
            </div>
          </div>
        </div>

        {/* Disclaimer text at bottom */}
        <div
          className={cn(
            'fixed bottom-0 z-10 px-4 pt-4 text-center',
            'transition-[left,right] duration-200 ease-in-out will-change-[left,right]',
            leftSidebarState === 'expanded'
              ? 'left-[72px] md:left-[256px]'
              : isSidePanelOpen
                ? 'left-[53px]'
                : 'left-[50px]',
            isSidePanelOpen
              ? leftSidebarState === 'expanded'
                ? 'right-[45vw] 2xl:right-[40.5vw] xl:right-[40.5vw] lg:right-[43vw]'
                : 'right-[46vw]'
              : 'right-0',
            isMobile ? 'left-0 right-0' : '',
          )}
        >
          <p className="text-xs text-muted-foreground bg-background backdrop-blur-sm rounded px-2 pt-4">
            Helium can make mistakes. Check important info. See Cookie Preferences.
          </p>
        </div>
      </ThreadLayout>

      {/* <UpgradeDialog
        open={showUpgradeDialog}
        onOpenChange={setShowUpgradeDialog}
        onDismiss={handleDismissUpgradeDialog}
      /> */}

      {/* {agentLimitData && (
        <AgentRunLimitDialog
          open={showAgentLimitDialog}
          onOpenChange={setShowAgentLimitDialog}
          runningCount={agentLimitData.runningCount}
          runningThreadIds={agentLimitData.runningThreadIds}
          projectId={projectId}
        />
      )} */}
    </>
  );
}<|MERGE_RESOLUTION|>--- conflicted
+++ resolved
@@ -242,21 +242,6 @@
     [setMessages, setAutoOpenedPanel],
   );
 
-<<<<<<< HEAD
-        // No scroll needed with flex-column-reverse
-        break;
-      case 'paused':
-        setAgentStatus('paused');
-        break;
-      case 'connecting':
-        setAgentStatus('connecting');
-        break;
-      case 'streaming':
-        setAgentStatus('running');
-        break;
-    }
-  }, [setAgentStatus, setAgentRunId, setAutoOpenedPanel]);
-=======
   const handleStreamStatusChange = useCallback(
     (hookStatus: string) => {
       switch (hookStatus) {
@@ -282,7 +267,6 @@
     },
     [setAgentStatus, setAgentRunId, setAutoOpenedPanel],
   );
->>>>>>> 40e0688a
 
   const handleStreamError = useCallback((errorMessage: string) => {
     console.error(`[PAGE] Stream hook error: ${errorMessage}`);
@@ -880,7 +864,6 @@
           onSubmit={handleSubmitMessage}
         />
 
-<<<<<<< HEAD
         {/* Automation control banners */}
         {(paused || inTakeover) && (
           <div className="fixed top-16 left-1/2 -translate-x-1/2 z-20">
@@ -908,9 +891,6 @@
           </div>
         )}
 
-
-=======
->>>>>>> 40e0688a
         <div
           className={cn(
             'fixed bottom-5 z-20 bg-gradient-to-t from-background via-background/90 to-transparent pt-6',
