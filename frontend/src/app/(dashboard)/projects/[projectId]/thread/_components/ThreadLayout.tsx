import React from 'react';
import { useSidebar } from '@/components/ui/sidebar';
import { SiteHeader } from '@/components/thread/thread-site-header';
import { FileViewerModal } from '@/components/thread/file-viewer-modal';
import { ToolCallSidePanel } from '@/components/thread/tool-call-side-panel';
import { BillingErrorAlert } from '@/components/billing/usage-limit-alert';
import { Project } from '@/lib/api';
import { ApiMessageType, BillingData } from '../_types';
import { ToolCallInput } from '@/components/thread/tool-call-side-panel';
<<<<<<< HEAD
import { useIsMobile } from '@/hooks/use-mobile';
import { logManualEvent } from '@/lib/api';
=======
import { useMediumScreen } from '@/hooks/react-query/use-medium-screen';
import { useCustomBreakpoint } from '@/hooks/use-custom-breakpoints';
>>>>>>> 40e0688a

interface ThreadLayoutProps {
  children: React.ReactNode;
  threadId: string;
  projectName: string;
  projectId: string;
  project: Project | null;
  sandboxId: string | null;
  isSidePanelOpen: boolean;
  onToggleSidePanel: () => void;
  onProjectRenamed?: (newName: string) => void;
  onViewFiles: (filePath?: string, filePathList?: string[]) => void;
  fileViewerOpen: boolean;
  setFileViewerOpen: (open: boolean) => void;
  fileToView: string | null;
  filePathList?: string[];
  toolCalls: ToolCallInput[];
  messages: ApiMessageType[];
  externalNavIndex?: number;
  agentStatus: 'idle' | 'running' | 'connecting' | 'paused' | 'error';
  paused: boolean;
  inTakeover: boolean;
  onHeaderTakeoverToggle: () => void;
  onLogManual?: (payload: { event_type: string; data?: Record<string, any>; description?: string }) => Promise<void>;
  currentToolIndex: number;
  onSidePanelNavigate: (index: number) => void;
  onSidePanelClose: () => void;
  renderAssistantMessage: (
    assistantContent?: string,
    toolContent?: string,
  ) => React.ReactNode;
  renderToolResult: (
    toolContent?: string,
    isSuccess?: boolean,
  ) => React.ReactNode;
  isLoading: boolean;
  showBillingAlert: boolean;
  billingData: BillingData;
  onDismissBilling: () => void;
  debugMode: boolean;
  isMobile: boolean;
  initialLoadCompleted: boolean;
  agentName?: string;
  disableInitialAnimation?: boolean;
  agentRunId?: string;
}

export function ThreadLayout({
  children,
  threadId,
  projectName,
  projectId,
  project,
  sandboxId,
  isSidePanelOpen,
  onToggleSidePanel,
  onProjectRenamed,
  onViewFiles,
  fileViewerOpen,
  setFileViewerOpen,
  fileToView,
  filePathList,
  toolCalls,
  messages,
  externalNavIndex,
  agentStatus,
  paused,
  inTakeover,
  onHeaderTakeoverToggle,
  onLogManual,
  currentToolIndex,
  onSidePanelNavigate,
  onSidePanelClose,
  renderAssistantMessage,
  renderToolResult,
  isLoading,
  showBillingAlert,
  billingData,
  onDismissBilling,
  debugMode,
  isMobile,
  initialLoadCompleted,
  agentName,
  disableInitialAnimation = false,
  agentRunId,
}: ThreadLayoutProps) {
  const { state: leftSidebarState } = useSidebar();
  const isLeftSidebarExpanded = leftSidebarState === 'expanded';
  const isMediumScreen = useMediumScreen();
  const isCustomBreakpoint = useCustomBreakpoint();

  // Determine when to apply margin-right
  const shouldApplyMarginRight = React.useMemo(() => {
    // Don't apply margin if:
    // 1. Not initialized yet
    // 2. Panel is closed
    if (!initialLoadCompleted || !isSidePanelOpen) return false;

    // Don't apply margin in these cases:
    // 1. On medium screens (768px-934px)
    // 2. On custom breakpoint (1024px-1227px) when sidebar is expanded
    if (isMediumScreen) return false;
    if (isCustomBreakpoint && isLeftSidebarExpanded) return false;

    // Apply margin in all other cases
    return true;
  }, [
    initialLoadCompleted,
    isSidePanelOpen,
    isMediumScreen,
    isCustomBreakpoint,
    isLeftSidebarExpanded,
  ]);
  return (
    <div className="flex h-screen">
      {debugMode && (
        <div className="fixed top-16 right-4 bg-amber-500 text-black text-xs px-2 py-1 rounded-md shadow-md z-50">
          Debug Mode
        </div>
      )}

      <div
        className={`flex flex-col flex-1 overflow-hidden transition-[margin] duration-200 ease-in-out will-change-[margin] ${
          shouldApplyMarginRight
            ? isLeftSidebarExpanded
              ? 'mr-[40vw]'
              : 'mr-[45vw]'
            : ''
        }`}
      >
        <SiteHeader
          threadId={threadId}
          projectName={projectName}
          projectId={projectId}
          createdAt={project?.created_at}
          onViewFiles={onViewFiles}
          onToggleSidePanel={onToggleSidePanel}
          onProjectRenamed={onProjectRenamed}
          isMobileView={isMobile}
          debugMode={debugMode}
<<<<<<< HEAD
          paused={paused}
          inTakeover={inTakeover}
          onTakeoverToggle={onHeaderTakeoverToggle}
=======
          isSidePanelOpen={isSidePanelOpen}
>>>>>>> 40e0688a
        />

        {children}
      </div>

      <ToolCallSidePanel
        isOpen={isSidePanelOpen && initialLoadCompleted}
        onClose={onSidePanelClose}
        toolCalls={toolCalls}
        messages={messages}
        externalNavigateToIndex={externalNavIndex}
        agentStatus={agentStatus}
        currentIndex={currentToolIndex}
        onNavigate={onSidePanelNavigate}
        project={project || undefined}
        renderAssistantMessage={renderAssistantMessage}
        renderToolResult={renderToolResult}
        isLoading={!initialLoadCompleted || isLoading}
        onFileClick={onViewFiles}
        agentName={agentName}
        disableInitialAnimation={disableInitialAnimation}
        isLeftSidebarExpanded={isLeftSidebarExpanded}
        threadId={threadId}
        agentRunId={agentRunId}
      />

      {sandboxId && (
        <FileViewerModal
          open={fileViewerOpen}
          onOpenChange={setFileViewerOpen}
          sandboxId={sandboxId}
          initialFilePath={fileToView}
          project={project || undefined}
          filePathList={filePathList}
          editable={inTakeover}
          onFileEdited={async ({ path, bytes }) => {
            try {
              await onLogManual?.({ event_type: 'file_edit', data: { path, bytes } });
            } catch {}
          }}
        />
      )}

      <BillingErrorAlert
        message={billingData.message}
        currentUsage={billingData.currentUsage}
        limit={billingData.limit}
        accountId={billingData.accountId}
        onDismiss={onDismissBilling}
        isOpen={showBillingAlert}
      />
    </div>
  );
}<|MERGE_RESOLUTION|>--- conflicted
+++ resolved
@@ -7,13 +7,10 @@
 import { Project } from '@/lib/api';
 import { ApiMessageType, BillingData } from '../_types';
 import { ToolCallInput } from '@/components/thread/tool-call-side-panel';
-<<<<<<< HEAD
 import { useIsMobile } from '@/hooks/use-mobile';
 import { logManualEvent } from '@/lib/api';
-=======
 import { useMediumScreen } from '@/hooks/react-query/use-medium-screen';
 import { useCustomBreakpoint } from '@/hooks/use-custom-breakpoints';
->>>>>>> 40e0688a
 
 interface ThreadLayoutProps {
   children: React.ReactNode;
@@ -154,13 +151,10 @@
           onProjectRenamed={onProjectRenamed}
           isMobileView={isMobile}
           debugMode={debugMode}
-<<<<<<< HEAD
           paused={paused}
           inTakeover={inTakeover}
           onTakeoverToggle={onHeaderTakeoverToggle}
-=======
           isSidePanelOpen={isSidePanelOpen}
->>>>>>> 40e0688a
         />
 
         {children}
