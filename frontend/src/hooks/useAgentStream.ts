<<<<<<< HEAD
import { useState, useEffect, useRef, useCallback, useMemo } from 'react';

=======
import React, { useState, useEffect, useRef, useCallback, useMemo } from 'react';
>>>>>>> 40e0688a
import { useQueryClient } from '@tanstack/react-query';
import {
  streamAgent,
  getAgentStatus,
  stopAgent,
  AgentRun,
  getMessages,
  pauseAgentRun,
  resumeAgentRun,
  takeoverAgentRun,
  releaseAgentRun,
  logManualEvent,
} from '@/lib/api';

import { toast } from 'sonner';
import {
  UnifiedMessage,
  ParsedContent,
  ParsedMetadata,
} from '@/components/thread/types';
import { safeJsonParse } from '@/components/thread/utils';
import { agentKeys } from '@/hooks/react-query/agents/keys';
import { composioKeys } from '@/hooks/react-query/composio/keys';
import { workflowKeys } from '@/hooks/react-query/agents/workflow-keys';
import { knowledgeBaseKeys } from '@/hooks/react-query/knowledge-base/keys';

interface ApiMessageType {
  message_id?: string;
  thread_id?: string;
  type: string;
  is_llm_message?: boolean;
  content: string;
  metadata?: string;
  created_at?: string;
  updated_at?: string;
  agent_id?: string;
  agents?: {
    name: string;
    avatar?: string;
    avatar_color?: string;
  };
}

// Define the structure returned by the hook
export interface UseAgentStreamResult {
  status: string;
  paused: boolean;
  inTakeover: boolean;
  textContent: string;
  toolCall: ParsedContent | null;
  error: string | null;
  agentRunId: string | null; // Expose the currently managed agentRunId
  startStreaming: (runId: string) => void;
  stopStreaming: () => Promise<void>;
  pause: () => Promise<void>;
  resume: () => Promise<void>;
  takeover: () => Promise<void>;
  release: () => Promise<void>;
  logManual: (payload: { event_type: string; data?: Record<string, any>; description?: string }) => Promise<void>;
}

// Define the callbacks the hook consumer can provide
export interface AgentStreamCallbacks {
  onMessage: (message: UnifiedMessage) => void; // Callback for complete messages
  onStatusChange?: (status: string) => void; // Optional: Notify on internal status changes
  onError?: (error: string) => void; // Optional: Notify on errors
  onClose?: (finalStatus: string) => void; // Optional: Notify when streaming definitively ends
  onAssistantStart?: () => void; // Optional: Notify when assistant starts streaming
  onAssistantChunk?: (chunk: { content: string }) => void; // Optional: Notify on each assistant message chunk
}

// Helper function to map API messages to UnifiedMessages
const mapApiMessagesToUnified = (
  messagesData: ApiMessageType[] | null | undefined,
  currentThreadId: string,
): UnifiedMessage[] => {
  return (messagesData || [])
    .filter((msg) => msg.type !== 'status')
    .map((msg: ApiMessageType) => ({
      message_id: msg.message_id || null,
      thread_id: msg.thread_id || currentThreadId,
      type: (msg.type || 'system') as UnifiedMessage['type'],
      is_llm_message: Boolean(msg.is_llm_message),
      content: msg.content || '',
      metadata: msg.metadata || '{}',
      created_at: msg.created_at || new Date().toISOString(),
      updated_at: msg.updated_at || new Date().toISOString(),
      agent_id: (msg as any).agent_id,
      agents: (msg as any).agents,
    }));
};

export function useAgentStream(
  callbacks: AgentStreamCallbacks,
  threadId: string,
  setMessages: (messages: UnifiedMessage[]) => void,
  agentId?: string, // Optional agent ID for invalidation
): UseAgentStreamResult {
  const queryClient = useQueryClient();

  const [status, setStatus] = useState<string>('idle');
  const [paused, setPaused] = useState<boolean>(false);
  const [inTakeover, setInTakeover] = useState<boolean>(false);
  const [textContent, setTextContent] = useState<
    { content: string; sequence?: number }[]
  >([]);
  
  // Add throttled state updates for smoother streaming
  const throttleRef = useRef<NodeJS.Timeout | null>(null);
  const pendingContentRef = useRef<{ content: string; sequence?: number }[]>([]);
  
  // Throttled content update function for smoother streaming
  const flushPendingContent = useCallback(() => {
    if (pendingContentRef.current.length > 0) {
      const newContent = [...pendingContentRef.current];
      pendingContentRef.current = [];
      
      React.startTransition(() => {
        setTextContent((prev) => [...prev, ...newContent]);
      });
    }
  }, []);
  
  const addContentThrottled = useCallback((content: { content: string; sequence?: number }) => {
    pendingContentRef.current.push(content);
    
    // Clear existing throttle
    if (throttleRef.current) {
      clearTimeout(throttleRef.current);
    }
    
          // Set new throttle for smooth updates (16ms ≈ 60fps)
    throttleRef.current = setTimeout(flushPendingContent, 16);
  }, [flushPendingContent]);
  const [toolCall, setToolCall] = useState<ParsedContent | null>(null);
  const [error, setError] = useState<string | null>(null);
  const [agentRunId, setAgentRunId] = useState<string | null>(null);

  const streamCleanupRef = useRef<(() => void) | null>(null);
  const isMountedRef = useRef<boolean>(true);
  const currentRunIdRef = useRef<string | null>(null); // Ref to track the run ID being processed
  const threadIdRef = useRef(threadId); // Ref to hold the current threadId
  const setMessagesRef = useRef(setMessages); // Ref to hold the setMessages function

  const orderedTextContent = useMemo(() => {
    // Use a more efficient approach for streaming performance
    if (textContent.length === 0) return '';
    
    // Sort once and concatenate efficiently
    const sorted = textContent.slice().sort((a, b) => (a.sequence ?? 0) - (b.sequence ?? 0));
    let result = '';
    for (let i = 0; i < sorted.length; i++) {
      result += sorted[i].content;
    }
    return result;
  }, [textContent]);

  // Refs to capture current state for persistence
  const statusRef = useRef(status);
  const agentRunIdRef = useRef(agentRunId);
  const textContentRef = useRef(textContent);
<<<<<<< HEAD
  const pausedRef = useRef(paused);
  const takeoverRef = useRef(inTakeover);
  
=======

>>>>>>> 40e0688a
  // Update refs whenever state changes
  useEffect(() => {
    statusRef.current = status;
  }, [status]);

  useEffect(() => {
    agentRunIdRef.current = agentRunId;
  }, [agentRunId]);

  useEffect(() => {
    textContentRef.current = textContent;
  }, [textContent]);

  useEffect(() => {
    pausedRef.current = paused;
  }, [paused]);

  useEffect(() => {
    takeoverRef.current = inTakeover;
  }, [inTakeover]);

  // On thread change, ensure any existing stream is cleaned up to avoid stale subscriptions
  useEffect(() => {
    const previousThreadId = threadIdRef.current;
    if (
      previousThreadId &&
      previousThreadId !== threadId &&
      streamCleanupRef.current
    ) {
      // Close the existing stream for the previous thread
      streamCleanupRef.current();
      streamCleanupRef.current = null;
      setStatus('idle');
      setTextContent([]);
      setToolCall(null);
      setAgentRunId(null);
      currentRunIdRef.current = null;
    }
    threadIdRef.current = threadId;
  }, [threadId]);

  useEffect(() => {
    setMessagesRef.current = setMessages;
  }, [setMessages]);

  // Helper function to map backend status to frontend status string
  const mapAgentStatus = (backendStatus: string): string => {
    switch (backendStatus) {
      case 'completed':
        return 'completed';
      case 'stopped':
        return 'stopped';
      case 'failed':
        return 'failed';
      default:
        return 'error';
    }
  };

  // Internal function to update status and notify consumer
  const updateStatus = useCallback(
    (newStatus: string) => {
      if (isMountedRef.current) {
        setStatus(newStatus);
        callbacks.onStatusChange?.(newStatus);
        if (newStatus === 'error' && error) {
          callbacks.onError?.(error);
        }
        if (
          [
            'completed',
            'stopped',
            'failed',
            'error',
            'agent_not_running',
          ].includes(newStatus)
        ) {
          callbacks.onClose?.(newStatus);
        }
      }
    },
    [callbacks, error],
  ); // Include error dependency

  // Function to handle finalization of a stream (completion, stop, error)
  const finalizeStream = useCallback(
    (finalStatus: string, runId: string | null = agentRunId) => {
      if (!isMountedRef.current) return;

      console.log(
        `[useAgentStream] Finalizing stream with status: ${finalStatus}, runId: ${runId}`,
      );

      const currentThreadId = threadIdRef.current; // Get current threadId from ref
      const currentSetMessages = setMessagesRef.current; // Get current setMessages from ref

      // Only finalize if this is for the current run ID or if no specific run ID is provided
      if (
        runId &&
        currentRunIdRef.current &&
        currentRunIdRef.current !== runId
      ) {
        console.log(
          `[useAgentStream] Ignoring finalization for old run ID ${runId}, current is ${currentRunIdRef.current}`,
        );
        return;
      }

      if (streamCleanupRef.current) {
        streamCleanupRef.current();
        streamCleanupRef.current = null;
      }

      // Reset streaming-specific state
      setTextContent([]);
      setToolCall(null);

      // Update status and clear run ID
      updateStatus(finalStatus);
      setAgentRunId(null);
      currentRunIdRef.current = null;
<<<<<<< HEAD
      setPaused(false);
      setInTakeover(false);
      
=======

>>>>>>> 40e0688a
      // Invalidate relevant queries to refresh data after agent run completes
      if (agentId) {
        queryClient.invalidateQueries({ queryKey: agentKeys.detail(agentId) });
        queryClient.invalidateQueries({ queryKey: agentKeys.lists() });
        queryClient.invalidateQueries({ queryKey: ['agent-tools', agentId] });

        queryClient.invalidateQueries({
          queryKey: ['custom-mcp-tools', agentId],
        });
        queryClient.invalidateQueries({ queryKey: composioKeys.mcpServers() });

        queryClient.invalidateQueries({
          queryKey: composioKeys.profiles.all(),
        });
        queryClient.invalidateQueries({
          queryKey: composioKeys.profiles.credentials(),
        });

        queryClient.invalidateQueries({ queryKey: ['triggers', agentId] });

        queryClient.invalidateQueries({
          queryKey: workflowKeys.agent(agentId),
        });

        queryClient.invalidateQueries({
          queryKey: knowledgeBaseKeys.agent(agentId),
        });

        // Invalidate versioning queries for agent config page
        queryClient.invalidateQueries({ queryKey: ['versions', 'list', agentId] });
        // Invalidate current version details if available
        queryClient.invalidateQueries({ 
          queryKey: ['versions', 'detail'], 
          predicate: (query) => {
            return query.queryKey.includes(agentId);
          }
        });
        
        console.log(`[useAgentStream] Invalidated agent queries for refetch instead of page reload - Agent ID: ${agentId}`);
      }

      if (
        runId &&
        (finalStatus === 'completed' ||
          finalStatus === 'stopped' ||
          finalStatus === 'agent_not_running')
      ) {
        getAgentStatus(runId).catch((err) => {});
      }
    },
    [agentRunId, updateStatus, agentId, queryClient],
  );

  // --- Stream Callback Handlers ---

  const handleStreamMessage = useCallback(
    (rawData: string) => {
      if (!isMountedRef.current) return;
      (window as any).lastStreamMessage = Date.now(); // Keep track of last message time

      let processedData = rawData;
      if (processedData.startsWith('data: ')) {
        processedData = processedData.substring(6).trim();
      }
      if (!processedData) return;

      // --- Early exit for non-JSON completion messages ---
      if (
        processedData ===
        '{"type": "status", "status": "completed", "message": "Agent run completed successfully"}'
      ) {
        finalizeStream('completed', currentRunIdRef.current);
        return;
      }
      if (
        processedData.includes('Run data not available for streaming') ||
        processedData.includes('Stream ended with status: completed')
      ) {
        finalizeStream('completed', currentRunIdRef.current);
        return;
      }

      // --- Check for error messages first ---
      try {
        const jsonData = JSON.parse(processedData);
        if (jsonData.status === 'error') {
          console.error(
            '[useAgentStream] Received error status message:',
            jsonData,
          );
          const errorMessage = jsonData.message || 'Unknown error occurred';
          setError(errorMessage);
          toast.error(errorMessage, { duration: 15000 });
          callbacks.onError?.(errorMessage);
          return;
        }
      } catch (jsonError) {
        // Not JSON or could not parse as JSON, continue processing
      }

      // --- Process JSON messages ---
      const message = safeJsonParse(
        processedData,
        null,
      ) as UnifiedMessage | null;
      if (!message) {
        console.warn(
          '[useAgentStream] Failed to parse streamed message:',
          processedData,
        );
        return;
      }

      const parsedContent = safeJsonParse<ParsedContent>(message.content, {});
      const parsedMetadata = safeJsonParse<ParsedMetadata>(
        message.metadata,
        {},
      );

      // Update status to streaming if we receive a valid message
      if (status !== 'streaming') updateStatus('streaming');

      switch (message.type) {
        case 'assistant':
          if (
            parsedMetadata.stream_status === 'chunk' &&
            parsedContent.content
          ) {
            // Use throttled approach for smoother streaming
            addContentThrottled({
              sequence: message.sequence,
              content: parsedContent.content,
            });
            callbacks.onAssistantChunk?.({ content: parsedContent.content });
          } else if (parsedMetadata.stream_status === 'complete') {
            // Flush any pending content before completing
            flushPendingContent();
            
            setTextContent([]);
            setToolCall(null);
            if (message.message_id) callbacks.onMessage(message);
          } else if (!parsedMetadata.stream_status) {
            // Handle non-chunked assistant messages if needed
            callbacks.onAssistantStart?.();
            if (message.message_id) callbacks.onMessage(message);
          }
          break;
        case 'tool':
          setToolCall(null); // Clear any streaming tool call
          if (message.message_id) callbacks.onMessage(message);
          break;
        case 'status':
          switch (parsedContent.status_type) {
            case 'tool_started':
              setToolCall({
                role: 'assistant',
                status_type: 'tool_started',
                name: parsedContent.function_name,
                arguments: parsedContent.arguments,
                xml_tag_name: parsedContent.xml_tag_name,
                tool_index: parsedContent.tool_index,
              });
              break;
            case 'tool_failed':
            case 'tool_error':
              if (toolCall?.tool_index === parsedContent.tool_index) {
                setToolCall(null);
              }
              break;
            case 'paused':
            case 'pause':
              setPaused(true);
              updateStatus('paused');
              break;
            case 'resumed':
            case 'resume':
              setPaused(false);
              // do not force streaming if we aren't receiving assistant chunks yet
              break;
            case 'takeover':
              setInTakeover(true);
              break;
            case 'release':
            case 'released':
              setInTakeover(false);
              break;
            case 'manual_event':
              // forward manual events into the message list for unified logging
              if (message.message_id) callbacks.onMessage(message);
              break;
            case 'thread_run_end':
              break;
            case 'finish':
              // Optional: Handle finish reasons like 'xml_tool_limit_reached'
              // Don't finalize here, wait for thread_run_end or completion message
              break;
            case 'error':
              setError(parsedContent.message || 'Agent run failed');
              finalizeStream('error', currentRunIdRef.current);
              break;
            // Ignore thread_run_start, assistant_response_start etc. for now
            default:
              // console.debug('[useAgentStream] Received unhandled status type:', parsedContent.status_type);
              break;
          }
          break;
        case 'user':
        case 'system':
          // Handle other message types if necessary, e.g., if backend sends historical context
          if (message.message_id) callbacks.onMessage(message);
          break;
        default:
          console.warn(
            '[useAgentStream] Unhandled message type:',
            message.type,
          );
      }
    },
    [
      threadId,
      setMessages,
      status,
      toolCall,
      callbacks,
      finalizeStream,
      updateStatus,
    ],
  );

  const handleStreamError = useCallback(
    (err: Error | string | Event) => {
      if (!isMountedRef.current) return;

      // Extract error message
      let errorMessage = 'Unknown streaming error';
      if (typeof err === 'string') {
        errorMessage = err;
      } else if (err instanceof Error) {
        errorMessage = err.message;
      } else if (err instanceof Event && err.type === 'error') {
        // Standard EventSource errors don't have much detail, might need status check
        errorMessage = 'Stream connection error';
      }

      const lower = errorMessage.toLowerCase();
      const isExpected =
        lower.includes('not found') || lower.includes('not running');

      if (isExpected) {
        console.info('[useAgentStream] Streaming skipped/ended:', errorMessage);
      } else {
        console.error('[useAgentStream] Streaming error:', errorMessage, err);
        setError(errorMessage);
        // Show error toast with longer duration
        toast.error(errorMessage, { duration: 15000 });
      }

      const runId = currentRunIdRef.current;
      if (!runId) {
        console.warn(
          '[useAgentStream] Stream error occurred but no agentRunId is active.',
        );
        finalizeStream('error'); // Finalize with generic error if no runId
        return;
      }
<<<<<<< HEAD

      // Immediately check the agent status when the stream closes unexpectedly
      // This covers cases where the agent finished but the final message wasn't received,
      // or if the agent errored out on the backend.
      getAgentStatus(runId)
        .then((agentStatus) => {
          if (!isMountedRef.current) return; // Check mount status again

          if (agentStatus.status === 'running') {
            setError('Stream closed unexpectedly while agent was running.');
            finalizeStream('error', runId); // Finalize as error for now
            toast.warning('Stream disconnected. Agent might still be running.');
          } else {
            // Map backend terminal status to hook terminal status
            const finalStatus = mapAgentStatus(agentStatus.status);
            finalizeStream(finalStatus, runId);
          }
        })
        .catch((err) => {
          if (!isMountedRef.current) return;

          const errorMessage = err instanceof Error ? err.message : String(err);
          console.error(
            `[useAgentStream] Error checking agent status for ${runId} after stream close: ${errorMessage}`,
          );

          const isNotFoundError =
            errorMessage.includes('not found') ||
            errorMessage.includes('404') ||
            errorMessage.includes('does not exist');

          if (isNotFoundError) {
            // Revert to agent_not_running for this specific case
            finalizeStream('agent_not_running', runId);
          } else {
            // For other errors checking status, finalize with generic error
            finalizeStream('error', runId);
          }
        });
=======
>>>>>>> 40e0688a
    },
    [finalizeStream],
  );

  const handleStreamClose = useCallback(() => {
    if (!isMountedRef.current) return;

    const runId = currentRunIdRef.current;
    console.log(
      `[useAgentStream] Stream closed for run ID: ${runId}, status: ${status}`,
    );

    if (!runId) {
      console.warn('[useAgentStream] Stream closed but no active agentRunId.');
      // If status was streaming, something went wrong, finalize as error
      if (status === 'streaming' || status === 'connecting') {
        finalizeStream('error');
      } else if (
        status !== 'idle' &&
        status !== 'completed' &&
        status !== 'stopped' &&
        status !== 'agent_not_running'
      ) {
        // If in some other state, just go back to idle if no runId
        finalizeStream('idle');
      }
      return;
    }

    // Immediately check the agent status when the stream closes unexpectedly
    // This covers cases where the agent finished but the final message wasn't received,
    // or if the agent errored out on the backend.
    console.log(`[useAgentStream] Checking final status for run ID: ${runId}`);
    getAgentStatus(runId)
      .then((agentStatus) => {
        if (!isMountedRef.current) return; // Check mount status again

        // Check if this is still the current run ID
        if (currentRunIdRef.current !== runId) {
          console.log(
            `[useAgentStream] Run ID changed during status check in handleStreamClose, ignoring`,
          );
          return;
        }

        console.log(
          `[useAgentStream] Final status for run ID ${runId}: ${agentStatus.status}`,
        );

        if (agentStatus.status === 'running') {
          setError('Stream closed unexpectedly while agent was running.');
          finalizeStream('error', runId); // Finalize as error for now
          toast.warning('Stream disconnected. Agent might still be running.');
        } else {
          // Map backend terminal status to hook terminal status
          const finalStatus = mapAgentStatus(agentStatus.status);
          finalizeStream(finalStatus, runId);
        }
      })
      .catch((err) => {
        if (!isMountedRef.current) return;

        // Check if this is still the current run ID
        if (currentRunIdRef.current !== runId) {
          console.log(
            `[useAgentStream] Run ID changed during error handling in handleStreamClose, ignoring`,
          );
          return;
        }

        const errorMessage = err instanceof Error ? err.message : String(err);
        console.error(
          `[useAgentStream] Error checking agent status for ${runId} after stream close: ${errorMessage}`,
        );

        const isNotFoundError =
          errorMessage.includes('not found') ||
          errorMessage.includes('404') ||
          errorMessage.includes('does not exist');

        if (isNotFoundError) {
          // Revert to agent_not_running for this specific case
          finalizeStream('agent_not_running', runId);
        } else {
          // For other errors checking status, finalize with generic error
          finalizeStream('error', runId);
        }
      });
  }, [status, finalizeStream]); // Include status

  // --- Effect to manage the stream lifecycle ---
  useEffect(() => {
    isMountedRef.current = true;

    // Cleanup function - be more conservative about stream cleanup
    return () => {
      isMountedRef.current = false;

      // Clean up throttle timeout
      if (throttleRef.current) {
        clearTimeout(throttleRef.current);
        throttleRef.current = null;
      }
      
      // Flush any remaining pending content
      flushPendingContent();

      // Don't automatically cleanup streams on navigation
      // Only set mounted flag to false to prevent new operations
      // Streams will be cleaned up when they naturally complete or on explicit stop
    };
  }, []); // Empty dependency array for mount/unmount effect

  // --- Public Functions ---

  const startStreaming = useCallback(
    async (runId: string) => {
      if (!isMountedRef.current) return;

      console.log(`[useAgentStream] Starting stream for run ID: ${runId}`);

      // Clean up any previous stream
      if (streamCleanupRef.current) {
        console.log(`[useAgentStream] Cleaning up previous stream`);
        streamCleanupRef.current();
        streamCleanupRef.current = null;
      }

      // Reset state before starting
      setTextContent([]);
      setToolCall(null);
      setError(null);
      updateStatus('connecting');
      setAgentRunId(runId);
      currentRunIdRef.current = runId; // Set the ref immediately

      try {
        // *** Crucial check: Verify agent is running BEFORE connecting ***
        console.log(`[useAgentStream] Checking status for run ID: ${runId}`);
        const agentStatus = await getAgentStatus(runId);
        if (!isMountedRef.current) return; // Check mount status after async call

        // Check if this is still the current run ID we're trying to start
        if (currentRunIdRef.current !== runId) {
          console.log(
            `[useAgentStream] Run ID changed during status check, aborting stream for ${runId}`,
          );
          return;
        }

        if (agentStatus.status !== 'running') {
          // Expected when opening an old conversation; don't surface as error/toast
          console.info(
            `[useAgentStream] Skip streaming for inactive run ${runId} (status: ${agentStatus.status}).`,
          );
          if (currentRunIdRef.current === runId) {
            const final =
              agentStatus.status === 'completed' ||
              agentStatus.status === 'stopped'
                ? mapAgentStatus(agentStatus.status)
                : 'agent_not_running';
            finalizeStream(final, runId);
          }
          return;
        }

        console.log(
          `[useAgentStream] Agent run ${runId} is running, creating stream`,
        );

        // Agent is running, proceed to create the stream
        const cleanup = streamAgent(runId, {
          onMessage: (data) => {
            // Ignore messages if threadId changed while the EventSource stayed open
            if (threadIdRef.current !== threadId) return;
            // Ignore messages if this is not the current run ID
            if (currentRunIdRef.current !== runId) return;
            handleStreamMessage(data);
          },
          onError: (err) => {
            if (threadIdRef.current !== threadId) return;
            if (currentRunIdRef.current !== runId) return;
            handleStreamError(err);
          },
          onClose: () => {
            if (threadIdRef.current !== threadId) return;
            if (currentRunIdRef.current !== runId) return;
            handleStreamClose();
          },
        });
        streamCleanupRef.current = cleanup;
        console.log(
          `[useAgentStream] Stream created successfully for run ID: ${runId}`,
        );

        // Status will be updated to 'streaming' by the first message received in handleStreamMessage
        // If for some reason no message arrives shortly, verify liveness again to avoid zombie state
        setTimeout(async () => {
          if (!isMountedRef.current) return;
          if (currentRunIdRef.current !== runId) return; // Another run started
          if (statusRef.current === 'streaming') return; // Already streaming
          try {
            const latest = await getAgentStatus(runId);
            if (!isMountedRef.current) return;
            if (currentRunIdRef.current !== runId) return;
            if (latest.status !== 'running') {
              finalizeStream(
                mapAgentStatus(latest.status) || 'agent_not_running',
                runId,
              );
            }
          } catch {
            // ignore
          }
        }, 1500);
      } catch (err) {
        if (!isMountedRef.current) return; // Check mount status after async call

        // Only handle error if this is still the current run ID
        if (currentRunIdRef.current !== runId) {
          console.log(
            `[useAgentStream] Error occurred for old run ID ${runId}, ignoring`,
          );
          return;
        }

        const errorMessage = err instanceof Error ? err.message : String(err);
        const lower = errorMessage.toLowerCase();
        const isExpected =
          lower.includes('not found') ||
          lower.includes('404') ||
          lower.includes('does not exist') ||
          lower.includes('not running');

        if (isExpected) {
          console.info(
            `[useAgentStream] Stream not started for ${runId}: ${errorMessage}`,
          );
          finalizeStream('agent_not_running', runId);
        } else {
          console.error(
            `[useAgentStream] Error initiating stream for ${runId}: ${errorMessage}`,
          );
          setError(errorMessage);
          finalizeStream('error', runId);
        }
      }
    },
    [
      threadId,
      updateStatus,
      finalizeStream,
      handleStreamMessage,
      handleStreamError,
      handleStreamClose,
    ],
  ); // Add dependencies

  const stopStreaming = useCallback(async () => {
    if (!isMountedRef.current || !agentRunId) return;

    const runIdToStop = agentRunId;

    // Immediately update status and clean up stream
    finalizeStream('stopped', runIdToStop);

    try {
      await stopAgent(runIdToStop);
      toast.success('Agent stopped.');
      // finalizeStream already called getAgentStatus implicitly if needed
    } catch (err) {
      // Don't revert status here, as the user intended to stop. Just log error.
      const errorMessage = err instanceof Error ? err.message : String(err);
      console.error(
        `[useAgentStream] Error sending stop request for ${runIdToStop}: ${errorMessage}`,
      );
      toast.error(`Failed to stop agent: ${errorMessage}`);
    }
  }, [agentRunId, finalizeStream]); // Add dependencies

  // Control functions
  const pause = useCallback(async () => {
    const runId = agentRunIdRef.current;
    if (!runId) return;
    try {
      await pauseAgentRun(runId);
      setPaused(true);
      updateStatus('paused');
    } catch (err) {
      const msg = err instanceof Error ? err.message : String(err);
      toast.error(`Failed to pause: ${msg}`);
    }
  }, [updateStatus]);

  const resume = useCallback(async () => {
    const runId = agentRunIdRef.current;
    if (!runId) return;
    try {
      await resumeAgentRun(runId);
      setPaused(false);
    } catch (err) {
      const msg = err instanceof Error ? err.message : String(err);
      toast.error(`Failed to resume: ${msg}`);
    }
  }, []);

  const takeover = useCallback(async () => {
    const runId = agentRunIdRef.current;
    if (!runId) return;
    try {
      await takeoverAgentRun(runId);
      setInTakeover(true);
    } catch (err) {
      const msg = err instanceof Error ? err.message : String(err);
      toast.error(`Failed to take over: ${msg}`);
    }
  }, []);

  const release = useCallback(async () => {
    const runId = agentRunIdRef.current;
    if (!runId) return;
    try {
      await releaseAgentRun(runId);
      setInTakeover(false);
    } catch (err) {
      const msg = err instanceof Error ? err.message : String(err);
      toast.error(`Failed to release: ${msg}`);
    }
  }, []);

  const logManual = useCallback(async (payload: { event_type: string; data?: Record<string, any>; description?: string }) => {
    const runId = agentRunIdRef.current;
    if (!runId) return;
    try {
      await logManualEvent(runId, payload);
    } catch (err) {
      const msg = err instanceof Error ? err.message : String(err);
      toast.error(`Failed to log manual event: ${msg}`);
    }
  }, []);

  return {
    status,
    paused,
    inTakeover,
    textContent: orderedTextContent,
    toolCall,
    error,
    agentRunId,
    startStreaming,
    stopStreaming,
    pause,
    resume,
    takeover,
    release,
    logManual,
  };
}<|MERGE_RESOLUTION|>--- conflicted
+++ resolved
@@ -1,9 +1,4 @@
-<<<<<<< HEAD
-import { useState, useEffect, useRef, useCallback, useMemo } from 'react';
-
-=======
 import React, { useState, useEffect, useRef, useCallback, useMemo } from 'react';
->>>>>>> 40e0688a
 import { useQueryClient } from '@tanstack/react-query';
 import {
   streamAgent,
@@ -11,13 +6,7 @@
   stopAgent,
   AgentRun,
   getMessages,
-  pauseAgentRun,
-  resumeAgentRun,
-  takeoverAgentRun,
-  releaseAgentRun,
-  logManualEvent,
 } from '@/lib/api';
-
 import { toast } from 'sonner';
 import {
   UnifiedMessage,
@@ -50,19 +39,12 @@
 // Define the structure returned by the hook
 export interface UseAgentStreamResult {
   status: string;
-  paused: boolean;
-  inTakeover: boolean;
   textContent: string;
   toolCall: ParsedContent | null;
   error: string | null;
   agentRunId: string | null; // Expose the currently managed agentRunId
   startStreaming: (runId: string) => void;
   stopStreaming: () => Promise<void>;
-  pause: () => Promise<void>;
-  resume: () => Promise<void>;
-  takeover: () => Promise<void>;
-  release: () => Promise<void>;
-  logManual: (payload: { event_type: string; data?: Record<string, any>; description?: string }) => Promise<void>;
 }
 
 // Define the callbacks the hook consumer can provide
@@ -105,8 +87,6 @@
   const queryClient = useQueryClient();
 
   const [status, setStatus] = useState<string>('idle');
-  const [paused, setPaused] = useState<boolean>(false);
-  const [inTakeover, setInTakeover] = useState<boolean>(false);
   const [textContent, setTextContent] = useState<
     { content: string; sequence?: number }[]
   >([]);
@@ -165,13 +145,7 @@
   const statusRef = useRef(status);
   const agentRunIdRef = useRef(agentRunId);
   const textContentRef = useRef(textContent);
-<<<<<<< HEAD
-  const pausedRef = useRef(paused);
-  const takeoverRef = useRef(inTakeover);
-  
-=======
-
->>>>>>> 40e0688a
+
   // Update refs whenever state changes
   useEffect(() => {
     statusRef.current = status;
@@ -184,14 +158,6 @@
   useEffect(() => {
     textContentRef.current = textContent;
   }, [textContent]);
-
-  useEffect(() => {
-    pausedRef.current = paused;
-  }, [paused]);
-
-  useEffect(() => {
-    takeoverRef.current = inTakeover;
-  }, [inTakeover]);
 
   // On thread change, ensure any existing stream is cleaned up to avoid stale subscriptions
   useEffect(() => {
@@ -293,13 +259,7 @@
       updateStatus(finalStatus);
       setAgentRunId(null);
       currentRunIdRef.current = null;
-<<<<<<< HEAD
-      setPaused(false);
-      setInTakeover(false);
-      
-=======
-
->>>>>>> 40e0688a
+
       // Invalidate relevant queries to refresh data after agent run completes
       if (agentId) {
         queryClient.invalidateQueries({ queryKey: agentKeys.detail(agentId) });
@@ -463,32 +423,12 @@
                 tool_index: parsedContent.tool_index,
               });
               break;
+            case 'tool_completed':
             case 'tool_failed':
             case 'tool_error':
               if (toolCall?.tool_index === parsedContent.tool_index) {
                 setToolCall(null);
               }
-              break;
-            case 'paused':
-            case 'pause':
-              setPaused(true);
-              updateStatus('paused');
-              break;
-            case 'resumed':
-            case 'resume':
-              setPaused(false);
-              // do not force streaming if we aren't receiving assistant chunks yet
-              break;
-            case 'takeover':
-              setInTakeover(true);
-              break;
-            case 'release':
-            case 'released':
-              setInTakeover(false);
-              break;
-            case 'manual_event':
-              // forward manual events into the message list for unified logging
-              if (message.message_id) callbacks.onMessage(message);
               break;
             case 'thread_run_end':
               break;
@@ -565,48 +505,6 @@
         finalizeStream('error'); // Finalize with generic error if no runId
         return;
       }
-<<<<<<< HEAD
-
-      // Immediately check the agent status when the stream closes unexpectedly
-      // This covers cases where the agent finished but the final message wasn't received,
-      // or if the agent errored out on the backend.
-      getAgentStatus(runId)
-        .then((agentStatus) => {
-          if (!isMountedRef.current) return; // Check mount status again
-
-          if (agentStatus.status === 'running') {
-            setError('Stream closed unexpectedly while agent was running.');
-            finalizeStream('error', runId); // Finalize as error for now
-            toast.warning('Stream disconnected. Agent might still be running.');
-          } else {
-            // Map backend terminal status to hook terminal status
-            const finalStatus = mapAgentStatus(agentStatus.status);
-            finalizeStream(finalStatus, runId);
-          }
-        })
-        .catch((err) => {
-          if (!isMountedRef.current) return;
-
-          const errorMessage = err instanceof Error ? err.message : String(err);
-          console.error(
-            `[useAgentStream] Error checking agent status for ${runId} after stream close: ${errorMessage}`,
-          );
-
-          const isNotFoundError =
-            errorMessage.includes('not found') ||
-            errorMessage.includes('404') ||
-            errorMessage.includes('does not exist');
-
-          if (isNotFoundError) {
-            // Revert to agent_not_running for this specific case
-            finalizeStream('agent_not_running', runId);
-          } else {
-            // For other errors checking status, finalize with generic error
-            finalizeStream('error', runId);
-          }
-        });
-=======
->>>>>>> 40e0688a
     },
     [finalizeStream],
   );
@@ -887,81 +785,13 @@
     }
   }, [agentRunId, finalizeStream]); // Add dependencies
 
-  // Control functions
-  const pause = useCallback(async () => {
-    const runId = agentRunIdRef.current;
-    if (!runId) return;
-    try {
-      await pauseAgentRun(runId);
-      setPaused(true);
-      updateStatus('paused');
-    } catch (err) {
-      const msg = err instanceof Error ? err.message : String(err);
-      toast.error(`Failed to pause: ${msg}`);
-    }
-  }, [updateStatus]);
-
-  const resume = useCallback(async () => {
-    const runId = agentRunIdRef.current;
-    if (!runId) return;
-    try {
-      await resumeAgentRun(runId);
-      setPaused(false);
-    } catch (err) {
-      const msg = err instanceof Error ? err.message : String(err);
-      toast.error(`Failed to resume: ${msg}`);
-    }
-  }, []);
-
-  const takeover = useCallback(async () => {
-    const runId = agentRunIdRef.current;
-    if (!runId) return;
-    try {
-      await takeoverAgentRun(runId);
-      setInTakeover(true);
-    } catch (err) {
-      const msg = err instanceof Error ? err.message : String(err);
-      toast.error(`Failed to take over: ${msg}`);
-    }
-  }, []);
-
-  const release = useCallback(async () => {
-    const runId = agentRunIdRef.current;
-    if (!runId) return;
-    try {
-      await releaseAgentRun(runId);
-      setInTakeover(false);
-    } catch (err) {
-      const msg = err instanceof Error ? err.message : String(err);
-      toast.error(`Failed to release: ${msg}`);
-    }
-  }, []);
-
-  const logManual = useCallback(async (payload: { event_type: string; data?: Record<string, any>; description?: string }) => {
-    const runId = agentRunIdRef.current;
-    if (!runId) return;
-    try {
-      await logManualEvent(runId, payload);
-    } catch (err) {
-      const msg = err instanceof Error ? err.message : String(err);
-      toast.error(`Failed to log manual event: ${msg}`);
-    }
-  }, []);
-
   return {
     status,
-    paused,
-    inTakeover,
     textContent: orderedTextContent,
     toolCall,
     error,
     agentRunId,
     startStreaming,
     stopStreaming,
-    pause,
-    resume,
-    takeover,
-    release,
-    logManual,
   };
 }