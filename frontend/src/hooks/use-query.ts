'use client';

import {
  useQuery,
  useMutation,
  UseQueryOptions,
  UseMutationOptions,
  QueryKey,
} from '@tanstack/react-query';
import { handleApiError, ErrorContext } from '@/lib/error-handler';

type QueryKeyValue = readonly unknown[];
type QueryKeyFunction = (...args: any[]) => QueryKeyValue;
type QueryKeyItem = QueryKeyValue | QueryKeyFunction;

export const createQueryKeys = <T extends Record<string, QueryKeyItem>>(
  keys: T,
): T => keys;

export function createQueryHook<
  TData,
  TError = Error,
  TQueryKey extends QueryKey = QueryKey,
>(
  queryKey: TQueryKey,
  queryFn: () => Promise<TData>,
  options?: Omit<
    UseQueryOptions<TData, TError, TData, TQueryKey>,
    'queryKey' | 'queryFn'
  >,
) {
  return (
    customOptions?: Omit<
      UseQueryOptions<TData, TError, TData, TQueryKey>,
      'queryKey' | 'queryFn'
    >,
  ) => {
    return useQuery<TData, TError, TData, TQueryKey>({
      queryKey,
      queryFn,
      ...options,
      ...customOptions,
    });
  };
}

export function createMutationHook<
  TData,
  TVariables,
  TError = Error,
  TContext = unknown,
>(
  mutationFn: (variables: TVariables) => Promise<TData>,
  options?: Omit<
    UseMutationOptions<TData, TError, TVariables, TContext>,
    'mutationFn'
  > & {
    errorContext?: ErrorContext;
  },
) {
  return (
    customOptions?: Omit<
      UseMutationOptions<TData, TError, TVariables, TContext>,
      'mutationFn'
    > & {
      errorContext?: ErrorContext;
    },
  ) => {
    const { errorContext: baseErrorContext, ...baseOptions } = options || {};
    const { errorContext: customErrorContext, ...customMutationOptions } = customOptions || {};
    
    return useMutation<TData, TError, TVariables, TContext>({
      mutationFn,
<<<<<<< HEAD
      onError: (error, variables, context, mutation) => {
=======
      onError: (error, variables, context, meta) => {
>>>>>>> e4004bb1
        const errorContext = customErrorContext || baseErrorContext;
        if (!customMutationOptions?.onError && !baseOptions?.onError) {
          handleApiError(error, errorContext);
        }
<<<<<<< HEAD
        baseOptions?.onError?.(error, variables, context, mutation);
        customMutationOptions?.onError?.(error, variables, context, mutation);
=======
        baseOptions?.onError?.(error, variables, context, meta);
        customMutationOptions?.onError?.(error, variables, context, meta);
>>>>>>> e4004bb1
      },
      ...baseOptions,
      ...customMutationOptions,
    });
  };
}<|MERGE_RESOLUTION|>--- conflicted
+++ resolved
@@ -71,22 +71,17 @@
     
     return useMutation<TData, TError, TVariables, TContext>({
       mutationFn,
-<<<<<<< HEAD
+
       onError: (error, variables, context, mutation) => {
-=======
-      onError: (error, variables, context, meta) => {
->>>>>>> e4004bb1
+
         const errorContext = customErrorContext || baseErrorContext;
         if (!customMutationOptions?.onError && !baseOptions?.onError) {
           handleApiError(error, errorContext);
         }
-<<<<<<< HEAD
+
         baseOptions?.onError?.(error, variables, context, mutation);
         customMutationOptions?.onError?.(error, variables, context, mutation);
-=======
-        baseOptions?.onError?.(error, variables, context, meta);
-        customMutationOptions?.onError?.(error, variables, context, meta);
->>>>>>> e4004bb1
+
       },
       ...baseOptions,
       ...customMutationOptions,
