--- conflicted
+++ resolved
@@ -2,9 +2,6 @@
 
 import * as React from 'react';
 import Link from 'next/link';
-<<<<<<< HEAD
-import { Bot, Menu, Store, Plus, Zap, Loader2 } from 'lucide-react';
-=======
 import { useTheme } from 'next-themes';
 import {
   Bot,
@@ -18,7 +15,6 @@
   Building2,
   Settings,
 } from 'lucide-react';
->>>>>>> 40e0688a
 
 import { NavAgents } from '@/components/sidebar/nav-agents';
 import { NavUserWithTeams } from '@/components/sidebar/nav-user-with-teams';
@@ -30,11 +26,9 @@
   SidebarFooter,
   SidebarGroup,
   SidebarHeader,
+  SidebarMenu,
   SidebarMenuButton,
-<<<<<<< HEAD
-=======
   SidebarMenuItem,
->>>>>>> 40e0688a
   SidebarRail,
   SidebarTrigger,
   useSidebar,
@@ -183,10 +177,6 @@
   const searchParams = useSearchParams();
   const { flags, loading: flagsLoading } = useFeatureFlags(['custom_agents']);
   const customAgentsEnabled = flags.custom_agents;
-<<<<<<< HEAD
-
-=======
->>>>>>> 40e0688a
 
   // Close mobile menu on page navigation
   useEffect(() => {
@@ -240,15 +230,11 @@
     >
       <SidebarHeader className="px-2 py-2">
         <div className="flex h-[40px] items-center px-1 relative">
-<<<<<<< HEAD
-          <Link href="/dashboard" className="flex-shrink-0" onClick={() => isMobile && setOpenMobile(false)}>
-=======
           <Link
             href="/dashboard"
             className="flex-shrink-0"
             onClick={() => isMobile && setOpenMobile(false)}
           >
->>>>>>> 40e0688a
             <HeliumLogo size={18} />
           </Link>
           {state !== 'collapsed' && (
@@ -281,14 +267,9 @@
           <Link href="/dashboard">
             <SidebarMenuButton
               className={cn('touch-manipulation', {
-<<<<<<< HEAD
-                'bg-accent px-4 text-accent-foreground font-medium': pathname === '/dashboard',
-              })} 
-=======
                 'bg-accent px-4 text-accent-foreground font-medium':
                   pathname === '/dashboard',
               })}
->>>>>>> 40e0688a
               onClick={() => {
                 posthog.capture('new_task_clicked');
                 if (isMobile) setOpenMobile(false);
@@ -312,12 +293,6 @@
           </Link>
           {!flagsLoading && customAgentsEnabled && (
             <Link href="/agents?tab=my-agents">
-<<<<<<< HEAD
-              <SidebarMenuButton 
-                className={cn('touch-manipulation', {
-                  'bg-accent text-accent-foreground font-medium': pathname === '/agents' && (searchParams.get('tab') === 'my-agents' || searchParams.get('tab') === null),
-                })} 
-=======
               <SidebarMenuButton
                 className={cn('touch-manipulation', {
                   'bg-accent px-2 text-accent-foreground font-medium':
@@ -325,14 +300,10 @@
                     (searchParams.get('tab') === 'my-agents' ||
                       searchParams.get('tab') === null),
                 })}
->>>>>>> 40e0688a
                 onClick={() => {
                   if (isMobile) setOpenMobile(false);
                 }}
               >
-<<<<<<< HEAD
-                <Bot className="h-4 w-4 mr-1" />
-=======
                 <Image
                   src={
                     theme === 'dark'
@@ -344,7 +315,6 @@
                   height={20}
                   className="mr-1"
                 />
->>>>>>> 40e0688a
                 <span className="flex items-center justify-between w-full">
                   My Agents
                 </span>
@@ -392,10 +362,6 @@
         <NavUserWithTeams user={user} />
       </SidebarFooter>
       <SidebarRail />
-<<<<<<< HEAD
-
-=======
->>>>>>> 40e0688a
     </Sidebar>
   );
 }
