'use client';

import * as React from 'react';
import Link from 'next/link';
import {
  ClipboardPen,
} from 'lucide-react';

import { NavAgents } from '@/components/sidebar/nav-agents';
import { NavUserWithTeams } from '@/components/sidebar/nav-user-with-teams';
import { HeliumLogo } from '@/components/sidebar/helium-logo';
import {
  Sidebar,
  SidebarContent,
  SidebarFooter,
  SidebarGroup,
  SidebarHeader,
  SidebarMenu,
  SidebarMenuButton,
  SidebarMenuItem,
  SidebarRail,
  SidebarTrigger,
  useSidebar,
} from '@/components/ui/sidebar';

import { useEffect, useState } from 'react';
import { createClient } from '@/lib/supabase/client';
import {
  Tooltip,
  TooltipContent,
  TooltipTrigger,
} from '@/components/ui/tooltip';
import { Button } from '@/components/ui/button';
import { useIsMobile } from '@/hooks/use-mobile';
import { cn } from '@/lib/utils';
import { usePathname, useSearchParams } from 'next/navigation';
import { useFeatureFlags } from '@/lib/feature-flags';
import posthog from 'posthog-js';
import Image from 'next/image';
<<<<<<< HEAD
import { useUserProfileWithFallback } from '@/hooks/use-user-profile';

// Custom Plus Icon component using the plus.svg
const PlusIcon = ({ className }: { className?: string }) => (
  <svg
    width="16"
    height="16"
    viewBox="0 0 24 24"
    fill="none"
    xmlns="http://www.w3.org/2000/svg"
    className={className}
  >
    <path
      d="M12 5V19"
      stroke="currentColor"
      strokeLinecap="round"
      strokeLinejoin="round"
    />
    <path
      d="M5 12H19"
      stroke="currentColor"
      strokeLinecap="round"
      strokeLinejoin="round"
    />
  </svg>
);

// Custom Agent Icon component using the agent.svg
const AgentIcon = ({ className }: { className?: string }) => (
  <svg
    width="16"
    height="16"
    viewBox="0 0 24 24"
    fill="none"
    xmlns="http://www.w3.org/2000/svg"
    className={className}
  >
    <path
      d="M17.3333 9.92285H6.66667C5.19391 9.92285 4 11.1627 4 12.6921V18.2305C4 19.7599 5.19391 20.9998 6.66667 20.9998H17.3333C18.8061 20.9998 20 19.7599 20 18.2305V12.6921C20 11.1627 18.8061 9.92285 17.3333 9.92285Z"
      stroke="currentColor"
      strokeLinecap="round"
      strokeLinejoin="round"
    />
    <path
      d="M7.99984 16.8464C8.73622 16.8464 9.33317 16.2265 9.33317 15.4618C9.33317 14.6971 8.73622 14.0771 7.99984 14.0771C7.26346 14.0771 6.6665 14.6971 6.6665 15.4618C6.6665 16.2265 7.26346 16.8464 7.99984 16.8464Z"
      stroke="currentColor"
      strokeLinecap="round"
      strokeLinejoin="round"
    />
    <path
      d="M15.9998 16.8464C16.7362 16.8464 17.3332 16.2265 17.3332 15.4618C17.3332 14.6971 16.7362 14.0771 15.9998 14.0771C15.2635 14.0771 14.6665 14.6971 14.6665 15.4618C14.6665 16.2265 15.2635 16.8464 15.9998 16.8464Z"
      stroke="currentColor"
      strokeLinecap="round"
      strokeLinejoin="round"
    />
    <path
      d="M12 4V9.53846"
      stroke="currentColor"
      strokeLinecap="round"
      strokeLinejoin="round"
    />
    <path
      d="M11.9998 5.76923C12.7362 5.76923 13.3332 5.14932 13.3332 4.38462C13.3332 3.61991 12.7362 3 11.9998 3C11.2635 3 10.6665 3.61991 10.6665 4.38462C10.6665 5.14932 11.2635 5.76923 11.9998 5.76923Z"
      fill="currentColor"
      stroke="currentColor"
      strokeLinecap="round"
      strokeLinejoin="round"
    />
  </svg>
);
=======
>>>>>>> 4c340901

// Floating mobile menu button component
function FloatingMobileMenuButton() {
  const { setOpenMobile, openMobile } = useSidebar();
  const isMobile = useIsMobile();

  if (!isMobile || openMobile) return null;

  return (
    <div className="fixed top-1 left-0 z-50 md:hidden">
      <Tooltip>
        <TooltipTrigger asChild>
          <Button
            onClick={() => setOpenMobile(true)}
            size="icon"
            className="h-12 w-12 rounded-full bg-transparent text-foreground shadow-none hover:bg-transparent transition-all duration-200 hover:scale-105 active:scale-95 touch-manipulation"
            aria-label="Open menu"
          >
            <Image
              src="/icons/menu-light.svg"
              alt="menu Light Logo"
              width={22}
              height={22}
              className="block dark:hidden mb-0"
            />
            <Image
              src="/icons/menu-dark.svg"
              alt="menu Dark Logo"
              width={22}
              height={22}
              className="hidden dark:block mb-0"
            />
          </Button>
        </TooltipTrigger>
        <TooltipContent side="bottom">Open menu</TooltipContent>
      </Tooltip>
    </div>
  );
}

export function SidebarLeft({
  ...props
}: React.ComponentProps<typeof Sidebar>) {
  const { state, setOpen, setOpenMobile } = useSidebar();
  const isMobile = useIsMobile();
  const [user, setUser] = useState<{
    name: string;
    email: string;
    avatar: string;
  }>({
    name: 'Loading...',
    email: 'loading@example.com',
    avatar: '',
  });

  const pathname = usePathname();
  const searchParams = useSearchParams();
  const { flags, loading: flagsLoading } = useFeatureFlags(['custom_agents']);
  const customAgentsEnabled = flags.custom_agents;
  const { preferredName } = useUserProfileWithFallback();

  // Close mobile menu on page navigation
  useEffect(() => {
    if (isMobile) {
      setOpenMobile(false);
    }
  }, [pathname, searchParams, isMobile, setOpenMobile]);

  useEffect(() => {
    const fetchUserData = async () => {
      const supabase = createClient();
      const { data } = await supabase.auth.getUser();

      if (data.user) {
        setUser({
          name:
            preferredName ||
            data.user.user_metadata?.name ||
            data.user.email?.split('@')[0] ||
            'User',
          email: data.user.email || '',
          avatar: data.user.user_metadata?.avatar_url || '',
        });
      }
    };

    fetchUserData();
  }, [preferredName]);

  useEffect(() => {
    const handleKeyDown = (event: KeyboardEvent) => {
      if ((event.metaKey || event.ctrlKey) && event.key === 'b') {
        event.preventDefault();
        setOpen(!state.startsWith('expanded'));
        window.dispatchEvent(
          new CustomEvent('sidebar-left-toggled', {
            detail: { expanded: !state.startsWith('expanded') },
          }),
        );
      }
    };

    window.addEventListener('keydown', handleKeyDown);
    return () => window.removeEventListener('keydown', handleKeyDown);
  }, [state, setOpen]);

  return (
    <Sidebar
      collapsible="icon"
      className="bg-background/95 backdrop-blur-sm [&::-webkit-scrollbar]:hidden [-ms-overflow-style:'none'] [scrollbar-width:'none']"
      {...props}
    >
      <SidebarHeader className="py-2">
        <div className={cn("flex h-[40px] items-center px-1.5 relative", {
          "pl-4": state !== 'collapsed'
        })}>
          <Link
            href="/dashboard"
            className="flex-shrink-0"
            onClick={() => isMobile && setOpenMobile(false)}
          >
            <HeliumLogo size={18} />
          </Link>
          {state !== 'collapsed' && (
            <div className="ml-2 transition-all duration-200 ease-in-out whitespace-nowrap"></div>
          )}
          <div className="ml-auto flex items-center gap-2">
            {state !== 'collapsed' && !isMobile && (
              <Tooltip>
                <TooltipTrigger asChild>
                  <SidebarTrigger className="h-8 w-8" />
                </TooltipTrigger>
                <TooltipContent side="right" align="center">Toggle sidebar (CMD+B)</TooltipContent>
              </Tooltip>
            )}
          </div>
        </div>
        {state === 'collapsed' && (
          <div className="mt-2 flex justify-center">
            <Tooltip>
              <TooltipTrigger asChild>
                <SidebarTrigger className="h-8 w-8" />
              </TooltipTrigger>
              <TooltipContent side="right" align="center">Toggle sidebar (CMD+B)</TooltipContent>
            </Tooltip>
          </div>
        )}
      </SidebarHeader>
      <SidebarContent className="[&::-webkit-scrollbar]:hidden [-ms-overflow-style:'none'] [scrollbar-width:'none'] pt-0">
        <SidebarGroup className="space-y-2">
          <Link href="/dashboard">
            <SidebarMenuButton
              className={cn('touch-manipulation', {
                'bg-accent px-4 text-accent-foreground font-medium':
                  pathname === '/dashboard',
              })}
              onClick={() => {
                posthog.capture('new_task_clicked');
                if (isMobile) setOpenMobile(false);
              }}
              tooltip="New Task"
            >
              <Image
                src="/icons/plus-light.svg"
                alt="plus Light Logo"
                width={20}
                height={20}
                className="mr-1 block dark:hidden"
              />
              <Image
                src="/icons/plus-dark.svg"
                alt="plus Dark Logo"
                width={20}
                height={20}
                className="mr-1 hidden dark:block"
              />
              <span className="flex items-center justify-between w-full">
                New Task
              </span>
            </SidebarMenuButton>
          </Link>
          {!flagsLoading && customAgentsEnabled && (
            <Link href="/agents?tab=my-agents">
              <SidebarMenuButton
                className={cn('touch-manipulation', {
                  'bg-accent px-4 text-accent-foreground font-medium':
                    pathname === '/agents',
                })}
                onClick={() => {
                  if (isMobile) setOpenMobile(false);
                }}
                tooltip="Agents"
              >
                <Image
                  src="/icons/bot-light.svg"
                  alt="bot Light Logo"
                  width={20}
                  height={20}
                  className="mr-1 block dark:hidden"
                />
                <Image
                  src="/icons/bot-dark.svg"
                  alt="bot Dark Logo"
                  width={20}
                  height={20}
                  className="mr-1 hidden dark:block"
                />
                <span className="flex items-center justify-between w-full">
                  My Agents
                </span>
              </SidebarMenuButton>
            </Link>
          )}

          {/* Prompt Library */}
          <SidebarMenu>
            <SidebarMenuItem>
              <SidebarMenuButton
                asChild
                isActive={pathname === '/prompt-library'}
                onClick={() => {
                  if (isMobile) setOpenMobile(false);
                }}
                className="touch-manipulation px-4.5"
                tooltip="Prompt Library"
              >
                <Link href="/prompt-library" className="flex items-center">
                  <ClipboardPen 
                    className="mr-1.5 h-5 w-5 stroke-[1.5]" 
                  />
                  <span>Prompt Library</span>
                </Link>
              </SidebarMenuButton>
            </SidebarMenuItem>
          </SidebarMenu>
        </SidebarGroup>
        <NavAgents />
      </SidebarContent>
      {/* {state !== 'collapsed' && (
        <div className="px-3 py-2">
          <CTACard />
        </div>
      )} */}
      <SidebarFooter>
        <NavUserWithTeams user={user} />
      </SidebarFooter>
      <SidebarRail />
    </Sidebar>
  );
}

// Export the floating button so it can be used in the layout
export { FloatingMobileMenuButton };<|MERGE_RESOLUTION|>--- conflicted
+++ resolved
@@ -37,7 +37,6 @@
 import { useFeatureFlags } from '@/lib/feature-flags';
 import posthog from 'posthog-js';
 import Image from 'next/image';
-<<<<<<< HEAD
 import { useUserProfileWithFallback } from '@/hooks/use-user-profile';
 
 // Custom Plus Icon component using the plus.svg
@@ -108,8 +107,6 @@
     />
   </svg>
 );
-=======
->>>>>>> 4c340901
 
 // Floating mobile menu button component
 function FloatingMobileMenuButton() {
