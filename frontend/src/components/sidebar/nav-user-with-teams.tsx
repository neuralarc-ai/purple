--- conflicted
+++ resolved
@@ -19,16 +19,13 @@
   Sun,
   Moon,
   KeyRound,
-<<<<<<< HEAD
   Plug,
   UserCog,
   BookOpen,
   Building2,
   ChevronRight,
-=======
   EllipsisIcon,
   SquarePen,
->>>>>>> eb340d6c
 } from 'lucide-react';
 import { useAccounts } from '@/hooks/use-accounts';
 import NewTeamForm from '@/components/basejump/new-team-form';
