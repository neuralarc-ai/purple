import Image from 'next/image'
import { Card, CardContent, CardHeader } from '@/components/ui/card'
import { ReactNode } from 'react'
import { motion } from 'framer-motion'

const fadeBlurVariants = {
    hidden: {
        opacity: 0,
        filter: 'blur(10px)',
        y: 20,
    },
    visible: {
        opacity: 1,
        filter: 'blur(0px)',
        y: 0,
        transition: {
            duration: 0.8,
            ease: [0.25, 0.46, 0.45, 0.94] as const,
        },
    },
}

const cardVariants = {
    hidden: {
        opacity: 0,
        filter: 'blur(12px)',
        y: 30,
    },
    visible: {
        opacity: 1,
        filter: 'blur(0px)',
        y: 0,
        transition: {
            type: 'spring' as const,
            bounce: 0.3,
            duration: 1.2,
        },
    },
}


export default function FeaturesSection() {
    return (
        <section className="py-8 md:py-12 md:mt-4">
            <div className="mx-auto max-w-5xl space-y-8 px-6">
                <motion.div 
                    className="relative z-10 grid items-center justify-center text-center gap-3 md:gap-8"
                    initial="hidden"
                    whileInView="visible"
                    viewport={{ once: true, margin: "-100px" }}
                    variants={fadeBlurVariants}
                >
                    <h2 className="text-4xl xl:text-6xl font-semibold leading-none text-white">Stop switching between AI tools. <br />Start succeeding with one.</h2>
                    <p className="max-w-lg mx-auto text-white/80">Helium seamlessly integrates with your existing workflows to automate tasks, generate insights, and manage your business operations all from your intelligent digital companion.</p>
                </motion.div>
                <motion.div
                    initial="hidden"
                    whileInView="visible"
                    viewport={{ once: true, margin: "-100px" }}
                    variants={cardVariants}
                >
                    <Card className="mx-auto mt-8 grid grid-cols-1 md:grid-cols-3 divide-y md:divide-y-0 md:divide-x divide-white/20 overflow-hidden shadow-zinc-950/5 *:text-center md:mt-16 bg-black/20 ">
                        <div className="group shadow-zinc-950/5">
                            <CardHeader className="pb-3">
                                <CardDecorator variant="blue">
                                    <svg xmlns="http://www.w3.org/2000/svg" width="24" height="24" viewBox="0 0 24 24" fill="none" stroke="currentColor" strokeWidth="2" strokeLinecap="round" strokeLinejoin="round" className="size-6 text-white">
                                        <path stroke="none" d="M0 0h24v24H0z" fill="none"/>
                                        <path d="M3 4m0 1a1 1 0 0 1 1 -1h16a1 1 0 0 1 1 1v10a1 1 0 0 1 -1 1h-16a1 1 0 0 1 -1 -1z" />
                                        <path d="M7 20h10" />
                                        <path d="M9 16v4" />
                                        <path d="M15 16v4" />
                                        <path d="M9 12v-4" />
                                        <path d="M12 12v-1" />
                                        <path d="M15 12v-2" />
                                        <path d="M12 12v-1" />
                                    </svg>
                                </CardDecorator>

                                <h3 className="mt-6 font-medium text-white">Automates workflows</h3>
                            </CardHeader>

                            <CardContent>
                                <p className="text-base text-balance text-white/80">Streamline complex processes and accelerate research with intelligent automation. Build seamless, multi-step workflows that handle data analysis, reporting, and seamless workflow orchestration for <br /> complex tasks.</p>
                            </CardContent>
                        </div>

                        <div className="group shadow-zinc-950/5">
                            <CardHeader className="pb-3">
                                <CardDecorator variant="orange">
                                    <svg xmlns="http://www.w3.org/2000/svg" width="24" height="24" viewBox="0 0 24 24" fill="none" stroke="currentColor" strokeWidth="2" strokeLinecap="round" strokeLinejoin="round" className="size-6 text-white">
                                        <path d="M6 18h8"/>
                                        <path d="M3 22h18"/>
                                        <path d="M14 22a7 7 0 1 0 0-14h-1"/>
                                        <path d="M9 14h2"/>
                                        <path d="M9 12a2 2 0 0 1-2-2V6h6v4a2 2 0 0 1-2 2Z"/>
                                        <path d="M12 6V3a1 1 0 0 0-1-1H9a1 1 0 0 0-1 1v3"/>
                                    </svg>
                                </CardDecorator>

                                <h3 className="mt-6 font-medium text-white">Deeper, reliable intelligence</h3>
                            </CardHeader>

                            <CardContent>
                                <p className="text-base text-balance text-white/80">Our advanced AI agents go beyond simple answers to provide accurate, trustworthy insights. They understand context and reason through complex problems to deliver reliable information you can act on.</p>
                            </CardContent>
                        </div>

                        <div className="group shadow-zinc-950/5">
                            <CardHeader className="pb-3">
                                <CardDecorator variant="green">
                                    <svg xmlns="http://www.w3.org/2000/svg" width="24" height="24" viewBox="0 0 24 24" fill="none" stroke="currentColor" strokeWidth="2" strokeLinecap="round" strokeLinejoin="round" className="size-6 text-white">
                                        <path d="M14 4.1 12 6"/>
                                        <path d="m5.1 8-2.9-.8"/>
                                        <path d="m6 12-1.9 2"/>
                                        <path d="M7.2 2.2 8 5.1"/>
                                        <path d="M9.037 9.69a.498.498 0 0 1 .653-.653l11 4.5a.5.5 0 0 1-.074.949l-4.349 1.041a1 1 0 0 0-.74.739l-1.04 4.35a.5.5 0 0 1-.95.074z"/>
                                    </svg>
                                </CardDecorator>

                                <h3 className="mt-6 font-medium text-white">No-code, simple to use</h3>
                            </CardHeader>

                            <CardContent>
                                <p className="text-base text-balance text-white/80">Create powerful AI workflows without writing any code. Our intuitive, drag-and-drop interface makes advanced AI accessible to everyone.</p>
                            </CardContent>
                        </div>
                    </Card>
                </motion.div>
                
                {/* Horizontal Divider */}
                <div className="flex items-center justify-center my-8">
                    <div className="h-px bg-gradient-to-r from-transparent via-white/20 to-transparent w-full max-w-2xl"></div>
                </div>

                {/* Second Row of Cards */}
                <motion.div
                    initial="hidden"
                    whileInView="visible"
                    viewport={{ once: true, margin: "-100px" }}
                    variants={cardVariants}
                >
                    <Card className="mx-auto grid grid-cols-1 md:grid-cols-3 divide-y md:divide-y-0 md:divide-x divide-white/20 overflow-hidden shadow-zinc-950/5 *:text-center bg-black/20">
                        <div className="group shadow-zinc-950/5">
                            <CardHeader className="pb-3">
<<<<<<< HEAD
                                <CardDecorator variant="orange">
                                    <svg xmlns="http://www.w3.org/2000/svg" width="24" height="24" viewBox="0 0 24 24" fill="none" stroke="currentColor" strokeWidth="2" strokeLinecap="round" strokeLinejoin="round" className="size-6 text-white">
                                        <path d="M6 18h8"/>
                                        <path d="M3 22h18"/>
                                        <path d="M14 22a7 7 0 1 0 0-14h-1"/>
                                        <path d="M9 14h2"/>
                                        <path d="M9 12a2 2 0 0 1-2-2V6h6v4a2 2 0 0 1-2 2Z"/>
                                        <path d="M12 6V3a1 1 0 0 0-1-1H9a1 1 0 0 0-1 1v3"/>
=======
                                <CardDecorator variant="purple">
                                    <svg xmlns="http://www.w3.org/2000/svg" width="24" height="24" viewBox="0 0 24 24" fill="none" stroke="currentColor" strokeWidth="2" strokeLinecap="round" strokeLinejoin="round" className="size-6 text-white">
                                        <path d="M12 7v14"/>
                                        <path d="M3 18a1 1 0 0 1-1-1V4a1 1 0 0 1 1-1h5a4 4 0 0 1 4 4 4 4 0 0 1 4-4h5a1 1 0 0 1 1 1v13a1 1 0 0 1-1 1h-6a3 3 0 0 0-3 3 3 3 0 0 0-3-3z"/>
>>>>>>> ceefb574
                                    </svg>
                                </CardDecorator>

                                <h3 className="mt-6 font-medium text-white">Knowledge-Driven Responses</h3>
                            </CardHeader>

                            <CardContent>
                                <p className="text-base text-balance text-white/80">Add your own knowledge sources to agents to receive contextually accurate answers. This ensures your agents are grounded in your specific data and provide contextual insights.</p>
                            </CardContent>
                        </div>

                        <div className="group shadow-zinc-950/5">
                            <CardHeader className="pb-3">
<<<<<<< HEAD
                                <CardDecorator variant="blue">
                                    <svg xmlns="http://www.w3.org/2000/svg" width="24" height="24" viewBox="0 0 24 24" fill="none" stroke="currentColor" strokeWidth="2" strokeLinecap="round" strokeLinejoin="round" className="size-6 text-white">
                                        <path stroke="none" d="M0 0h24v24H0z" fill="none"/>
                                        <path d="M3 4m0 1a1 1 0 0 1 1 -1h16a1 1 0 0 1 1 1v10a1 1 0 0 1 -1 1h-16a1 1 0 0 1 -1 -1z" />
                                        <path d="M7 20h10" />
                                        <path d="M9 16v4" />
                                        <path d="M15 16v4" />
                                        <path d="M9 12v-4" />
                                        <path d="M12 12v-1" />
                                        <path d="M15 12v-2" />
                                        <path d="M12 12v-1" />
=======
                                <CardDecorator variant="cyan">
                                    <svg xmlns="http://www.w3.org/2000/svg" width="24" height="24" viewBox="0 0 24 24" fill="none" stroke="currentColor" strokeWidth="2" strokeLinecap="round" strokeLinejoin="round" className="size-6 text-white">
                                        <path d="M16.051 12.616a1 1 0 0 1 1.909.024l.737 1.452a1 1 0 0 0 .737.535l1.634.256a1 1 0 0 1 .588 1.806l-1.172 1.168a1 1 0 0 0-.282.866l.259 1.613a1 1 0 0 1-1.541 1.134l-1.465-.75a1 1 0 0 0-.912 0l-1.465.75a1 1 0 0 1-1.539-1.133l.258-1.613a1 1 0 0 0-.282-.866l-1.156-1.153a1 1 0 0 1 .572-1.822l1.633-.256a1 1 0 0 0 .737-.535z"/>
                                        <path d="M8 15H7a4 4 0 0 0-4 4v2"/>
                                        <circle cx="10" cy="7" r="4"/>
>>>>>>> ceefb574
                                    </svg>
                                </CardDecorator>

                                <h3 className="mt-6 font-medium text-white">Personalized Interactions</h3>
                            </CardHeader>

                            <CardContent>
                                <p className="text-base text-balance text-white/80">Customize chats and responses to align with your unique persona. You can define the tone, style, and behavior to make every interaction feel on-brand.</p>
                            </CardContent>
                        </div>

                        <div className="group shadow-zinc-950/5">
                            <CardHeader className="pb-3">
<<<<<<< HEAD
                                <CardDecorator variant="green">
                                    <svg xmlns="http://www.w3.org/2000/svg" width="24" height="24" viewBox="0 0 24 24" fill="none" stroke="currentColor" strokeWidth="2" strokeLinecap="round" strokeLinejoin="round" className="size-6 text-white">
                                        <path d="M14 4.1 12 6"/>
                                        <path d="m5.1 8-2.9-.8"/>
                                        <path d="m6 12-1.9 2"/>
                                        <path d="M7.2 2.2 8 5.1"/>
                                        <path d="M9.037 9.69a.498.498 0 0 1 .653-.653l11 4.5a.5.5 0 0 1-.074.949l-4.349 1.041a1 1 0 0 0-.74.739l-1.04 4.35a.5.5 0 0 1-.95.074z"/>
=======
                                <CardDecorator variant="yellow">
                                    <svg xmlns="http://www.w3.org/2000/svg" viewBox="0 0 24 24" fill="currentColor" className="size-6 text-white">
                                        <path d="M11 1V2H7C5.34315 2 4 3.34315 4 5V8C4 10.7614 6.23858 13 9 13H15C17.7614 13 20 10.7614 20 8V5C20 3.34315 18.6569 2 17 2H13V1H11ZM6 5C6 4.44772 6.44772 4 7 4H17C17.5523 4 18 4.44772 18 5V8C18 9.65685 16.6569 11 15 11H9C7.34315 11 6 9.65685 6 8V5ZM9.5 9C10.3284 9 11 8.32843 11 7.5C11 6.67157 10.3284 6 9.5 6C8.67157 6 8 6.67157 8 7.5C8 8.32843 8.67157 9 9.5 9ZM14.5 9C15.3284 9 16 8.32843 16 7.5C16 6.67157 15.3284 6 14.5 6C13.6716 6 13 6.67157 13 7.5C13 8.32843 13.6716 9 14.5 9ZM6 22C6 18.6863 8.68629 16 12 16C15.3137 16 18 18.6863 18 22H20C20 17.5817 16.4183 14 12 14C7.58172 14 4 17.5817 4 22H6Z"></path>
>>>>>>> ceefb574
                                    </svg>
                                </CardDecorator>

                                <h3 className="mt-6 font-medium text-white">Task-Specific Agents</h3>
                            </CardHeader>

                            <CardContent>
                                <p className="text-base text-balance text-white/80">Create specialized agents that are precisely tailored to your specific goals and tasks. These dedicated agents are highly efficient and effective at solving unique challenges.</p>
                            </CardContent>
                        </div>
                    </Card>
                </motion.div>
            </div>
        </section>
    )
}

<<<<<<< HEAD
const CardDecorator = ({ children, variant = 'orange' }: { children: ReactNode; variant?: 'orange' | 'blue' | 'green' }) => {
=======
const CardDecorator = ({ children, variant = 'orange' }: { children: ReactNode; variant?: 'orange' | 'blue' | 'green' | 'purple' | 'cyan' | 'yellow' }) => {
>>>>>>> ceefb574
    const getGridColor = () => {
        switch (variant) {
            case 'blue':
                return 'var(--color-helium-blue)';
            case 'green':
                return 'var(--color-helium-green)';
<<<<<<< HEAD
=======
            case 'purple':
                return '#8b5cf6';
            case 'cyan':
                return '#06b6d4';
            case 'yellow':
                return '#eab308';
>>>>>>> ceefb574
            default:
                return 'var(--color-helium-orange)';
        }
    };

    const getBorderColor = () => {
        switch (variant) {
            case 'blue':
                return 'border-helium-blue';
            case 'green':
                return 'border-helium-green';
<<<<<<< HEAD
=======
            case 'purple':
                return 'border-purple-500';
            case 'cyan':
                return 'border-cyan-500';
            case 'yellow':
                return 'border-yellow-500';
>>>>>>> ceefb574
            default:
                return 'border-helium-orange';
        }
    };

    return (
        <div className="relative mx-auto size-36 duration-200 [--color-border:color-mix(in_oklab,var(--color-white)20%,transparent)] group-hover:[--color-border:color-mix(in_oklab,var(--color-white)20%,transparent)]">
            <div
                aria-hidden
                className="absolute inset-0 bg-[linear-gradient(to_right,var(--color-helium-orange)_1px,transparent_1px),linear-gradient(to_bottom,var(--color-helium-orange)_1px,transparent_1px)] bg-[size:24px_24px]"
                style={{
                    backgroundImage: `linear-gradient(to right, ${getGridColor()} 1px, transparent 1px), linear-gradient(to bottom, ${getGridColor()} 1px, transparent 1px)`
                }}
            />
            <div
                aria-hidden
                className="bg-radial to-black absolute inset-0 from-transparent to-75%"
            />
            <div className={`bg-black absolute inset-0 m-auto flex size-12 items-center justify-center border ${getBorderColor()}`}>{children}</div>
        </div>
    );
}<|MERGE_RESOLUTION|>--- conflicted
+++ resolved
@@ -142,21 +142,10 @@
                     <Card className="mx-auto grid grid-cols-1 md:grid-cols-3 divide-y md:divide-y-0 md:divide-x divide-white/20 overflow-hidden shadow-zinc-950/5 *:text-center bg-black/20">
                         <div className="group shadow-zinc-950/5">
                             <CardHeader className="pb-3">
-<<<<<<< HEAD
-                                <CardDecorator variant="orange">
-                                    <svg xmlns="http://www.w3.org/2000/svg" width="24" height="24" viewBox="0 0 24 24" fill="none" stroke="currentColor" strokeWidth="2" strokeLinecap="round" strokeLinejoin="round" className="size-6 text-white">
-                                        <path d="M6 18h8"/>
-                                        <path d="M3 22h18"/>
-                                        <path d="M14 22a7 7 0 1 0 0-14h-1"/>
-                                        <path d="M9 14h2"/>
-                                        <path d="M9 12a2 2 0 0 1-2-2V6h6v4a2 2 0 0 1-2 2Z"/>
-                                        <path d="M12 6V3a1 1 0 0 0-1-1H9a1 1 0 0 0-1 1v3"/>
-=======
                                 <CardDecorator variant="purple">
                                     <svg xmlns="http://www.w3.org/2000/svg" width="24" height="24" viewBox="0 0 24 24" fill="none" stroke="currentColor" strokeWidth="2" strokeLinecap="round" strokeLinejoin="round" className="size-6 text-white">
                                         <path d="M12 7v14"/>
                                         <path d="M3 18a1 1 0 0 1-1-1V4a1 1 0 0 1 1-1h5a4 4 0 0 1 4 4 4 4 0 0 1 4-4h5a1 1 0 0 1 1 1v13a1 1 0 0 1-1 1h-6a3 3 0 0 0-3 3 3 3 0 0 0-3-3z"/>
->>>>>>> ceefb574
                                     </svg>
                                 </CardDecorator>
 
@@ -170,25 +159,11 @@
 
                         <div className="group shadow-zinc-950/5">
                             <CardHeader className="pb-3">
-<<<<<<< HEAD
-                                <CardDecorator variant="blue">
-                                    <svg xmlns="http://www.w3.org/2000/svg" width="24" height="24" viewBox="0 0 24 24" fill="none" stroke="currentColor" strokeWidth="2" strokeLinecap="round" strokeLinejoin="round" className="size-6 text-white">
-                                        <path stroke="none" d="M0 0h24v24H0z" fill="none"/>
-                                        <path d="M3 4m0 1a1 1 0 0 1 1 -1h16a1 1 0 0 1 1 1v10a1 1 0 0 1 -1 1h-16a1 1 0 0 1 -1 -1z" />
-                                        <path d="M7 20h10" />
-                                        <path d="M9 16v4" />
-                                        <path d="M15 16v4" />
-                                        <path d="M9 12v-4" />
-                                        <path d="M12 12v-1" />
-                                        <path d="M15 12v-2" />
-                                        <path d="M12 12v-1" />
-=======
                                 <CardDecorator variant="cyan">
                                     <svg xmlns="http://www.w3.org/2000/svg" width="24" height="24" viewBox="0 0 24 24" fill="none" stroke="currentColor" strokeWidth="2" strokeLinecap="round" strokeLinejoin="round" className="size-6 text-white">
                                         <path d="M16.051 12.616a1 1 0 0 1 1.909.024l.737 1.452a1 1 0 0 0 .737.535l1.634.256a1 1 0 0 1 .588 1.806l-1.172 1.168a1 1 0 0 0-.282.866l.259 1.613a1 1 0 0 1-1.541 1.134l-1.465-.75a1 1 0 0 0-.912 0l-1.465.75a1 1 0 0 1-1.539-1.133l.258-1.613a1 1 0 0 0-.282-.866l-1.156-1.153a1 1 0 0 1 .572-1.822l1.633-.256a1 1 0 0 0 .737-.535z"/>
                                         <path d="M8 15H7a4 4 0 0 0-4 4v2"/>
                                         <circle cx="10" cy="7" r="4"/>
->>>>>>> ceefb574
                                     </svg>
                                 </CardDecorator>
 
@@ -202,19 +177,9 @@
 
                         <div className="group shadow-zinc-950/5">
                             <CardHeader className="pb-3">
-<<<<<<< HEAD
-                                <CardDecorator variant="green">
-                                    <svg xmlns="http://www.w3.org/2000/svg" width="24" height="24" viewBox="0 0 24 24" fill="none" stroke="currentColor" strokeWidth="2" strokeLinecap="round" strokeLinejoin="round" className="size-6 text-white">
-                                        <path d="M14 4.1 12 6"/>
-                                        <path d="m5.1 8-2.9-.8"/>
-                                        <path d="m6 12-1.9 2"/>
-                                        <path d="M7.2 2.2 8 5.1"/>
-                                        <path d="M9.037 9.69a.498.498 0 0 1 .653-.653l11 4.5a.5.5 0 0 1-.074.949l-4.349 1.041a1 1 0 0 0-.74.739l-1.04 4.35a.5.5 0 0 1-.95.074z"/>
-=======
                                 <CardDecorator variant="yellow">
                                     <svg xmlns="http://www.w3.org/2000/svg" viewBox="0 0 24 24" fill="currentColor" className="size-6 text-white">
                                         <path d="M11 1V2H7C5.34315 2 4 3.34315 4 5V8C4 10.7614 6.23858 13 9 13H15C17.7614 13 20 10.7614 20 8V5C20 3.34315 18.6569 2 17 2H13V1H11ZM6 5C6 4.44772 6.44772 4 7 4H17C17.5523 4 18 4.44772 18 5V8C18 9.65685 16.6569 11 15 11H9C7.34315 11 6 9.65685 6 8V5ZM9.5 9C10.3284 9 11 8.32843 11 7.5C11 6.67157 10.3284 6 9.5 6C8.67157 6 8 6.67157 8 7.5C8 8.32843 8.67157 9 9.5 9ZM14.5 9C15.3284 9 16 8.32843 16 7.5C16 6.67157 15.3284 6 14.5 6C13.6716 6 13 6.67157 13 7.5C13 8.32843 13.6716 9 14.5 9ZM6 22C6 18.6863 8.68629 16 12 16C15.3137 16 18 18.6863 18 22H20C20 17.5817 16.4183 14 12 14C7.58172 14 4 17.5817 4 22H6Z"></path>
->>>>>>> ceefb574
                                     </svg>
                                 </CardDecorator>
 
@@ -232,26 +197,20 @@
     )
 }
 
-<<<<<<< HEAD
-const CardDecorator = ({ children, variant = 'orange' }: { children: ReactNode; variant?: 'orange' | 'blue' | 'green' }) => {
-=======
+
 const CardDecorator = ({ children, variant = 'orange' }: { children: ReactNode; variant?: 'orange' | 'blue' | 'green' | 'purple' | 'cyan' | 'yellow' }) => {
->>>>>>> ceefb574
     const getGridColor = () => {
         switch (variant) {
             case 'blue':
                 return 'var(--color-helium-blue)';
             case 'green':
                 return 'var(--color-helium-green)';
-<<<<<<< HEAD
-=======
             case 'purple':
                 return '#8b5cf6';
             case 'cyan':
                 return '#06b6d4';
             case 'yellow':
                 return '#eab308';
->>>>>>> ceefb574
             default:
                 return 'var(--color-helium-orange)';
         }
@@ -263,15 +222,12 @@
                 return 'border-helium-blue';
             case 'green':
                 return 'border-helium-green';
-<<<<<<< HEAD
-=======
             case 'purple':
                 return 'border-purple-500';
             case 'cyan':
                 return 'border-cyan-500';
             case 'yellow':
                 return 'border-yellow-500';
->>>>>>> ceefb574
             default:
                 return 'border-helium-orange';
         }
