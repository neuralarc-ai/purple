--- conflicted
+++ resolved
@@ -75,7 +75,6 @@
   const initiateAgentMutation = useInitiateAgentWithInvalidation();
   const [showPaymentModal, setShowPaymentModal] = useState(false);
 
-<<<<<<< HEAD
   // Handle prompt from URL
   useEffect(() => {
     const promptParam = searchParams?.get('prompt');
@@ -88,16 +87,7 @@
       }, 100);
     }
   }, [searchParams]);
-  // Welcome messages that change on refresh
-  const welcomeMessages = [
-    "What do we tackle first, {name}?",
-    "Let's lock in - what's the focus, {name}?",
-    "What's the game plan, {name}?",
-    "Time to go higher, {name} — what's the move?",
-    "Ready to lift off, {name}?",
-    "Let's rise above the noise, {name}."
-  ];
-=======
+  
   // Security interception hook
   const {
     showPopup: showSecurityPopup,
@@ -107,8 +97,6 @@
     closePopup: closeSecurityPopup,
     shouldProceedWithRequest,
   } = useSecurityInterception();
-
->>>>>>> c29e9a59
   
   const welcomeMessage = useMemo(() => {
     // Check if we have a cached welcome message
