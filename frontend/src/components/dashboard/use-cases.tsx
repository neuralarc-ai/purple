--- conflicted
+++ resolved
@@ -858,23 +858,12 @@
         </div>
       )}
 
-<<<<<<< HEAD
       {/* Show all categories if no specific work description is set and user has a profile */}
       {shouldShowAllCategories && userWorkDescription && (
         <div className="mt-10">
           <h2 className="text-2xl font-bold mb-6">Use Cases by Category</h2>
           <p className="text-muted-foreground mb-6">Select a category to explore use cases tailored for {userWorkDescription}.</p>
           <div className="space-y-6">
-=======
-      {/* Show all categories if no specific work description is set */}
-      {shouldShowAllCategories && (
-        <div className="mt-6">
-          <div className="text-center mb-8">
-            <h2 className="text-3xl font-bold bg-gradient-to-r from-foreground to-foreground/70 bg-clip-text text-transparent mb-2">Use Cases by Category</h2>
-            <p className="text-muted-foreground text-sm">Choose from our collection of specialized templates</p>
-          </div>
-          <div className="space-y-4">
->>>>>>> f23e0ba9
             {categories.map((category) => (
               <div key={category.id} className="border border-muted/50 rounded-3xl overflow-hidden bg-sidebar-accent/30 backdrop-blur-sm shadow-sm">
                 <button
