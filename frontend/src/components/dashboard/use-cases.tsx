import React, { useState, useEffect } from 'react';
import {
  Cpu, Code, GitBranch, FileText as FileTextIcon, BarChart2, Shield,
  Target, ClipboardList, Search, Users, Lightbulb, Brain, LineChart,
  TrendingDown, FileCheck, PieChart, Zap, Calendar, Megaphone, MessageSquare,
  Mail, TrendingUp, BookOpen, Package, Database, LayoutGrid, LayoutTemplate,
  AlertCircle, AlertTriangle, FileSignature, Settings, Users as Users2, Palette,
  FileSpreadsheet, LayoutDashboard, Gauge, Scale, DollarSign, ChevronDown, ChevronUp,
  Accessibility, Image as ImageIcon, Table, Bot, FileCode, FileText, ExternalLink
} from 'lucide-react';
import { useAuth } from '@/components/AuthProvider';
import { userProfilesApi } from '@/lib/api/user-profiles';

interface UseCaseItem {
  id: string;
  title: string;
  prompt: string;
  icon: React.ReactNode;
  category?: string;
  isNavigation?: boolean;
  navigateTo?: string;
}

interface UseCasesProps {
  onUseCaseSelect: (prompt: string) => void;
  router: any;
  onLoad?: () => void;
}

export const UseCases: React.FC<UseCasesProps> = ({ onUseCaseSelect, router, onLoad }) => {
  const { user } = useAuth();
  const [userWorkDescription, setUserWorkDescription] = useState<string | null>(null);
  const [isLoading, setIsLoading] = useState(true);
  const [isVisible, setIsVisible] = useState(false);

  // Load user's work description on component mount and when user changes
  useEffect(() => {
    let isMounted = true;

    const loadUserProfile = async () => {
      try {
        console.log('Loading user profile...');
        const profile = await userProfilesApi.getProfile();

        if (!isMounted) return;

        console.log('Received profile:', profile);

        if (profile?.work_description) {
          const workDesc = profile.work_description.trim();
          console.log('Setting work description to:', workDesc);

          // Only update if the value has changed to prevent unnecessary re-renders
          setUserWorkDescription(prev => {
            if (prev !== workDesc) {
              return workDesc;
            }
            return prev;
          });
        } else {
          console.log('No work description found in profile');
          setUserWorkDescription(null);
        }
      } catch (error) {
        console.error('Error loading user profile:', error);
        if (isMounted) {
          setUserWorkDescription(null);
        }
      } finally {
        if (isMounted) {
          setIsLoading(false);
          // Trigger slide-in animation after loading
          setTimeout(() => {
            setIsVisible(true);
            // Call onLoad callback when component becomes visible
            if (onLoad) {
              onLoad();
            }
          }, 100);
        }
      }
    };

    // Initial load
    loadUserProfile();

    // Set up an interval to check for profile updates (every 3 seconds)
    const intervalId = setInterval(loadUserProfile, 3000);

    // Clean up the interval and mark as unmounted
    return () => {
      isMounted = false;
      clearInterval(intervalId);
    };
  }, [user?.id]); // Re-run when user ID changes
  // Original use cases
  const originalUseCases = [
    {
      id: 'image',
      title: 'Image',
      prompt: 'Create a high-quality image of [describe the scene, object, or concept] in [style, e.g., minimalistic, realistic, 3D, cartoon] with [color theme or mood if needed]',
      icon: <ImageIcon className="h-3.5 w-3.5 mr-1.5 text-muted-foreground" />
    },
    {
      id: 'analysis',
      title: 'Analysis',
      prompt: 'Analyze the following [data/text/report] and provide [insights, trends, or recommendations] in a structured format.',
      icon: <BarChart2 className="h-3.5 w-3.5 mr-1.5 text-muted-foreground" />
    },
    {
      id: 'webpage',
      title: 'Webpage',
      prompt: 'Generate a responsive webpage for [business/product/event] using modern design principles. Include [sections, e.g., hero banner, about, contact form, testimonials] and ensure it\'s optimized for both desktop and mobile.',
      icon: <FileCode className="h-3.5 w-3.5 mr-1.5 text-muted-foreground" />
    },
    {
      id: 'summarize-document',
      title: 'Summarize Document',
      prompt: 'Summarize the following [document/text/article/PDF] into [key points, bullet points, or an executive summary], highlighting the most important details.',
      icon: <FileText className="h-3.5 w-3.5 mr-1.5 text-muted-foreground" />
    },
    {
      id: 'spreadsheet',
      title: 'Spreadsheet',
      prompt: 'Create a spreadsheet for [purpose, e.g., budget, inventory, schedule] with the following columns: [list columns]. Include [specific requirements, e.g., formulas, formatting, data validation].',
      icon: <Table className="h-3.5 w-3.5 mr-1.5 text-muted-foreground" />
    },
    {
      id: 'my-agents',
      title: 'Agents',
      prompt: '',
      icon: <Bot className="h-3.5 w-3.5 mr-1.5 text-muted-foreground" />,
      isNavigation: true,
      navigateTo: '/agents?tab=my-agents'
    },
  ];

  // Split original use cases into two rows of 3 items each
  const firstRow = originalUseCases.slice(0, 3);
  const secondRow = originalUseCases.slice(3, 6);

  // Render function for original use cases with responsive design
  const renderOriginalUseCaseRow = (rowItems: typeof originalUseCases) => (
<<<<<<< HEAD
    <div className="flex justify-center gap-2 w-full mb-2 flex-wrap">
    {rowItems.map((useCase) => (
      <button
        key={useCase.id}
        onClick={() => {
          if (useCase.isNavigation) {
            router.push(useCase.navigateTo);
          } else {
            onUseCaseSelect(useCase.prompt);
          }
        }}
        className="
        inline-flex items-center px-3 py-1.5 text-sm font-medium border border-border 
    hover:bg-muted/50 transition-colors focus:outline-none focus:ring-2 focus:ring-ring/50 focus:ring-offset-2
    rounded-[12px] min-[489px]:rounded-full
        "
      >
        {/* 👇 Mobile (<488px): square buttons, stacked layout */}
        <span className="flex flex-col items-center justify-center w-20 h-20 min-[489px]:hidden">
          {React.cloneElement(useCase.icon as React.ReactElement, {
            className:
              "h-6 w-6 text-muted-foreground group-hover:text-foreground transition-colors",
          })}
          <span className="text-xs mt-1 text-center">{useCase.title}</span>
        </span>
  
        {/* 👇 Desktop (≥489px): normal inline layout */}
        <span className="hidden min-[489px]:inline-flex items-center">
          {React.cloneElement(useCase.icon as React.ReactElement, {
            className:
              "h-4 w-4 mr-1.5 text-muted-foreground group-hover:text-foreground transition-colors",
          })}
          {useCase.title}
        </span>
      </button>
    ))}
  </div>
  
=======
<div className="flex justify-center gap-2 w-full mb-2 flex-wrap">
  {rowItems.map((useCase) => (
    <button
      key={useCase.id}
      onClick={() => {
        if (useCase.isNavigation) {
          router.push(useCase.navigateTo);
        } else {
          onUseCaseSelect(useCase.prompt);
        }
      }}
      className="
      inline-flex items-center px-3 py-1.5 text-sm font-medium border border-border 
  hover:bg-muted/50 transition-colors focus:outline-none focus:ring-2 focus:ring-ring/50 focus:ring-offset-2
  rounded-[12px] min-[489px]:rounded-full
      "
    >
      {/* 👇 Mobile (<488px): square buttons, stacked layout */}
      <span className="flex flex-col items-center justify-center w-20 h-20 min-[489px]:hidden">
        {React.cloneElement(useCase.icon as React.ReactElement, {
          className:
            "h-6 w-6 text-muted-foreground group-hover:text-foreground transition-colors",
        })}
        <span className="text-xs mt-1 text-center">{useCase.title}</span>
      </span>

      {/* 👇 Desktop (≥489px): normal inline layout */}
      <span className="hidden min-[489px]:inline-flex items-center">
        {React.cloneElement(useCase.icon as React.ReactElement, {
          className:
            "h-4 w-4 mr-1.5 text-muted-foreground group-hover:text-foreground transition-colors",
        })}
        {useCase.title}
      </span>
    </button>
  ))}
</div>




>>>>>>> b483bb7a
  );

  // Categorized use cases state
  const [expandedCategories, setExpandedCategories] = useState<Record<string, boolean>>({
    'Engineering': true,
    'Product Management': false,
    'Human Resources': false,
    'Finance': false,
    'Marketing': false,
    'Sales': false,
    'Operations': false,
    'Data Science': false,
    'Design': false,
    'Legal': false,
    'Other': false
  });

  const toggleCategory = (category: string) => {
    setExpandedCategories(prev => ({
      ...prev,
      [category]: !prev[category]
    }));
  };

  const categories = [
    {
      id: 'ceo',
      name: 'CEO',
      icon: <TrendingUp className="h-4 w-4 mr-2" />,
      items: [
        {
          id: 'strategic-planning',
          title: 'Strategic Planning',
          prompt: 'Develop a comprehensive 3-year strategic plan for a {{industry}} company. Include market analysis, competitive positioning, growth opportunities, and resource allocation. Define key initiatives, success metrics, and risk mitigation strategies. Provide a roadmap for execution with quarterly milestones and board reporting frameworks.',
          icon: <Target className="h-4 w-4 mr-2 text-muted-foreground" />
        },
        {
          id: 'board-presentation',
          title: 'Board Presentation',
          prompt: 'Create a quarterly board presentation for a {{industry}} company covering financial performance, strategic initiatives, market trends, and operational metrics. Include executive summary, key achievements, challenges, and forward-looking strategies. Ensure clear visualizations and actionable insights for board decision-making.',
          icon: <BarChart2 className="h-4 w-4 mr-2 text-muted-foreground" />
        },
        {
          id: 'leadership-team-building',
          title: 'Leadership Team Building',
          prompt: 'Design a leadership development program for C-suite executives in a {{industry}} organization. Include succession planning, executive coaching, cross-functional collaboration, and performance management. Define leadership competencies, assessment methods, and development pathways for senior talent.',
          icon: <Users className="h-4 w-4 mr-2 text-muted-foreground" />
        },
        {
          id: 'investor-relations',
          title: 'Investor Relations',
          prompt: 'Develop an investor relations strategy for a {{industry}} company including quarterly earnings calls, investor presentations, and stakeholder communication. Cover financial storytelling, market positioning, growth narratives, and risk communication. Include templates for investor updates and Q&A preparation.',
          icon: <TrendingUp className="h-4 w-4 mr-2 text-muted-foreground" />
        },
        {
          id: 'crisis-management',
          title: 'Crisis Management',
          prompt: 'Create a crisis management framework for a {{industry}} company covering communication protocols, stakeholder management, and business continuity. Include scenarios like market downturns, regulatory changes, or operational disruptions. Define escalation procedures, decision-making authority, and recovery strategies.',
          icon: <Shield className="h-4 w-4 mr-2 text-muted-foreground" />
        },
        {
          id: 'digital-transformation',
          title: 'Digital Transformation',
          prompt: 'Lead a digital transformation initiative for a {{industry}} organization. Assess current technology landscape, identify transformation opportunities, and create a roadmap for modernization. Include change management strategies, ROI projections, and success metrics for digital adoption across all business functions.',
          icon: <Cpu className="h-4 w-4 mr-2 text-muted-foreground" />
        }
      ]
    },
    {
      id: 'founder',
      name: 'Founder',
      icon: <Lightbulb className="h-4 w-4 mr-2" />,
      items: [
        {
          id: 'startup-fundraising',
          title: 'Startup Fundraising',
          prompt: 'Prepare a comprehensive fundraising strategy for a {{industry}} startup including pitch deck development, investor targeting, and due diligence preparation. Cover valuation methodologies, term sheet negotiation, and investor relationship management. Include templates for pitch presentations and financial projections.',
          icon: <DollarSign className="h-4 w-4 mr-2 text-muted-foreground" />
        },
        {
          id: 'product-market-fit',
          title: 'Product-Market Fit',
          prompt: 'Develop a product-market fit strategy for a {{industry}} startup. Include customer discovery methods, MVP development, user feedback loops, and iteration cycles. Define success metrics, customer acquisition strategies, and scaling approaches once product-market fit is achieved.',
          icon: <Target className="h-4 w-4 mr-2 text-muted-foreground" />
        },
        {
          id: 'team-scaling',
          title: 'Team Scaling',
          prompt: 'Create a team scaling plan for a growing {{industry}} startup from 10 to 100 employees. Include hiring strategies, culture building, organizational structure, and leadership development. Cover remote work policies, equity distribution, and retention strategies for early-stage companies.',
          icon: <Users className="h-4 w-4 mr-2 text-muted-foreground" />
        },
        {
          id: 'go-to-market-strategy',
          title: 'Go-to-Market Strategy',
          prompt: 'Design a go-to-market strategy for a {{industry}} startup including market segmentation, pricing models, distribution channels, and customer acquisition. Cover launch planning, competitive positioning, and growth hacking techniques. Include metrics for tracking GTM success and optimization strategies.',
          icon: <Megaphone className="h-4 w-4 mr-2 text-muted-foreground" />
        },
        {
          id: 'startup-operations',
          title: 'Startup Operations',
          prompt: 'Build operational frameworks for a {{industry}} startup including financial management, legal compliance, and operational efficiency. Cover cash flow management, vendor relationships, and process automation. Include templates for operational dashboards and KPI tracking systems.',
          icon: <Settings className="h-4 w-4 mr-2 text-muted-foreground" />
        },
        {
          id: 'exit-strategy',
          title: 'Exit Strategy Planning',
          prompt: 'Develop an exit strategy framework for a {{industry}} startup including IPO preparation, acquisition readiness, and strategic partnership opportunities. Cover valuation optimization, due diligence preparation, and stakeholder alignment. Include timelines and milestones for different exit scenarios.',
          icon: <TrendingUp className="h-4 w-4 mr-2 text-muted-foreground" />
        }
      ]
    },
    {
      id: 'engineering',
      name: 'Engineering',
      icon: <Cpu className="h-4 w-4 mr-2" />,
      items: [
        {
          id: 'optimize-system',
          title: 'System Optimization',
          prompt: 'Analyze a large-scale distributed system for performance bottlenecks. Provide a detailed plan to improve throughput, latency, and resource utilization. Suggest code-level improvements, caching strategies, and infrastructure scaling methods while ensuring minimal downtime.',
          icon: <Cpu className="h-4 w-4 mr-2 text-muted-foreground" />
        },
        {
          id: 'api-debugging',
          title: 'API Debugging',
          prompt: 'Investigate API latency issues occurring in a production environment. Identify possible root causes such as inefficient queries, network congestion, or memory leaks. Recommend monitoring tools, profiling techniques, and fixes to restore optimal response times.',
          icon: <Code className="h-4 w-4 mr-2 text-muted-foreground" />
        },
        {
          id: 'ci-cd-pipeline',
          title: 'CI/CD Pipeline',
          prompt: 'Design an automated CI/CD pipeline using GitHub Actions, Docker, and Kubernetes. Ensure proper build, test, and deployment stages with rollback strategies in case of failures. Highlight tools for continuous monitoring and security integration.',
          icon: <GitBranch className="h-4 w-4 mr-2 text-muted-foreground" />
        },
        {
          id: 'feature-docs',
          title: 'Feature Documentation',
          prompt: 'Draft comprehensive documentation for a newly released feature. Include the feature’s purpose, technical specifications, usage instructions, known limitations, and code examples. Make the content suitable for both technical and non-technical stakeholders.',
          icon: <FileTextIcon className="h-4 w-4 mr-2 text-muted-foreground" />
        },
        {
          id: 'infrastructure monitoring',
          title: 'Infrastructure Monitoring',
          prompt: 'Recommend a complete monitoring and alerting setup for cloud-based infrastructure. Compare tools like Prometheus, Grafana, or Datadog. Define key metrics (CPU, memory, error rates), set up alert thresholds, and propose dashboards for visibility.',
          icon: <BarChart2 className="h-4 w-4 mr-2 text-muted-foreground" />
        },
        {
          id: 'secure-coding',
          title: 'Secure Coding',
          prompt: 'Suggest best practices for writing secure code in microservices architecture. Cover areas like input validation, authentication/authorization, encryption, and dependency management. Include real-world examples of vulnerabilities and mitigation strategies.',
          icon: <Shield className="h-4 w-4 mr-2 text-muted-foreground" />
        }
      ]
    },
    {
      id: 'product-management',
      name: 'Product Management',
      icon: <Target className="h-4 w-4 mr-2" />,
      items: [
        {
          id: 'saas-roadmap',
          title: 'SaaS Roadmap',
          prompt: 'Design a quarterly roadmap for a {{industry}} SaaS product. Break down epics, milestones, and feature releases aligned with business goals. Include dependencies across engineering, marketing, and sales. Suggest KPIs to track adoption and customer satisfaction.',
          icon: <LayoutDashboard className="h-4 w-4 mr-2 text-muted-foreground" />
        },
        {
          id: 'prd-template',
          title: 'PRD Template',
          prompt: 'Draft a PRD for a new {{industry}} feature. Define the problem statement, target users, acceptance criteria, and technical dependencies. Include wireframes or mockups for clarity. Suggest metrics to evaluate success post-launch.',
          icon: <FileTextIcon className="h-4 w-4 mr-2 text-muted-foreground" />
        },
        {
          id: 'backlog-prioritization',
          title: 'Backlog Prioritization',
          prompt: 'Develop a framework to prioritize backlog tasks for a {{industry}} product. Apply models like RICE (Reach, Impact, Confidence, Effort) or MoSCoW. Highlight how this ensures resource alignment with high-value features. Provide an example prioritization matrix.',
          icon: <ClipboardList className="h-4 w-4 mr-2 text-muted-foreground" />
        },
        {
          id: 'product-kpis',
          title: 'Product KPIs',
          prompt: 'Generate a set of KPIs to track feature adoption in {{industry}} products. Metrics could include DAU/MAU, churn rates, feature utilization, and NPS. Recommend dashboards for real-time visibility and reporting for stakeholders.',
          icon: <BarChart2 className="h-4 w-4 mr-2 text-muted-foreground" />
        },
        {
          id: 'competitive-analysis',
          title: 'Competitive Analysis',
          prompt: 'Perform a competitive analysis for a {{industry}} solution. Compare features, pricing, user experience, and adoption strategies with top competitors. Highlight gaps and opportunities. Suggest strategies to differentiate and capture market share.',
          icon: <Search className="h-4 w-4 mr-2 text-muted-foreground" />
        },
        {
          id: 'launch-checklist',
          title: 'Launch Checklist',
          prompt: 'Create a product launch checklist for cross-functional teams in {{industry}}. Cover tasks across engineering, QA, marketing, customer support, and sales. Include risk management steps and contingency planning. Ensure alignment with go-to-market strategies.',
          icon: <ClipboardList className="h-4 w-4 mr-2 text-muted-foreground" />
        }
      ]
    },
    {
      id: 'human-resources',
      name: 'Human Resources',
      icon: <Users2 className="h-4 w-4 mr-2" />,
      items: [
        {
          id: 'recruitment strategy plan',
          title: 'Recruitment Strategy Plan',
          prompt: 'Design a recruitment strategy for a fast-growing {{industry}} company. Outline sourcing methods, job descriptions, interview processes, and assessment frameworks. Recommend tools for applicant tracking and diversity-focused hiring. Suggest KPIs such as time-to-hire, cost-per-hire, and quality-of-hire.',
          icon: <FileTextIcon className="h-4 w-4 mr-2 text-muted-foreground" />
        },
        {
          id: 'employee onboarding program',
          title: 'Employee Onboarding Program',
          prompt: 'Create a structured onboarding program for new hires in {{industry}}. Include pre-joining touchpoints, first-day experiences, role-based training, and buddy systems. Highlight cultural integration and employee engagement. Recommend metrics like retention rate after 90 days and employee satisfaction scores.',
          icon: <Users className="h-4 w-4 mr-2 text-muted-foreground" />
        },
        {
          id: 'performance management framework',
          title: 'Performance Management Framework',
          prompt: 'Develop a performance review system for {{industry}} teams. Incorporate goal-setting (OKRs/KPIs), continuous feedback, and quarterly appraisals. Suggest tools for performance tracking and manager-employee check-ins. Highlight methods to ensure fairness and transparency in evaluations.',
          icon: <ClipboardList className="h-4 w-4 mr-2 text-muted-foreground" />
        },
        {
          id: 'employee engagement survey design',
          title: 'Employee Engagement Survey Design',
          prompt: 'Draft an employee engagement survey for a {{industry}} organization. Include questions on job satisfaction, career growth, work-life balance, and leadership effectiveness. Provide guidance on survey cadence, anonymity, and analysis techniques. Suggest action plans based on results.',
          icon: <Users2 className="h-4 w-4 mr-2 text-muted-foreground" />
        },
        {
          id: 'learning & development roadmap',
          title: 'Learning & Development Roadmap',
          prompt: 'Build an L&D strategy for employees in {{industry}}. Identify role-specific skills, soft skill training, and leadership programs. Recommend platforms (Coursera, Udemy, in-house workshops). Define KPIs such as training completion rates, skill assessments, and internal mobility success rates.',
          icon: <Lightbulb className="h-4 w-4 mr-2 text-muted-foreground" />
        },
        {
          id: 'hr policy handbook creation',
          title: 'HR Policy Handbook Creation',
          prompt: 'Draft a comprehensive HR policy handbook for a {{industry}} firm. Cover leave policies, workplace ethics, remote work guidelines, DEI initiatives, grievance redressal, and compliance regulations. Ensure alignment with labor laws. Suggest digital platforms for easy employee access.',
          icon: <Users className="h-4 w-4 mr-2 text-muted-foreground" />
        }
      ]
    },
    {
      id: 'finance',
      name: 'Finance',
      icon: <DollarSign className="h-4 w-4 mr-2" />,
      items: [
        {
          id: 'financial-forecast',
          title: 'Financial Forecast',
          prompt: 'Create a 12-month financial forecasting model for a {{industry}} company. Include revenue projections, operating expenses, and net profit margins. Factor in market growth trends, seasonality, and customer acquisition rates. Suggest Excel or Python-based frameworks for automation. Provide clear KPIs like cash runway and break-even analysis.',
          icon: <LineChart className="h-4 w-4 mr-2 text-muted-foreground" />
        },
        {
          id: 'cost optimization plan',
          title: 'Cost Optimization Plan',
          prompt: 'Design a cost optimization plan for a {{industry}} company experiencing high operational expenses. Identify unnecessary overheads, negotiate vendor contracts, and automate financial workflows. Suggest benchmarks like cost per employee, customer acquisition cost, and operating margin improvements.',
          icon: <TrendingDown className="h-4 w-4 mr-2 text-muted-foreground" />
        },
        {
          id: 'compliance & audit preparatio',
          title: 'Compliance & Audit Preparatio',
          prompt: 'Draft an internal audit checklist to ensure compliance with financial regulations (e.g., GAAP, IFRS, SOX). Cover key areas like expense reporting, payroll, tax compliance, and asset management. Recommend digital tools for audit tracking. Provide steps to prepare teams for external audits..',
          icon: <FileCheck className="h-4 w-4 mr-2 text-muted-foreground" />
        },
        {
          id: 'budget-allocation',
          title: 'Budget Allocation',
          prompt: 'Develop a budget allocation strategy for a {{industry}} organization with multiple departments. Prioritize funding across R&D, operations, marketing, and HR. Recommend frameworks like zero-based budgeting or activity-based costing. Highlight risks of overspending and propose cost-saving measures without impacting productivity.',
          icon: <PieChart className="h-4 w-4 mr-2 text-muted-foreground" />
        },
        {
          id: 'M&A Financial Due Diligence',
          title: 'M&A Financial Due Diligence',
          prompt: 'Prepare a financial due diligence framework for a merger or acquisition in the {{industry}} sector. Analyze target company’s cash flows, debts, assets, and revenue streams. Identify red flags like inflated valuations or hidden liabilities. Provide a structured report for decision-makers.',
          icon: <Zap className="h-4 w-4 mr-2 text-muted-foreground" />
        },
        {
          id: 'investment isk-assessment',
          title: 'Investment Risk Assessment',
          prompt: 'Perform a risk assessment for a new investment in the {{industry}} sector. Analyze market volatility, liquidity risk, credit exposure, and regulatory compliance. Suggest methods like Monte Carlo simulations or Value-at-Risk. Provide a decision matrix showing potential returns vs. risk factors.',
          icon: <Shield className="h-4 w-4 mr-2 text-muted-foreground" />
        }
      ]
    },
    {
      id: 'marketing',
      name: 'Marketing',
      icon: <Megaphone className="h-4 w-4 mr-2" />,
      items: [
        {
          id: 'social-calendar',
          title: 'Social Calendar',
          prompt: 'Design a 3-month social media content calendar for a {{industry}} company. Include platform-specific strategies for LinkedIn, Instagram, and Twitter. Suggest optimal posting times, content formats (videos, carousels, blogs), and engagement tactics. Ensure alignment with seasonal events, campaigns, and brand voice.',
          icon: <Calendar className="h-4 w-4 mr-2 text-muted-foreground" />
        },
        {
          id: 'digital-marketing-strategy',
          title: 'Digital Marketing Strategy',
          prompt: 'Develop a digital marketing strategy for a {{industry}} organization. Incorporate paid ads, organic content, and email automation. Define KPIs such as CTR, CAC, and conversion rates. Propose a channel mix balancing brand awareness and lead generation. Highlight budget allocation and ROI expectations.',
          icon: <Megaphone className="h-4 w-4 mr-2 text-muted-foreground" />
        },
        {
          id: 'seo-keywords',
          title: 'SEO & Content',
          prompt: 'Generate a list of high-ranking SEO keywords for a {{industry}} business. Use a combination of short-tail and long-tail keywords relevant to customer intent. Map keywords to landing pages and blog topics. Suggest optimization methods like on-page SEO, backlinks, and schema markup.',
          icon: <Search className="h-4 w-4 mr-2 text-muted-foreground" />
        },
        {
          id: 'customer-segmentation',
          title: 'Customer Segments',
          prompt: 'Build a customer segmentation strategy for a {{industry}} company. Define personas based on demographics, spending behavior, ARPU, or engagement scores. Recommend personalized campaigns for each segment. Suggest metrics like churn rates, CLV, and retention ratios to measure effectiveness.',
          icon: <Users className="h-4 w-4 mr-2 text-muted-foreground" />
        },
        {
          id: 'influencer-outreach',
          title: 'Influencer Outreach',
          prompt: 'Design an influencer marketing plan for {{industry}}. Identify relevant influencers by audience demographics, engagement rates, and credibility. Draft outreach templates, define partnership KPIs, and propose incentive models (affiliate, flat fee, or product-based). Ensure brand safety and compliance guidelines.',
          icon: <MessageSquare className="h-4 w-4 mr-2 text-muted-foreground" />
        },
        {
          id: 'competitor-analysis-report',
          title: 'Competitor Analysis Report',
          prompt: 'Create a competitor analysis framework for a {{industry}} business. Compare competitors’ digital presence, ad strategies, SEO performance, and customer engagement levels. Highlight gaps and opportunities in positioning. Recommend actionable steps to differentiate and increase market share.',
          icon: <BarChart2 className="h-4 w-4 mr-2 text-muted-foreground" />
        }
      ]
    },
    {
      id: 'sales',
      name: 'Sales',
      icon: <MessageSquare className="h-4 w-4 mr-2" />,
      items: [
        {
          id: 'sales-pitch-development',
          title: 'Sales Pitch Development',
          prompt: 'Craft a compelling sales pitch for a {{industry}} solution targeting decision-makers. Highlight the product’s unique value proposition, ROI impact, and competitive differentiation. Include storytelling elements and industry-specific case studies. Provide variations for in-person, email, and virtual presentations.',
          icon: <MessageSquare className="h-4 w-4 mr-2 text-muted-foreground" />
        },
        {
          id: 'cold-outreach',
          title: 'Cold Outreach',
          prompt: 'Design a cold outreach sequence for potential leads in {{industry}}. Structure a 3–5 touchpoint strategy using personalized emails, LinkedIn messages, and follow-up calls. Recommend tone, frequency, and key hooks to capture attention. Provide templates optimized for high open and reply rates.',
          icon: <Mail className="h-4 w-4 mr-2 text-muted-foreground" />
        },
        {
          id: 'crm-optimization',
          title: 'CRM Optimization',
          prompt: 'Evaluate the CRM system for {{industry}} sales teams to ensure maximum productivity. Recommend pipeline structuring, lead scoring, automation rules, and data hygiene practices. Suggest integrations with marketing tools for lead nurturing. Provide KPIs like lead conversion rate and sales vel',
          icon: <LayoutGrid className="h-4 w-4 mr-2 text-muted-foreground" />
        },
        {
          id: 'upselling-strategies',
          title: 'Upselling & Cross-Selling Playbook',
          prompt: 'Develop an upselling and cross-selling strategy tailored for {{industry}}. Identify key triggers such as product adoption milestones, contract renewals, or usage thresholds. Provide scripts and offers for account managers to use. Highlight metrics like average deal size and customer lifetime value.',
          icon: <TrendingUp className="h-4 w-4 mr-2 text-muted-foreground" />
        },
        {
          id: 'sales-playbook',
          title: 'Sales Playbook',
          prompt: 'Create a sales playbook for {{industry}} sales teams covering prospecting, objection handling, product demos, and closing techniques. Include best practices, role-specific responsibilities, and deal stage guidelines. Recommend tools for collaboration and tracking performance across the funnel.',
          icon: <BookOpen className="h-4 w-4 mr-2 text-muted-foreground" />
        },
        {
          id: 'sales-metrics-dashboard',
          title: 'Sales Metrics Dashboard',
          prompt: 'Design a sales metrics dashboard for a {{industry}} company. Track KPIs like quota attainment, win rates, pipeline coverage, and average deal cycle. Suggest visualization tools (Tableau, Power BI, or CRM dashboards). Provide insights on how to interpret metrics for coaching and forecasting.',
          icon: <BarChart2 className="h-4 w-4 mr-2 text-muted-foreground" />
        }
      ]
    },
    {
      id: 'operations',
      name: 'Operations',
      icon: <Settings className="h-4 w-4 mr-2" />,
      items: [
        {
          id: 'sop-creation',
          title: 'SOP Creation',
          prompt: 'Draft a Standard Operating Procedure (SOP) for a {{industry}} organization to ensure consistency in daily operations. Break processes into step-by-step guidelines covering quality checks, compliance, and employee responsibilities. Include escalation paths, approval workflows, and training recommendations. Suggest digital documentation tools for easy updates.',
          icon: <FileTextIcon className="h-4 w-4 mr-2 text-muted-foreground" />
        },
        {
          id: 'supply-chain-optimization',
          title: 'Supply Chain Optimization',
          prompt: 'Design a supply chain optimization strategy for a {{industry}} company. Map supplier relationships, logistics networks, and demand cycles. Highlight risks like lead-time delays or geopolitical dependencies. Recommend predictive analytics, demand forecasting, and supplier scorecards to enhance resilience and efficiency.',
          icon: <Package className="h-4 w-4 mr-2 text-muted-foreground" />
        },
        {
          id: 'inventory-tracking-forecasting',
          title: 'Inventory Tracking & Forecasting',
          prompt: 'Develop an inventory tracking and forecasting system for a {{industry}} organization. Integrate real-time monitoring of stock levels, safety stock, and reorder points. Suggest methods like ABC analysis or JIT (Just-in-Time) inventory. Recommend ERP integration or IoT sensors for accurate demand planning.',
          icon: <ClipboardList className="h-4 w-4 mr-2 text-muted-foreground" />
        },
        {
          id: 'process-automation-blueprint',
          title: 'Process Automation Blueprint',
          prompt: 'Build a process automation blueprint for recurring operational tasks in a {{industry}} firm. Identify areas like procurement approvals, reporting, or workforce scheduling. Propose technologies such as RPA (Robotic Process Automation) or workflow engines. Highlight success metrics like cycle time reduction and error minimization.',
          icon: <Zap className="h-4 w-4 mr-2 text-muted-foreground" />
        },
        {
          id: 'cost-reduction-ops',
          title: 'Cost Reduction',
          prompt: 'Prepare a cost reduction plan focusing on operational efficiencies. Identify high-cost activities like energy consumption, logistics, or manual rework. Recommend lean management techniques, vendor negotiations, and automation opportunities. Provide measurable KPIs such as cost per unit, defect rate reduction, and improved resource utilization.',
          icon: <TrendingDown className="h-4 w-4 mr-2 text-muted-foreground" />
        },
        {
          id: 'project-management-tools-evaluation',
          title: 'Project Management Tools Evaluation',
          prompt: 'Evaluate project management tools suitable for {{industry}} operations. Compare solutions like Asana, Trello, Jira, or MS Project. Assess features for task tracking, reporting dashboards, and cross-team collaboration. Recommend the best-fit tool aligned with project complexity, scalability, and budget. Include implementation roadmap and adoption KPIs..',
          icon: <LayoutGrid className="h-4 w-4 mr-2 text-muted-foreground" />
        }
      ]
    },
    {
      id: 'data-science',
      name: 'Data Science',
      icon: <BarChart2 className="h-4 w-4 mr-2" />,
      items: [
        {
          id: 'churn-prediction',
          title: 'Churn Prediction',
          prompt: 'Design a machine learning model to predict customer churn in a {{industry}} company. Use historical transaction, engagement, and demographic data to train predictive algorithms. Recommend features such as usage frequency, complaints, or inactivity signals. Provide strategies for retention campaigns based on model outcomes.',
          icon: <BarChart2 className="h-4 w-4 mr-2 text-muted-foreground" />
        },
        {
          id: 'data-governance',
          title: 'Data Governance',
          prompt: 'Develop a comprehensive data governance strategy for a {{industry}} organization. Include policies for data ownership, privacy, compliance, and access control. Recommend metadata management tools and automated validation workflows. Highlight benefits like improved data quality, security, and regulatory alignment (GDPR, HIPAA, etc.).',
          icon: <Shield className="h-4 w-4 mr-2 text-muted-foreground" />
        },
        {
          id: 'executive-dashboards',
          title: 'Executive Dashboards',
          prompt: 'Build interactive dashboards to track executive-level KPIs in a {{industry}} business. Include metrics like revenue growth, churn rate, operational efficiency, and customer satisfaction. Recommend visualization tools such as Tableau, Power BI, or Looker. Ensure dashboards are dynamic, drill-down enabled, and mobile-friendly.',
          icon: <LayoutDashboard className="h-4 w-4 mr-2 text-muted-foreground" />
        },
        {
          id: 'anomaly-detection',
          title: 'Anomaly Detection',
          prompt: 'Create an anomaly detection system for real-time monitoring of {{industry}} operations. Apply techniques such as Isolation Forest, Autoencoders, or Bayesian methods. Detect fraud, equipment failures, or unusual customer activity. Provide alerts with confidence scores and categorize anomalies by severity for quick action.',
          icon: <AlertCircle className="h-4 w-4 mr-2 text-muted-foreground" />
        },
        {
          id: 'ml-use-cases',
          title: 'ML Use Cases',
          prompt: 'Propose a roadmap of machine learning use cases tailored for {{industry}}. Include short-term wins (recommendation engines, process automation), mid-term projects (predictive maintenance, fraud detection), and long-term initiatives (personalized AI-driven experiences). Prioritize based on ROI, complexity, and implementation feasibility.',
          icon: <Brain className="h-4 w-4 mr-2 text-muted-foreground" />
        },
        {
          id: 'data-cleaning-preprocessing',
          title: 'Data Cleaning & Preprocessing Plan',
          prompt: 'Outline a structured process for cleaning and preprocessing raw {{industry}} datasets. Handle missing values, duplicate records, outliers, and inconsistent formats. Recommend scalable tools like Pandas, Spark, or dbt. Ensure data pipelines maintain reproducibility and document all transformations for auditability..',
          icon: <Database className="h-4 w-4 mr-2 text-muted-foreground" />
        }
      ]
    },
    {
      id: 'design',
      name: 'Design',
      icon: <Palette className="h-4 w-4 mr-2" />,
      items: [
        {
          id: 'wireframing',
          title: 'Wireframing',
          prompt: 'Create low-fidelity wireframes for a new {{industry}} platform’s landing page, dashboard, and user onboarding flow. Focus on layout clarity, content hierarchy, and intuitive navigation. Suggest wireframing tools like Figma or Balsamiq. Provide at least two variations to compare user flow efficiency.',
          icon: <LayoutTemplate className="h-4 w-4 mr-2 text-muted-foreground" />
        },
        {
          id: 'accessibility-audit-checklist',
          title: 'Accessibility Audit Checklist',
          prompt: 'Conduct an accessibility audit for a {{industry}} website or application. Ensure compliance with WCAG 2.1 AA standards. Test screen reader compatibility, color contrast, keyboard navigation, and ARIA labels. Recommend design changes that improve inclusivity without disrupting brand identity.',
          icon: <Accessibility className="h-4 w-4 mr-2 text-muted-foreground" />
        },
        {
          id: 'design-system-documentation',
          title: 'Design System Documentation',
          prompt: 'Build a scalable design system for a {{industry}} product. Define typography, color palettes, component libraries, and interaction patterns. Include usage guidelines, versioning, and governance policies. Provide Figma-based templates to ensure consistency across product teams and external vendors.',
          icon: <LayoutGrid className="h-4 w-4 mr-2 text-muted-foreground" />
        },
        {
          id: 'ux-research',
          title: 'UX Research',
          prompt: 'Design a UX research plan for a {{industry}} digital product. Outline goals, participant recruitment strategies, and research methods like usability testing, card sorting, and surveys. Include measurable success metrics such as task completion rates and time on task. Suggest how findings should be documented and shared.',
          icon: <Users className="h-4 w-4 mr-2 text-muted-foreground" />
        },
        {
          id: 'branding-guidelines',
          title: 'Branding',
          prompt: 'Develop branding guidelines for a {{industry}} organization. Define visual identity (logos, typography, and color palette), tone of voice, and content style. Provide do’s and don’ts for logo placement and asset usage. Create templates for presentations, social media, and marketing collateral.',
          icon: <Palette className="h-4 w-4 mr-2 text-muted-foreground" />
        },
        {
          id: 'figma-workflows',
          title: 'Figma Workflows',
          prompt: 'Design an efficient Figma workflow for a {{industry}} product team. Recommend naming conventions, component structuring, and version control practices. Suggest how to integrate Figma with tools like Jira or Notion. Provide tips for team collaboration, including shared libraries and prototyping best practices.',
          icon: <LayoutTemplate className="h-4 w-4 mr-2 text-muted-foreground" />
        }
      ]
    },
    {
      id: 'legal',
      name: 'Legal',
      icon: <Scale className="h-4 w-4 mr-2" />,
      items: [
        {
          id: 'contract-template',
          title: 'Contract Template Drafting',
          prompt: 'Create a customizable contract template for a {{industry}} business engaging with clients or vendors. Include standard clauses for payment terms, termination rights, dispute resolution, and confidentiality. Ensure it is adaptable across jurisdictions. Highlight optional add-ons like arbitration or late-payment penalties.',
          icon: <FileTextIcon className="h-4 w-4 mr-2 text-muted-foreground" />
        },
        {
          id: 'compliance-checklist-legal',
          title: 'Compliance checklist',
          prompt: 'Design a compliance checklist tailored to the {{industry}} sector. Cover mandatory regulations such as GDPR, HIPAA, PCI DSS, or local labor laws depending on context. Suggest methods to monitor ongoing compliance. Recommend digital tools or frameworks for tracking regulatory updates..',
          icon: <Shield className="h-4 w-4 mr-2 text-muted-foreground" />
        },
        {
          id: 'risk-management',
          title: 'Risk Management policy',
          prompt: 'Develop a legal risk management framework for a {{industry}} organization. Identify potential liabilities, contract risks, IP disputes, and data protection breaches. Include a scoring model to prioritize risks. Propose mitigation strategies such as insurance coverage, stronger indemnities, and regular compliance.',
          icon: <AlertTriangle className="h-4 w-4 mr-2 text-muted-foreground" />
        },
        {
          id: 'nda-template',
          title: 'NDA Template',
          prompt: 'Draft a non-disclosure agreement (NDA) template for a {{industry}} business to safeguard sensitive information. Include clear definitions of confidential data, permitted use, and exclusions. Define the duration of obligations and penalties for breach. Ensure adaptability for employees, contractors, and third-party vendors.',
          icon: <FileSignature className="h-4 w-4 mr-2 text-muted-foreground" />
        },
        {
          id: 'employment-agreements',
          title: 'Employment Agreements',
          prompt: 'Create an employment agreement template for {{industry}} companies hiring full-time staff. Cover job role, salary, benefits, termination conditions, and non-compete obligations. Highlight compliance with local labor and tax laws. Provide optional clauses like intellectual property ownership and remote work policies.',
          icon: <FileTextIcon className="h-4 w-4 mr-2 text-muted-foreground" />
        },
        {
          id: 'client-intake',
          title: 'Client Intake',
          prompt: 'Design a comprehensive client intake form for {{industry}} legal practice. Include case details, opposing party information, deadlines, and required documentation. Ensure data privacy compliance under GDPR or local laws. Provide sections for conflict checks and billing preferences to streamline onboarding.',
          icon: <ClipboardList className="h-4 w-4 mr-2 text-muted-foreground" />
        }
      ]
    },
    {
      id: 'other',
      name: 'Other',
      icon: <LayoutGrid className="h-4 w-4 mr-2" />,
      items: [
        {
          id: 'productivity-tools',
          title: 'Productivity Tool Evaluation',
          prompt: 'Evaluate the best productivity tools for a {{industry}} team managing remote and hybrid work. Compare collaboration features, integrations, pricing, and security. Suggest the top 3 tools that can improve efficiency and reduce context switching. Provide a decision matrix with pros and cons.',
          icon: <Zap className="h-4 w-4 mr-2 text-muted-foreground" />
        },
        {
          id: 'learning-plan',
          title: 'Learning Plan',
          prompt: 'Develop a structured learning plan for employees in a {{industry}} company. Cover role-specific upskilling, compliance training, and leadership development. Suggest a mix of e-learning, peer mentoring, and workshops. Define milestones, completion goals, and ROI measurement methods.',
          icon: <BookOpen className="h-4 w-4 mr-2 text-muted-foreground" />
        },
        {
          id: 'communication-guidelines',
          title: 'Communication Guidlines',
          prompt: 'Create a communication framework for a {{industry}} workplace. Define tone, frequency, and preferred channels for internal and external communication. Address remote/hybrid team needs, escalation flows, and conflict resolution steps. Provide do’s and don’ts for consistency.',
          icon: <MessageSquare className="h-4 w-4 mr-2 text-muted-foreground" />
        },
        {
          id: 'reporting-templates',
          title: 'Reporting Templates',
          prompt: 'Design a reporting template system for a {{industry}} business. Include finance, HR, and project status reports. Recommend visualization formats like dashboards for executives. Define reporting frequency, compliance requirements, and automation opportunities.',
          icon: <FileTextIcon className="h-4 w-4 mr-2 text-muted-foreground" />
        },
        {
          id: 'knowledge-management',
          title: 'Knowledge Management',
          prompt: 'Develop a knowledge management strategy for a {{industry}} team. Suggest platforms for centralized repositories, guidelines for version control, and a framework for capturing and sharing expertise. Include governance policies, incentives for contributions, and usage metric',
          icon: <Database className="h-4 w-4 mr-2 text-muted-foreground" />
        },
        {
          id: 'automation-opportunities',
          title: 'Automation',
          prompt: 'Identify automation opportunities in a {{industry}} organization. Map repetitive workflows across finance, HR, and customer service. Recommend RPA or AI-driven solutions, estimate cost and time savings, and outline an implementation roadmap with measurable ROI.',
          icon: <Zap className="h-4 w-4 mr-2 text-muted-foreground" />
        }
      ]
    }
  ];

  const handleUseCaseClick = (useCase: UseCaseItem) => {
    if (useCase.isNavigation && useCase.navigateTo) {
      router.push(useCase.navigateTo);
    } else if (useCase.prompt) {
      onUseCaseSelect(useCase.prompt);
    }
  };

  // Filter categories based on exact work description match
  const filteredCategories = categories.filter(category => {
    if (!userWorkDescription) return false;

    // Direct comparison with the category name (case-insensitive)
    return category.name.toLowerCase() === userWorkDescription.trim().toLowerCase();
  });

  // Debug logging
  console.log('Current work description:', userWorkDescription);
  console.log('Available categories:', categories.map(c => c.name));
  console.log('Filtered categories:', filteredCategories.map(c => c.name));

  if (isLoading) {
    return (
      <div className="w-full max-w-6xl mx-auto px-4 py-6 flex justify-center items-center h-64">
        <div className="animate-spin rounded-full h-12 w-12 border-t-2 border-b-2 border-primary"></div>
      </div>
    );
  }

  // If user has a specific work description, only show matching categories
  // Show all categories if no work description is set, it's 'other', or no matches were found
  const shouldShowAllCategories =
    !userWorkDescription ||
    userWorkDescription.toLowerCase() === 'other' ||
    filteredCategories.length === 0;

  return (
    <div
      className={`w-full max-w-6xl h-full flex flex-col justify-between mx-auto px-4 py-6 transition-all duration-700 ease-out ${isVisible
          ? 'translate-y-0 opacity-100'
          : 'translate-y-8 opacity-0'
        }`}
    >
      {/* Original Use Cases - Always show these */}
      <div className="mb-10">
        {/* <h2 className="text-2xl font-bold mb-4">Quick Actions</h2> */}
        <div className="flex flex-col items-center gap-2">
          {renderOriginalUseCaseRow(firstRow)}
          {secondRow.length > 0 && renderOriginalUseCaseRow(secondRow)}
        </div>
      </div>

      {/* Categorized Use Cases */}
      {!shouldShowAllCategories && (
        <div className="mt-10">
          {/* <h2 className="text-2xl font-bold mb-6">Use Cases for {userWorkDescription}</h2> */}
          <div className="space-y-6">
            {filteredCategories.map((category) => (
              <div key={category.id} className="border rounded-2xl overflow-hidden">
                {/* <div className="w-full flex items-center justify-between p-4 bg-muted/50">
                  <div className="flex items-center">
                    {category.icon}
                    <h3 className="font-medium">{category.name}</h3>
                  </div>
                </div> */}
                <div className="grid grid-cols-1 md:grid-cols-2 lg:grid-cols-3 gap-4 p-4 bg-muted/10">
                  {category.items.map((item) => (
                    <div
                      key={item.id}
                      onClick={() => handleUseCaseClick(item)}
                      className="p-4 rounded-xl border bg-card hover:bg-muted/50 transition-colors cursor-pointer"
                    >
                      <div className="flex items-center mb-2">
                        {item.icon}
                        <h4 className="font-medium">{item.title}</h4>
                      </div>
                      <p className="text-sm text-muted-foreground line-clamp-2">
                        {item.prompt}
                      </p>
                    </div>
                  ))}
                </div>
              </div>
            ))}
          </div>
        </div>
      )}

      {/* Show all categories if no specific work description is set */}
      {shouldShowAllCategories && (
        <div className="mt-10">
          <h2 className="text-2xl font-bold mb-6">Use Cases by Category</h2>
          <div className="space-y-6">
            {categories.map((category) => (
              <div key={category.id} className="border rounded-2xl overflow-hidden">
                <button
                  onClick={() => toggleCategory(category.name)}
                  className="w-full flex items-center justify-between p-4 hover:bg-muted/50 transition-colors text-left"
                >
                  <div className="flex items-center">
                    {category.icon}
                    <h3 className="font-medium">{category.name}</h3>
                  </div>
                  {expandedCategories[category.name] ? (
                    <ChevronUp className="h-5 w-5 text-muted-foreground" />
                  ) : (
                    <ChevronDown className="h-5 w-5 text-muted-foreground" />
                  )}
                </button>

                {expandedCategories[category.name] && (
                  <div className="grid grid-cols-1 md:grid-cols-2 lg:grid-cols-3 gap-4 p-4 bg-muted/10">
                    {category.items.map((item) => (
                      <div
                        key={item.id}
                        onClick={() => handleUseCaseClick(item)}
                        className="p-4 rounded-xl border bg-card hover:bg-muted/50 transition-colors cursor-pointer"
                      >
                        <div className="flex items-center mb-2">
                          {item.icon}
                          <h4 className="font-medium">{item.title}</h4>
                        </div>
                        <p className="text-sm text-muted-foreground line-clamp-2">
                          {item.prompt}
                        </p>
                      </div>
                    ))}
                  </div>
                )}
              </div>
            ))}
          </div>
        </div>
      )}
    </div>
  );
};<|MERGE_RESOLUTION|>--- conflicted
+++ resolved
@@ -141,7 +141,6 @@
 
   // Render function for original use cases with responsive design
   const renderOriginalUseCaseRow = (rowItems: typeof originalUseCases) => (
-<<<<<<< HEAD
     <div className="flex justify-center gap-2 w-full mb-2 flex-wrap">
     {rowItems.map((useCase) => (
       <button
@@ -180,49 +179,6 @@
     ))}
   </div>
   
-=======
-<div className="flex justify-center gap-2 w-full mb-2 flex-wrap">
-  {rowItems.map((useCase) => (
-    <button
-      key={useCase.id}
-      onClick={() => {
-        if (useCase.isNavigation) {
-          router.push(useCase.navigateTo);
-        } else {
-          onUseCaseSelect(useCase.prompt);
-        }
-      }}
-      className="
-      inline-flex items-center px-3 py-1.5 text-sm font-medium border border-border 
-  hover:bg-muted/50 transition-colors focus:outline-none focus:ring-2 focus:ring-ring/50 focus:ring-offset-2
-  rounded-[12px] min-[489px]:rounded-full
-      "
-    >
-      {/* 👇 Mobile (<488px): square buttons, stacked layout */}
-      <span className="flex flex-col items-center justify-center w-20 h-20 min-[489px]:hidden">
-        {React.cloneElement(useCase.icon as React.ReactElement, {
-          className:
-            "h-6 w-6 text-muted-foreground group-hover:text-foreground transition-colors",
-        })}
-        <span className="text-xs mt-1 text-center">{useCase.title}</span>
-      </span>
-
-      {/* 👇 Desktop (≥489px): normal inline layout */}
-      <span className="hidden min-[489px]:inline-flex items-center">
-        {React.cloneElement(useCase.icon as React.ReactElement, {
-          className:
-            "h-4 w-4 mr-1.5 text-muted-foreground group-hover:text-foreground transition-colors",
-        })}
-        {useCase.title}
-      </span>
-    </button>
-  ))}
-</div>
-
-
-
-
->>>>>>> b483bb7a
   );
 
   // Categorized use cases state
