'use client';

import React from 'react';
import { Bot, ShoppingBag, Plus } from 'lucide-react';
import { FancyTabs, TabConfig } from '@/components/ui/fancy-tabs';
import { Button } from '@/components/ui/button';

interface TabsNavigationProps {
  activeTab: string;
  onTabChange: (value: string) => void;
  onCreateAgent?: () => void;
}

const agentTabs: TabConfig[] = [
  {
    value: 'explore',
    icon: ShoppingBag,
    label: 'Explore',
    shortLabel: 'Explore',
  },
  {
    value: 'my-agents',
    icon: Bot,
    label: 'My Agents',
  },
]; 

export const TabsNavigation = ({ activeTab, onTabChange, onCreateAgent }: TabsNavigationProps) => {
  return (
    <div className="flex items-center justify-between w-full">
      <div className="flex-1">
        <FancyTabs
          tabs={agentTabs}
          activeTab={activeTab}
          onTabChange={onTabChange}
          className="max-w-xs"
        />
      </div>
      
      <div className="flex-shrink-0">
        <Button 
          onClick={onCreateAgent}
<<<<<<< HEAD
          className="flex items-center gap-1 rounded-full px-4 py-2 font-bold"
=======
          className="flex items-center gap-1 rounded-4xl px-4 h-12 font-bold"
>>>>>>> 40e0688a
        >
          <Plus className="h-4 w-4" />
          Create
        </Button>
      </div>
    </div>
  );
};<|MERGE_RESOLUTION|>--- conflicted
+++ resolved
@@ -40,11 +40,7 @@
       <div className="flex-shrink-0">
         <Button 
           onClick={onCreateAgent}
-<<<<<<< HEAD
-          className="flex items-center gap-1 rounded-full px-4 py-2 font-bold"
-=======
           className="flex items-center gap-1 rounded-4xl px-4 h-12 font-bold"
->>>>>>> 40e0688a
         >
           <Plus className="h-4 w-4" />
           Create
