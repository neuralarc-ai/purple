import React, { useState, useRef, useCallback, useEffect } from 'react';
import { Badge } from '@/components/ui/badge';
import { CreditExhaustionBanner } from '@/components/billing/credit-exhaustion-banner';
import { BillingModal } from '@/components/billing/billing-modal';
import { useCreditExhaustion } from '@/hooks/useCreditExhaustion';
import { useSharedSubscription } from '@/contexts/SubscriptionContext';
import {
  ChatInput,
  ChatInputHandles
} from '@/components/thread/chat-input/chat-input';
import { ThreadContent } from '@/components/thread/content/ThreadContent';
import { UnifiedMessage } from '@/components/thread/types';
import { useInitiateAgentWithInvalidation } from '@/hooks/react-query/dashboard/use-initiate-agent';
import { useAgentStream } from '@/hooks/useAgentStream';
import { useAddUserMessageMutation } from '@/hooks/react-query/threads/use-messages';
import { useStartAgentMutation, useStopAgentMutation } from '@/hooks/react-query/threads/use-agent-run';
import { BillingError } from '@/lib/api';
import { normalizeFilenameToNFC } from '@/lib/utils/unicode';
import { HeliumLogo } from '../sidebar/helium-logo';
import { toast } from 'sonner';

interface Agent {
  agent_id: string;
  name: string;
  description?: string;
  system_prompt: string;
  configured_mcps: Array<{ name: string; qualifiedName: string; config: any; enabledTools?: string[] }>;
  agentpress_tools: Record<string, { enabled: boolean; description: string }>;
  is_default: boolean;
  created_at?: string;
  updated_at?: string;
  profile_image_url?: string;
}

interface AgentPreviewProps {
  agent: Agent;
  agentMetadata?: {
    is_helium_default?: boolean;
  };
}

export const AgentPreview = ({ agent, agentMetadata }: AgentPreviewProps) => {
  const [messages, setMessages] = useState<UnifiedMessage[]>([]);
  const [inputValue, setInputValue] = useState('');
  const [threadId, setThreadId] = useState<string | null>(null);
  const [agentRunId, setAgentRunId] = useState<string | null>(null);
  const [agentStatus, setAgentStatus] = useState<'idle' | 'running' | 'connecting' | 'error'>('idle');
  const [isSubmitting, setIsSubmitting] = useState(false);
  const [localLoading, setLocalLoading] = useState(false); // Local loading state for immediate feedback
  const [hasStartedConversation, setHasStartedConversation] = useState(false);
  const [showBillingModal, setShowBillingModal] = useState(false);

  const isHeliumAgent = agentMetadata?.is_helium_default || false;
  
  // Credit exhaustion handling
  const { data: subscriptionData } = useSharedSubscription();
  const {
    isExhausted,
    showBanner,
    handleCreditError,
    clearCreditExhaustion,
    hideBanner,
  } = useCreditExhaustion({ subscriptionData });

  const messagesEndRef = useRef<HTMLDivElement>(null);
  const chatInputRef = useRef<ChatInputHandles>(null);

  const getAgentStyling = () => {
    return {
      avatar: '🤖',
      color: '#6366f1',
    };
  };

  const { avatar, color } = getAgentStyling();

  const agentAvatarComponent = React.useMemo(() => {
    if (isHeliumAgent) {
      return <HeliumLogo size={16} />;
    }
    if (agent.profile_image_url) {
      return (
        <img 
          src={agent.profile_image_url} 
          alt={agent.name}
          className="h-4 w-4 rounded-sm object-cover"
        />
      );
    }
    if (avatar) {
      return <div className="text-base leading-none">{avatar}</div>;
    }
    return <HeliumLogo size={16} />;
  }, [agent.profile_image_url, agent.name, avatar, isHeliumAgent]);

  const initiateAgentMutation = useInitiateAgentWithInvalidation();
  const addUserMessageMutation = useAddUserMessageMutation();
  const startAgentMutation = useStartAgentMutation();
  const stopAgentMutation = useStopAgentMutation();

  const scrollToBottom = () => {
    messagesEndRef.current?.scrollIntoView({ behavior: 'smooth' });
  };

  useEffect(() => {
    scrollToBottom();
  }, [messages]);

  const handleNewMessageFromStream = useCallback((message: UnifiedMessage) => {
    setMessages((prev) => {
      const messageExists = prev.some((m) => m.message_id === message.message_id);
      if (messageExists) {
        return prev.map((m) => m.message_id === message.message_id ? message : m);
      } else {
        return [...prev, message];
      }
    });
  }, []);

  const handleStreamStatusChange = useCallback((hookStatus: string) => {
    switch (hookStatus) {
      case 'idle':
      case 'completed':
      case 'stopped':
      case 'agent_not_running':
      case 'error':
      case 'failed':
        setAgentStatus('idle');
        setAgentRunId(null);
        break;
      case 'connecting':
        setAgentStatus('connecting');
        break;
      case 'streaming':
        setAgentStatus('running');
        break;
    }
  }, []);

  const handleStreamError = useCallback((errorMessage: string) => {
    console.error(`[PREVIEW] Stream error: ${errorMessage}`);
    if (!errorMessage.toLowerCase().includes('not found') &&
      !errorMessage.toLowerCase().includes('agent run is not running')) {
      toast.error(`Stream Error: ${errorMessage}`);
    }
  }, []);

  const handleStreamClose = useCallback(() => {
  }, []);

  const {
    status: streamHookStatus,
    textContent: streamingTextContent,
    toolCall: streamingToolCall,
    error: streamError,
    agentRunId: currentHookRunId,
    startStreaming,
    stopStreaming,
  } = useAgentStream(
    {
      onMessage: handleNewMessageFromStream,
      onStatusChange: handleStreamStatusChange,
      onError: handleStreamError,
      onClose: handleStreamClose,
    },
    threadId || '',
    setMessages,
    agent.agent_id,
  );

  useEffect(() => {
    if (agentRunId && agentRunId !== currentHookRunId && threadId) {
      startStreaming(agentRunId);
    }
  }, [agentRunId, startStreaming, currentHookRunId, threadId]);

  useEffect(() => {
    if (streamingTextContent) {
      scrollToBottom();
    }
  }, [streamingTextContent]);

  // Detect assistant denial message and show as popup
  useEffect(() => {
    const DENIAL_TEXT = "I cannot comply with this request. It appears to be a security violation or unsafe instruction. I'm designed to help with legitimate tasks while maintaining safety and ethical boundaries.";

    const extractText = (raw: any): string => {
      if (typeof raw === 'string') {
        try {
          const parsed = JSON.parse(raw);
          if (parsed && typeof parsed.content === 'string') return parsed.content;
        } catch {}
        return raw;
      }
      return '';
    };

    const pickVariant = (seedSource: string): string => {
      return DENIAL_TEXT;
    };

    // Check latest assistant message
    const lastAssistant = [...messages].reverse().find(m => m.type === 'assistant');
    const lastAssistantText = lastAssistant ? extractText(lastAssistant.content) : '';

    const matchesDenial = (text: string) =>
      !!text && text.toLowerCase().includes(DENIAL_TEXT.toLowerCase());

    if (matchesDenial(lastAssistantText)) {
      return;
    }

    // Also check streaming text while it is coming in
    if (matchesDenial(streamingTextContent || '')) {
      return;
    }
  }, [messages, streamingTextContent]);

  const handleSubmitFirstMessage = async (
    message: string,
    options?: {
      model_name?: string;
      enable_thinking?: boolean;
      reasoning_effort?: string;
      stream?: boolean;
      enable_context_manager?: boolean;
    },
  ) => {
    if (!message.trim() && !chatInputRef.current?.getPendingFiles().length) return;
    
    // Set loading state immediately
    setIsSubmitting(true);
    setLocalLoading(true); // Set local loading state for instant feedback
    setHasStartedConversation(true);

    try {
      // Process files asynchronously to avoid blocking
      const files = chatInputRef.current?.getPendingFiles() || [];

      // Create FormData asynchronously
      const formData = new FormData();
      formData.append('prompt', message);
      formData.append('agent_id', agent.agent_id);

      // Process files asynchronously
      files.forEach((file, index) => {
        const normalizedName = normalizeFilenameToNFC(file.name);
        formData.append('files', file, normalizedName);
      });

      // Use agent mode configuration
      const modeConfig = getModeConfiguration('agent', options?.enable_thinking ?? false);
      formData.append('mode', 'agent');
      formData.append('enable_thinking', String(options?.enable_thinking ?? false));
      formData.append('reasoning_effort', modeConfig.reasoning_effort);
      formData.append('enable_context_manager', String(modeConfig.enable_context_manager));
      
      // Add other options
      if (options?.model_name) formData.append('model_name', options.model_name);
      formData.append('stream', String(options?.stream ?? true));

      // Submit the request
      const result = await initiateAgentMutation.mutateAsync({
<<<<<<< HEAD
        formData
=======
        formData,
        mode: 'agent'
>>>>>>> e4004bb1
      });

      if (result.thread_id) {
        setThreadId(result.thread_id);
        if (result.agent_run_id) {
          setAgentRunId(result.agent_run_id);
        } else {
          try {
            const agentResult = await startAgentMutation.mutateAsync({
              threadId: result.thread_id,
              options
            });
            setAgentRunId(agentResult.agent_run_id);
          } catch (startError) {
            console.error('[PREVIEW] Error starting agent manually:', startError);
            toast.error('Failed to start agent');
          }
        }
        const userMessage: UnifiedMessage = {
          message_id: `user-${Date.now()}`,
          thread_id: result.thread_id,
          type: 'user',
          is_llm_message: false,
          content: message,
          metadata: '{}',
          created_at: new Date().toISOString(),
          updated_at: new Date().toISOString(),
        };
        setMessages([userMessage]);
      }

      chatInputRef.current?.clearPendingFiles();
      setInputValue('');
    } catch (error: any) {
      console.error('[PREVIEW] Error during initiation:', error);
      if (error instanceof BillingError) {
        toast.error('Billing limit reached. Please upgrade your plan.');
      } else {
        toast.error('Failed to start conversation');
      }
      setHasStartedConversation(false);
    } finally {
      setIsSubmitting(false);
      setLocalLoading(false); // Clear local loading state
    }
  };

  // Helper function to get agent configuration
  const getModeConfiguration = (mode: string, thinkingEnabled: boolean) => {
    return {
      enable_context_manager: true,
      reasoning_effort: thinkingEnabled ? 'medium' : 'low',
      enable_thinking: thinkingEnabled,
      max_tokens: 500,
      temperature: 0.3,
      stream: true,
      enable_tools: true,
      enable_search: true,
      response_timeout: 15000,
      chunk_size: 75,
      buffer_size: 150,
      enable_parallel_processing: true,
      skip_initial_validation: false,
      use_fast_model: false,
      cache_responses: true
    };
  };

  const handleSubmitMessage = useCallback(
    async (
      message: string,
      options?: { model_name?: string; enable_thinking?: boolean },
    ) => {
      if (!message.trim() || !threadId) return;
      
      setIsSubmitting(true);

      const optimisticUserMessage: UnifiedMessage = {
        message_id: `temp-${Date.now()}`,
        thread_id: threadId,
        type: 'user',
        is_llm_message: false,
        content: message,
        metadata: '{}',
        created_at: new Date().toISOString(),
        updated_at: new Date().toISOString(),
      };

      setMessages((prev) => [...prev, optimisticUserMessage]);
      setInputValue('');

      try {
        const messagePromise = addUserMessageMutation.mutateAsync({
          threadId,
          message
        });

        const agentPromise = startAgentMutation.mutateAsync({
          threadId,
          options
        });

        const results = await Promise.allSettled([messagePromise, agentPromise]);

        if (results[0].status === 'rejected') {
          throw new Error(`Failed to send message: ${results[0].reason?.message || results[0].reason}`);
        }

        if (results[1].status === 'rejected') {
          const error = results[1].reason;
          if (error instanceof BillingError) {
            // Handle credit exhaustion with the new banner
            handleCreditError(error);
            setMessages(prev => prev.filter(m => m.message_id !== optimisticUserMessage.message_id));
            return;
          }
          throw new Error(`Failed to start agent: ${error?.message || error}`);
        }

        const agentResult = results[1].value;
        setAgentRunId(agentResult.agent_run_id);

      } catch (err) {
        console.error('[PREVIEW] Error sending message:', err);
        
        // Handle credit errors with the new banner
        if (handleCreditError(err)) {
          setMessages((prev) => prev.filter((m) => m.message_id !== optimisticUserMessage.message_id));
          return;
        }
        
        toast.error(err instanceof Error ? err.message : 'Operation failed');
        setMessages((prev) => prev.filter((m) => m.message_id !== optimisticUserMessage.message_id));
      } finally {
        setIsSubmitting(false);
      }
    },
    [threadId, addUserMessageMutation, startAgentMutation],
  );

  const handleStopAgent = useCallback(async () => {
    setAgentStatus('idle');
    await stopStreaming();

    if (agentRunId) {
      try {
        await stopAgentMutation.mutateAsync(agentRunId);
      } catch (error) {
        console.error('[PREVIEW] Error stopping agent:', error);
      }
    }
  }, [stopStreaming, agentRunId, stopAgentMutation]);

  const handleToolClick = useCallback((assistantMessageId: string | null, toolName: string) => {
    toast.info(`Tool: ${toolName} (Preview mode - tool details not available)`);
  }, []);


  return (
    <div className="h-full flex flex-col bg-muted dark:bg-muted/30">
      <div className="flex-shrink-0 flex items-center gap-3 px-8 py-8">
        <div className="flex-1">
        </div>
        <Badge variant="highlight" className="text-sm">Preview Mode</Badge>
      </div>
      <div className="flex-1 overflow-hidden">
        <div className="h-full overflow-y-auto scrollbar-hide">
          <ThreadContent
            messages={messages}
            streamingTextContent={streamingTextContent}
            streamingToolCall={streamingToolCall}
            agentStatus={agentStatus}
            handleToolClick={handleToolClick}
            handleOpenFileViewer={() => { }}
            streamHookStatus={streamHookStatus}
            isPreviewMode={true}
            agentName={agent.name}
            agentAvatar={agentAvatarComponent}
            agentMetadata={agentMetadata}
            agentData={agent}
            emptyStateComponent={
              <div className="flex flex-col items-center text-center text-muted-foreground/80">
                <div className="flex w-20 aspect-square items-center justify-center rounded-2xl bg-muted-foreground/10 p-4 mb-4">
                  {isHeliumAgent ? (
                    <HeliumLogo size={36} />
                  ) : agent.profile_image_url ? (
                    <img 
                      src={agent.profile_image_url} 
                      alt={agent.name}
                      className="w-12 h-12 rounded-xl object-cover"
                    />
                  ) : (
                    <div className="text-4xl">{avatar}</div>
                  )}
                </div>
                <p className='w-[60%] text-2xl mb-3'>Start conversation with <span className='text-primary/80 font-semibold'>{agent.name}</span></p>
                <p className='w-[70%] text-sm text-muted-foreground/60'>Test your agent's configuration and chat back and forth to see how it performs with your current settings, tools, and knowledge base.</p>
              </div>
            }
            showBanner={showBanner}
          />
          <div ref={messagesEndRef} />
        </div>
      </div>
      <div className="flex-shrink-0">
        <div className="px-8 md:pb-4">
          <div className="w-full">
            {/* Credit Exhaustion Banner */}
            {showBanner && (
              <div className="mb-4">
                <CreditExhaustionBanner 
                  onUpgrade={() => {
                    // Clear credit exhaustion state when user clicks upgrade
                    clearCreditExhaustion();
                    // Open billing modal
                    setShowBillingModal(true);
                  }}
                />
              </div>
            )}
            
            <ChatInput
              ref={chatInputRef}
              onSubmit={threadId ? handleSubmitMessage : handleSubmitFirstMessage}
              loading={isSubmitting || localLoading} // Use local loading state for immediate feedback
              placeholder={`Message ${agent.name || 'agent'}...`}
              value={inputValue}
              onChange={setInputValue}
              disabled={isSubmitting || isExhausted}
              isAgentRunning={agentStatus === 'running' || agentStatus === 'connecting'}
              onStopAgent={handleStopAgent}
              agentName={agent.name}
              hideAttachments={false}
              bgColor='bg-muted-foreground/10'
              selectedAgentId={agent.agent_id}
              onAgentSelect={() => {
                toast.info("You can only test the agent you are currently configuring");
              }}
            />
          </div>
        </div>
      </div>
      
      <BillingModal
        open={showBillingModal}
        onOpenChange={setShowBillingModal}
      />
    </div>
  );
};<|MERGE_RESOLUTION|>--- conflicted
+++ resolved
@@ -261,12 +261,8 @@
 
       // Submit the request
       const result = await initiateAgentMutation.mutateAsync({
-<<<<<<< HEAD
+
         formData
-=======
-        formData,
-        mode: 'agent'
->>>>>>> e4004bb1
       });
 
       if (result.thread_id) {
