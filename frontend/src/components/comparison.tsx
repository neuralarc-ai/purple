"use client";

import React from "react";
import { cn } from "@/lib/utils";
import ComparisonPopup from "@/components/comparison-popup";
import {
  Carousel,
  CarouselContent,
  CarouselItem,
  CarouselNext,
  CarouselPrevious,
} from "@/components/ui/carousel";

type ComparisonProps = {
  className?: string;
};

export default function Comparison({ className }: ComparisonProps) {
<<<<<<< HEAD
  const [showClaude, setShowClaude] = useState(false);
  const [showGpt, setShowGpt] = useState(false);
  const [showMotionR, setShowMotionR] = useState(false);
  const [showGenspark, setShowGenspark] = useState(false);
  const [showTaskMonk, setShowTaskMonk] = useState(false);

  // Prevent background scrolling when any popup is open
  useEffect(() => {
    const isAnyPopupOpen = showClaude || showGpt || showMotionR || showGenspark || showTaskMonk;

    if (isAnyPopupOpen) {
      document.body.style.overflow = 'hidden';
    } else {
      document.body.style.overflow = 'unset';
    }

    // Cleanup function to restore scrolling when component unmounts
    return () => {
      document.body.style.overflow = 'unset';
    };
  }, [showClaude, showGpt, showMotionR, showGenspark, showTaskMonk]);

  return (
    <section className={cn("w-full px-4 md:px-8 lg:px-12 py-8 md:py-16 mt-12 md:mt-12", className)}>
      <div className="mx-auto max-w-6xl">
=======
  const comparisonData = [
    {
      title: "Helium / Claude",
      videoSrc: "https://player.cloudinary.com/embed/?cloud_name=dye9sdxn9&public_id=Claude_edited_h77pso&profile=cld-default",
      docs: [
        {
          label: "Claude Doc",
          url: "https://gdkwidkzbdwjtzgjezch.supabase.co/storage/v1/object/public/files/Claude/Claude%20-%20AI%20CRM%20Enterprise%20Transformation%20Roadmap_%2012-Month%20Implementation%20Plan.pdf",
        },
        {
          label: "Helium Doc",
          url: "https://gdkwidkzbdwjtzgjezch.supabase.co/storage/v1/object/public/files/Claude/Helium%20-%20AI_crm_enterprise_roadmap.pdf",
        },
      ],
      facts: [
        "Claude created 11 pages; Helium produced 27 pages with structured depth.",
        "Helium maps features to business outcomes and revenue impact automatically.",
      ],
      prompt: "Design a 12-month product roadmap for an AI-powered CRM that's transitioning from freemium to enterprise. Include: feature prioritization framework, technical debt management, API development strategy, enterprise security requirements, pricing tier restructuring, competitive differentiation tactics, and user adoption metrics. Map features to business outcomes and revenue impact."
    },
    {
      title: "Helium / GPT",
      videoSrc: "https://player.cloudinary.com/embed/?cloud_name=dye9sdxn9&public_id=Gpt_edited_at36nt&profile=cld-default",
      docs: [
        {
          label: "GPT Doc",
          url: "https://gdkwidkzbdwjtzgjezch.supabase.co/storage/v1/object/public/files/Gpt/GPT-Doc.pdf",
        },
        {
          label: "Helium Doc",
          url: "https://gdkwidkzbdwjtzgjezch.supabase.co/storage/v1/object/public/files/Gpt/market_entry_strategy_analysis.pdf",
        },
      ],
      facts: [
        "GPT is faster but often delivers surface-level outputs versus Helium's rich deliverables.",
        "Helium provides decision-ready structures (KPIs, phased roadmaps) that GPT typically omits.",
      ],
      prompt: "Conduct comprehensive research on entering the European AI regulation compliance software market and produce a detailed market entry strategy document. Include: market sizing visualizations, regulatory landscape mapping, competitive analysis matrices, go-to-market timeline charts, resource allocation diagrams, revenue projection models, partnership ecosystem maps, and risk mitigation frameworks."
    },
    {
      title: "Helium / Claude",
      videoSrc: "https://player.cloudinary.com/embed/?cloud_name=dye9sdxn9&public_id=MotionR_scv4ps&profile=cld-default",
      docs: [
        {
          label: "Claude Doc",
          url: "https://gdkwidkzbdwjtzgjezch.supabase.co/storage/v1/object/public/files/Helium-Claude%20Promo/Claude-MotionR%20Christmas%202024%20Launch%20Strategy_%20Smart%20Ring%20Market%20Analysis%20and%20Go-to-Market%20Plan.pdf",
        },
        {
          label: "Helium Suite",
          url: "https://gdkwidkzbdwjtzgjezch.supabase.co/storage/v1/object/public/files/Helium-Claude%20Promo/Helium-MotionR.zip",
        },
      ],
      facts: [
        "Claude provided one comprehensive document with market analysis and strategy.",
        "Helium delivered deep analysis with 7 detailed files covering competitive analysis, budget recommendations, deliverables summary, GTM strategy, social media calendar, and strategic recommendations. And created a webpage too below is link",
      ],
      prompt: "I am launching \"MotionR\"my fitness ring product (currently priced at $499 + $20/month subscription) for Christmas 2024 in US/UK markets. Research current holiday fitness/health sentiment and analyze competitors (Oura Ring, Samsung Galaxy Ring, RingConn, Ultrahuman Ring Air, etc.) including their pricing, features, and Christmas marketing strategies."
    },
    {
      title: "Helium / Genspark",
      videoSrc: "https://player.cloudinary.com/embed/?cloud_name=dye9sdxn9&public_id=GenSpark-Helium_wqfqea&profile=cld-default",
      docs: [
        {
          label: "Genspark Doc",
          url: "https://gdkwidkzbdwjtzgjezch.supabase.co/storage/v1/object/public/files/Genspark/GenSpark-AI%20Governance%20Compliance%20Handbook%20for%20Enterprise%20Leadership.pdf",
        },
        {
          label: "Helium - Complete Documentation Suite",
          url: "https://gdkwidkzbdwjtzgjezch.supabase.co/storage/v1/object/public/files/Genspark/AI_Governance_Compliance_Handbook_Complete.zip",
        },
      ],
      facts: [
        "Genspark created a comprehensive handbook with good regulatory coverage and analysis.",
        "Helium delivered deep analysis with specialized documentation including compliance handbooks and executive summaries - providing actionable tools beyond just basic documentation.",
        "To view all files in detail with CSV and documentation, download the complete ZIP file.",
      ],
      prompt: "Research AI governance regulations across major markets (US, EU, APAC) and create a comprehensive compliance handbook document. Include: regulatory landscape mapping, compliance requirement matrices, implementation timeline charts, cost impact assessments, vendor evaluation frameworks, audit preparation checklists, risk mitigation strategies, and policy template libraries."
    },
    {
      title: "Helium / Lovable",
      videoSrc: "https://player.cloudinary.com/embed/?cloud_name=dye9sdxn9&public_id=TaskMonk_demo&profile=cld-default",
      imageSrc: "/home/Lovable.png",
      docs: [
        {
          label: "Lovable",
          url: "https://monk-task-flow.lovable.app",
        },
        {
          label: "Helium",
          url: "https://8080-4d158702-177d-4294-ad31-3089b936b97d.proxy.daytona.works/task-monk/index.html",
        },
      ],
      facts: [
        "Helium created a fully functional Task Monk app with dark theme and responsive design.",
        "Built with MonoScript font and simple outline icons as requested.",
      ],
      prompt: "Create me a clone app of taskade.com. This app will be called \"Task Monk\" Needs to be fully functional and with all the necessary features. Create dummy login \"admin\" and password \"123456\" Use Dark theme that is black and white with simple outline icons Font MonoScript or Similar Has to be responsive and interactive Build this app along with a landing page that will be sticky and encourage people to login"
    }
  ];

  return (
    <section className={cn("w-full px-4 md:px-8 lg:px-12 py-8 md:py-16 mt-12 md:mt-12", className)}>
      <div className="mx-auto max-w-7xl">
>>>>>>> ceefb574
        <h2 className="text-center text-3xl md:text-5xl font-bold tracking-tight text-white mb-8 md:mb-10">
          Benchmarking Brilliance:<br />
          Helium vs. ChatGPT, Claude, GenSpark and Lovable
        </h2>

        <div className="text-white mb-8 md:mb-10">
          <div className="max-w-4xl mx-auto text-center">
            <p className="mb-4">
              We put Helium to the test against four of the most popular AI tools businesses use across the globe: ChatGPT-5, Claude Sonnet-4, GenSpark AI and Loveable. Each platform was given the exact same prompt, and their outputs were evaluated for depth, accuracy, and real-world business relevance.
            </p>
            <p>
              Below, you will find a side-by-side video comparison along with the resulting documents, enabling you to decide which solution delivers the most powerful and actionable insights for enterprises.
            </p>
<<<<<<< HEAD
          </div>
        </div>


        {/* Top row - 3 cards */}
        <div className="grid grid-cols-1 md:grid-cols-3 gap-4 md:gap-6 mb-6">
          <div className="w-full h-[240px] md:h-[260px]">
            <SimpleCard
              title="Helium / Claude"
              prompt="Design a 12-month product roadmap for an AI-powered CRM that's transitioning from freemium to enterprise. Include: feature prioritization framework, technical debt management, API development strategy, enterprise security requirements, pricing tier restructuring, competitive differentiation tactics, and user adoption metrics. Map features to business outcomes and revenue impact."
              onClick={() => setShowClaude(true)}
            />
          </div>
          <div className="w-full h-[240px] md:h-[260px]">
            <SimpleCard
              title="Helium / GPT"
              prompt="Conduct comprehensive research on entering the European AI regulation compliance software market and produce a detailed market entry strategy document. Include: market sizing visualizations, regulatory landscape mapping, competitive analysis matrices, go-to-market timeline charts, resource allocation diagrams, revenue projection models, partnership ecosystem maps, and risk mitigation frameworks."
              onClick={() => setShowGpt(true)}
            />
          </div>
          <div className="w-full h-[240px] md:h-[260px]">
            <SimpleCard
              title="Helium / Claude"
              prompt="I am launching MotionR my fitness ring product (currently priced at $499 + $20/month subscription) for Christmas 2024 in US/UK markets. Research current holiday fitness/health sentiment and analyze competitors (Oura Ring, Samsung Galaxy Ring, RingConn, Ultrahuman Ring Air, etc.) including their pricing, features, and Christmas marketing strategies."
              onClick={() => setShowMotionR(true)}
            />
          </div>
        </div>

        {/* Bottom row - 2 centered cards */}
        <div className="flex justify-center gap-4 md:gap-6">
          <div className="w-full max-w-sm h-[240px] md:h-[260px]">
            <SimpleCard
              title="Helium / Genspark"
              prompt="Research AI governance regulations across major markets (US, EU, APAC) and create a comprehensive compliance handbook document. Include: regulatory landscape mapping, compliance requirement matrices, implementation timeline charts, cost impact assessments, vendor evaluation frameworks, audit preparation checklists, risk mitigation strategies, and policy template libraries."
              onClick={() => setShowGenspark(true)}
            />
          </div>
          <div className="w-full max-w-sm h-[240px] md:h-[260px]">
            <SimpleCard
              title="Helium / Lovable"
              prompt="Create me a clone app of taskade.com. This app will be called Task Monk Needs to be fully functional and with all the necessary features. Create dummy login admin and password 123456 Use Dark theme that is black and white with simple outline icons Font MonoScript or Similar Has to be responsive and interactive Build this app along with a landing page that will be sticky and encourage people to login"
              onClick={() => setShowTaskMonk(true)}
            />
          </div>
        </div>

        {/* Popups */}
        {showClaude && (
          <div
            className="fixed inset-0 z-50 flex items-center justify-center bg-black/70 p-4"
            onClick={() => setShowClaude(false)}
          >
            <div
              className="relative w-full max-w-6xl"
              onClick={(e) => e.stopPropagation()}
            >
              <ComparisonPopup
                title="Helium / Claude"
                videoSrc="https://player.cloudinary.com/embed/?cloud_name=dye9sdxn9&public_id=Claude_edited_h77pso&profile=cld-default"
                docs={[
                  {
                    label: "Claude Doc",
                    url: "https://gdkwidkzbdwjtzgjezch.supabase.co/storage/v1/object/public/files/Claude/Claude%20-%20AI%20CRM%20Enterprise%20Transformation%20Roadmap_%2012-Month%20Implementation%20Plan.pdf",
                  },
                  {
                    label: "Helium Doc",
                    url: "https://gdkwidkzbdwjtzgjezch.supabase.co/storage/v1/object/public/files/Claude/Helium%20-%20AI_crm_enterprise_roadmap.pdf",
                  },
                ]}
                facts={[
                  "Claude created 11 pages; Helium produced 27 pages with structured depth.",
                  "Helium maps features to business outcomes and revenue impact automatically.",
                ]}
                prompt={
                  "Design a 12-month product roadmap for an AI-powered CRM that's transitioning from freemium to enterprise. Include: feature prioritization framework, technical debt management, API development strategy, enterprise security requirements, pricing tier restructuring, competitive differentiation tactics, and user adoption metrics. Map features to business outcomes and revenue impact."
                }
                onClose={() => setShowClaude(false)}
              />
            </div>
          </div>
        )}

        {showGpt && (
          <div
            className="fixed inset-0 z-50 flex items-center justify-center bg-black/70 p-4"
            onClick={() => setShowGpt(false)}
          >
            <div
              className="relative w-full max-w-6xl"
              onClick={(e) => e.stopPropagation()}
            >
              <ComparisonPopup
                title="Helium / GPT"
                videoSrc="https://player.cloudinary.com/embed/?cloud_name=dye9sdxn9&public_id=Gpt_edited_at36nt&profile=cld-default"
                docs={[
                  {
                    label: "GPT Doc",
                    url: "https://gdkwidkzbdwjtzgjezch.supabase.co/storage/v1/object/public/files/Gpt/GPT-Doc.pdf",
                  },
                  {
                    label: "Helium Doc",
                    url: "https://gdkwidkzbdwjtzgjezch.supabase.co/storage/v1/object/public/files/Gpt/market_entry_strategy_analysis.pdf",
                  },
                ]}
                facts={[
                  "GPT is faster but often delivers surface-level outputs versus Helium's rich deliverables.",
                  "Helium provides decision-ready structures (KPIs, phased roadmaps) that GPT typically omits.",
                ]}
                prompt={
                  "Conduct comprehensive research on entering the European AI regulation compliance software market and produce a detailed market entry strategy document. Include: market sizing visualizations, regulatory landscape mapping, competitive analysis matrices, go-to-market timeline charts, resource allocation diagrams, revenue projection models, partnership ecosystem maps, and risk mitigation frameworks."
                }
                onClose={() => setShowGpt(false)}
              />
            </div>
          </div>
        )}

        {showMotionR && (
          <div
            className="fixed inset-0 z-50 flex items-center justify-center bg-black/70 p-4"
            onClick={() => setShowMotionR(false)}
          >
            <div
              className="relative w-full max-w-6xl"
              onClick={(e) => e.stopPropagation()}
            >
              <ComparisonPopup
                title="Helium / Claude"
                videoSrc="https://player.cloudinary.com/embed/?cloud_name=dye9sdxn9&public_id=MotionR_scv4ps&profile=cld-default"
                docs={[
                  {
                    label: "Claude Doc",
                    url: "https://gdkwidkzbdwjtzgjezch.supabase.co/storage/v1/object/public/files/Helium-Claude%20Promo/Claude-MotionR%20Christmas%202024%20Launch%20Strategy_%20Smart%20Ring%20Market%20Analysis%20and%20Go-to-Market%20Plan.pdf",
                  },
                  {
                    label: "Helium Suite",
                    url: "https://gdkwidkzbdwjtzgjezch.supabase.co/storage/v1/object/public/files/Helium-Claude%20Promo/Helium-MotionR.zip",
                  },
                ]}
                facts={[
                  "Claude provided one comprehensive document with market analysis and strategy.",
                  "Helium delivered deep analysis with 7 detailed files covering competitive analysis, budget recommendations, deliverables summary, GTM strategy, social media calendar, and strategic recommendations. And created a webpage too below is link",

                ]}
                prompt={
                  "I am launching \"MotionR\"my fitness ring product (currently priced at $499 + $20/month subscription) for Christmas 2024 in US/UK markets. Research current holiday fitness/health sentiment and analyze competitors (Oura Ring, Samsung Galaxy Ring, RingConn, Ultrahuman Ring Air, etc.) including their pricing, features, and Christmas marketing strategies."
                }
                onClose={() => setShowMotionR(false)}
              />
            </div>
          </div>
        )}

        {showGenspark && (
          <div
            className="fixed inset-0 z-50 flex items-center justify-center bg-black/70 p-4"
            onClick={() => setShowGenspark(false)}
          >
            <div
              className="relative w-full max-w-6xl"
              onClick={(e) => e.stopPropagation()}
            >
              <ComparisonPopup
                title="Helium / Genspark"
                videoSrc="https://player.cloudinary.com/embed/?cloud_name=dye9sdxn9&public_id=GenSpark-Helium_wqfqea&profile=cld-default"
                docs={[
                  {
                    label: "Genspark Doc",
                    url: "https://gdkwidkzbdwjtzgjezch.supabase.co/storage/v1/object/public/files/Genspark/GenSpark-AI%20Governance%20Compliance%20Handbook%20for%20Enterprise%20Leadership.pdf",
                  },
                  {
                    label: "Helium - Complete Documentation Suite",
                    url: "https://gdkwidkzbdwjtzgjezch.supabase.co/storage/v1/object/public/files/Genspark/AI_Governance_Compliance_Handbook_Complete.zip",
                  },
                ]}
                facts={[
                  "Genspark created a comprehensive handbook with good regulatory coverage and analysis.",
                  "Helium delivered deep analysis with specialized documentation including compliance handbooks and executive summaries - providing actionable tools beyond just basic documentation.",
                  "To view all files in detail with CSV and documentation, download the complete ZIP file.",
                ]}
                prompt={
                  "Research AI governance regulations across major markets (US, EU, APAC) and create a comprehensive compliance handbook document. Include: regulatory landscape mapping, compliance requirement matrices, implementation timeline charts, cost impact assessments, vendor evaluation frameworks, audit preparation checklists, risk mitigation strategies, and policy template libraries."
                }
                onClose={() => setShowGenspark(false)}
              />
            </div>
          </div>
        )}

        {showTaskMonk && (
          <div
            className="fixed inset-0 z-50 flex items-center justify-center bg-black/70 p-4"
            onClick={() => setShowTaskMonk(false)}
          >
            <div
              className="relative w-full max-w-6xl"
              onClick={(e) => e.stopPropagation()}
            >
              <ComparisonPopup
                title="Helium / Lovable"
                videoSrc="https://player.cloudinary.com/embed/?cloud_name=dye9sdxn9&public_id=TaskMonk_demo&profile=cld-default"
                imageSrc="/home/Lovable.png"
                docs={[
                  {
                    label: "Lovable",
                    url: "https://monk-task-flow.lovable.app",
                  },
                  {
                    label: "Helium",
                    url: "https://8080-4d158702-177d-4294-ad31-3089b936b97d.proxy.daytona.works/task-monk/index.html",
                  },
                ]}
                facts={[
                  "Helium created a fully functional Task Monk app with dark theme and responsive design.",
                  "Built with MonoScript font and simple outline icons as requested.",
                ]}
                prompt={
                  "Create me a clone app of taskade.com. This app will be called \"Task Monk\" Needs to be fully functional and with all the necessary features. Create dummy login \"admin\" and password \"123456\" Use Dark theme that is black and white with simple outline icons Font MonoScript or Similar Has to be responsive and interactive Build this app along with a landing page that will be sticky and encourage people to login"
                }
                onClose={() => setShowTaskMonk(false)}
              />
            </div>
          </div>
        )}
      </div>
    </section>
  );
}

function SimpleCard({ title, prompt, onClick }: {
  title: string;
  prompt: string;
  onClick: () => void;
}) {
  return (
    <div className="bg-neutral-900 rounded-[12px] p-4 h-full w-full flex flex-col border border-white/15">
      <div className="mb-4">
        <h3 className="text-sm font-bold text-white">{title}</h3>
      </div>

      <div className="flex-1 mb-3 overflow-hidden">
        <div className="text-xs text-gray-400 mb-2">Prompt:</div>
        <p className="text-xs text-gray-300 leading-relaxed text-left line-clamp-6">
          {prompt}
        </p>
      </div>

      <div className="flex justify-end">
        <button
          onClick={onClick}
          className="px-3 py-1 rounded-full bg-white hover:bg-gray-200 flex items-center gap-1 transition-colors cursor-pointer"
          title="View Details"
        >
          <span className="text-xs font-medium text-gray-800">View Details</span>
          <svg
            className="w-3 h-3 text-gray-800"
            fill="none"
            stroke="currentColor"
            viewBox="0 0 24 24"
          >
            <path
              strokeLinecap="round"
              strokeLinejoin="round"
              strokeWidth={2}
              d="M9 5l7 7-7 7"
            />
          </svg>
        </button>
      </div>
    </div>
  );
=======
          </div>
        </div>

        {/* Carousel */}
        <div className="relative">
          <Carousel
            opts={{
              align: "center",
              loop: true,
            }}
            className="w-full"
          >
            <CarouselContent className="-ml-2 md:-ml-4">
              {comparisonData.map((item, index) => (
                <CarouselItem key={index} className="pl-2 md:pl-4 flex justify-center">
                  <div className="h-[700px] w-full flex justify-center">
                    <ComparisonPopup
                      title={item.title}
                      videoSrc={item.videoSrc}
                      imageSrc={item.imageSrc}
                      docs={item.docs}
                      facts={item.facts}
                      prompt={item.prompt}
                      className="h-full max-w-[350px] md:max-w-[400px] lg:max-w-[900px]"
                    />
                  </div>
                </CarouselItem>

              ))}
            </CarouselContent>
            <CarouselPrevious className="left-4 md:left-8 w-12 h-12 bg-black hover:bg-gray-900 text-white border border-neutral-600 rounded-full flex items-center justify-center transition-colors" />
            <CarouselNext className="right-4 md:right-8 w-12 h-12 bg-black hover:bg-gray-900 text-white border border-neutral-600 rounded-full flex items-center justify-center transition-colors" />
          </Carousel>
        </div>
      </div>
    </section>
  );
>>>>>>> ceefb574
}<|MERGE_RESOLUTION|>--- conflicted
+++ resolved
@@ -16,33 +16,6 @@
 };
 
 export default function Comparison({ className }: ComparisonProps) {
-<<<<<<< HEAD
-  const [showClaude, setShowClaude] = useState(false);
-  const [showGpt, setShowGpt] = useState(false);
-  const [showMotionR, setShowMotionR] = useState(false);
-  const [showGenspark, setShowGenspark] = useState(false);
-  const [showTaskMonk, setShowTaskMonk] = useState(false);
-
-  // Prevent background scrolling when any popup is open
-  useEffect(() => {
-    const isAnyPopupOpen = showClaude || showGpt || showMotionR || showGenspark || showTaskMonk;
-
-    if (isAnyPopupOpen) {
-      document.body.style.overflow = 'hidden';
-    } else {
-      document.body.style.overflow = 'unset';
-    }
-
-    // Cleanup function to restore scrolling when component unmounts
-    return () => {
-      document.body.style.overflow = 'unset';
-    };
-  }, [showClaude, showGpt, showMotionR, showGenspark, showTaskMonk]);
-
-  return (
-    <section className={cn("w-full px-4 md:px-8 lg:px-12 py-8 md:py-16 mt-12 md:mt-12", className)}>
-      <div className="mx-auto max-w-6xl">
-=======
   const comparisonData = [
     {
       title: "Helium / Claude",
@@ -146,7 +119,6 @@
   return (
     <section className={cn("w-full px-4 md:px-8 lg:px-12 py-8 md:py-16 mt-12 md:mt-12", className)}>
       <div className="mx-auto max-w-7xl">
->>>>>>> ceefb574
         <h2 className="text-center text-3xl md:text-5xl font-bold tracking-tight text-white mb-8 md:mb-10">
           Benchmarking Brilliance:<br />
           Helium vs. ChatGPT, Claude, GenSpark and Lovable
@@ -160,280 +132,6 @@
             <p>
               Below, you will find a side-by-side video comparison along with the resulting documents, enabling you to decide which solution delivers the most powerful and actionable insights for enterprises.
             </p>
-<<<<<<< HEAD
-          </div>
-        </div>
-
-
-        {/* Top row - 3 cards */}
-        <div className="grid grid-cols-1 md:grid-cols-3 gap-4 md:gap-6 mb-6">
-          <div className="w-full h-[240px] md:h-[260px]">
-            <SimpleCard
-              title="Helium / Claude"
-              prompt="Design a 12-month product roadmap for an AI-powered CRM that's transitioning from freemium to enterprise. Include: feature prioritization framework, technical debt management, API development strategy, enterprise security requirements, pricing tier restructuring, competitive differentiation tactics, and user adoption metrics. Map features to business outcomes and revenue impact."
-              onClick={() => setShowClaude(true)}
-            />
-          </div>
-          <div className="w-full h-[240px] md:h-[260px]">
-            <SimpleCard
-              title="Helium / GPT"
-              prompt="Conduct comprehensive research on entering the European AI regulation compliance software market and produce a detailed market entry strategy document. Include: market sizing visualizations, regulatory landscape mapping, competitive analysis matrices, go-to-market timeline charts, resource allocation diagrams, revenue projection models, partnership ecosystem maps, and risk mitigation frameworks."
-              onClick={() => setShowGpt(true)}
-            />
-          </div>
-          <div className="w-full h-[240px] md:h-[260px]">
-            <SimpleCard
-              title="Helium / Claude"
-              prompt="I am launching MotionR my fitness ring product (currently priced at $499 + $20/month subscription) for Christmas 2024 in US/UK markets. Research current holiday fitness/health sentiment and analyze competitors (Oura Ring, Samsung Galaxy Ring, RingConn, Ultrahuman Ring Air, etc.) including their pricing, features, and Christmas marketing strategies."
-              onClick={() => setShowMotionR(true)}
-            />
-          </div>
-        </div>
-
-        {/* Bottom row - 2 centered cards */}
-        <div className="flex justify-center gap-4 md:gap-6">
-          <div className="w-full max-w-sm h-[240px] md:h-[260px]">
-            <SimpleCard
-              title="Helium / Genspark"
-              prompt="Research AI governance regulations across major markets (US, EU, APAC) and create a comprehensive compliance handbook document. Include: regulatory landscape mapping, compliance requirement matrices, implementation timeline charts, cost impact assessments, vendor evaluation frameworks, audit preparation checklists, risk mitigation strategies, and policy template libraries."
-              onClick={() => setShowGenspark(true)}
-            />
-          </div>
-          <div className="w-full max-w-sm h-[240px] md:h-[260px]">
-            <SimpleCard
-              title="Helium / Lovable"
-              prompt="Create me a clone app of taskade.com. This app will be called Task Monk Needs to be fully functional and with all the necessary features. Create dummy login admin and password 123456 Use Dark theme that is black and white with simple outline icons Font MonoScript or Similar Has to be responsive and interactive Build this app along with a landing page that will be sticky and encourage people to login"
-              onClick={() => setShowTaskMonk(true)}
-            />
-          </div>
-        </div>
-
-        {/* Popups */}
-        {showClaude && (
-          <div
-            className="fixed inset-0 z-50 flex items-center justify-center bg-black/70 p-4"
-            onClick={() => setShowClaude(false)}
-          >
-            <div
-              className="relative w-full max-w-6xl"
-              onClick={(e) => e.stopPropagation()}
-            >
-              <ComparisonPopup
-                title="Helium / Claude"
-                videoSrc="https://player.cloudinary.com/embed/?cloud_name=dye9sdxn9&public_id=Claude_edited_h77pso&profile=cld-default"
-                docs={[
-                  {
-                    label: "Claude Doc",
-                    url: "https://gdkwidkzbdwjtzgjezch.supabase.co/storage/v1/object/public/files/Claude/Claude%20-%20AI%20CRM%20Enterprise%20Transformation%20Roadmap_%2012-Month%20Implementation%20Plan.pdf",
-                  },
-                  {
-                    label: "Helium Doc",
-                    url: "https://gdkwidkzbdwjtzgjezch.supabase.co/storage/v1/object/public/files/Claude/Helium%20-%20AI_crm_enterprise_roadmap.pdf",
-                  },
-                ]}
-                facts={[
-                  "Claude created 11 pages; Helium produced 27 pages with structured depth.",
-                  "Helium maps features to business outcomes and revenue impact automatically.",
-                ]}
-                prompt={
-                  "Design a 12-month product roadmap for an AI-powered CRM that's transitioning from freemium to enterprise. Include: feature prioritization framework, technical debt management, API development strategy, enterprise security requirements, pricing tier restructuring, competitive differentiation tactics, and user adoption metrics. Map features to business outcomes and revenue impact."
-                }
-                onClose={() => setShowClaude(false)}
-              />
-            </div>
-          </div>
-        )}
-
-        {showGpt && (
-          <div
-            className="fixed inset-0 z-50 flex items-center justify-center bg-black/70 p-4"
-            onClick={() => setShowGpt(false)}
-          >
-            <div
-              className="relative w-full max-w-6xl"
-              onClick={(e) => e.stopPropagation()}
-            >
-              <ComparisonPopup
-                title="Helium / GPT"
-                videoSrc="https://player.cloudinary.com/embed/?cloud_name=dye9sdxn9&public_id=Gpt_edited_at36nt&profile=cld-default"
-                docs={[
-                  {
-                    label: "GPT Doc",
-                    url: "https://gdkwidkzbdwjtzgjezch.supabase.co/storage/v1/object/public/files/Gpt/GPT-Doc.pdf",
-                  },
-                  {
-                    label: "Helium Doc",
-                    url: "https://gdkwidkzbdwjtzgjezch.supabase.co/storage/v1/object/public/files/Gpt/market_entry_strategy_analysis.pdf",
-                  },
-                ]}
-                facts={[
-                  "GPT is faster but often delivers surface-level outputs versus Helium's rich deliverables.",
-                  "Helium provides decision-ready structures (KPIs, phased roadmaps) that GPT typically omits.",
-                ]}
-                prompt={
-                  "Conduct comprehensive research on entering the European AI regulation compliance software market and produce a detailed market entry strategy document. Include: market sizing visualizations, regulatory landscape mapping, competitive analysis matrices, go-to-market timeline charts, resource allocation diagrams, revenue projection models, partnership ecosystem maps, and risk mitigation frameworks."
-                }
-                onClose={() => setShowGpt(false)}
-              />
-            </div>
-          </div>
-        )}
-
-        {showMotionR && (
-          <div
-            className="fixed inset-0 z-50 flex items-center justify-center bg-black/70 p-4"
-            onClick={() => setShowMotionR(false)}
-          >
-            <div
-              className="relative w-full max-w-6xl"
-              onClick={(e) => e.stopPropagation()}
-            >
-              <ComparisonPopup
-                title="Helium / Claude"
-                videoSrc="https://player.cloudinary.com/embed/?cloud_name=dye9sdxn9&public_id=MotionR_scv4ps&profile=cld-default"
-                docs={[
-                  {
-                    label: "Claude Doc",
-                    url: "https://gdkwidkzbdwjtzgjezch.supabase.co/storage/v1/object/public/files/Helium-Claude%20Promo/Claude-MotionR%20Christmas%202024%20Launch%20Strategy_%20Smart%20Ring%20Market%20Analysis%20and%20Go-to-Market%20Plan.pdf",
-                  },
-                  {
-                    label: "Helium Suite",
-                    url: "https://gdkwidkzbdwjtzgjezch.supabase.co/storage/v1/object/public/files/Helium-Claude%20Promo/Helium-MotionR.zip",
-                  },
-                ]}
-                facts={[
-                  "Claude provided one comprehensive document with market analysis and strategy.",
-                  "Helium delivered deep analysis with 7 detailed files covering competitive analysis, budget recommendations, deliverables summary, GTM strategy, social media calendar, and strategic recommendations. And created a webpage too below is link",
-
-                ]}
-                prompt={
-                  "I am launching \"MotionR\"my fitness ring product (currently priced at $499 + $20/month subscription) for Christmas 2024 in US/UK markets. Research current holiday fitness/health sentiment and analyze competitors (Oura Ring, Samsung Galaxy Ring, RingConn, Ultrahuman Ring Air, etc.) including their pricing, features, and Christmas marketing strategies."
-                }
-                onClose={() => setShowMotionR(false)}
-              />
-            </div>
-          </div>
-        )}
-
-        {showGenspark && (
-          <div
-            className="fixed inset-0 z-50 flex items-center justify-center bg-black/70 p-4"
-            onClick={() => setShowGenspark(false)}
-          >
-            <div
-              className="relative w-full max-w-6xl"
-              onClick={(e) => e.stopPropagation()}
-            >
-              <ComparisonPopup
-                title="Helium / Genspark"
-                videoSrc="https://player.cloudinary.com/embed/?cloud_name=dye9sdxn9&public_id=GenSpark-Helium_wqfqea&profile=cld-default"
-                docs={[
-                  {
-                    label: "Genspark Doc",
-                    url: "https://gdkwidkzbdwjtzgjezch.supabase.co/storage/v1/object/public/files/Genspark/GenSpark-AI%20Governance%20Compliance%20Handbook%20for%20Enterprise%20Leadership.pdf",
-                  },
-                  {
-                    label: "Helium - Complete Documentation Suite",
-                    url: "https://gdkwidkzbdwjtzgjezch.supabase.co/storage/v1/object/public/files/Genspark/AI_Governance_Compliance_Handbook_Complete.zip",
-                  },
-                ]}
-                facts={[
-                  "Genspark created a comprehensive handbook with good regulatory coverage and analysis.",
-                  "Helium delivered deep analysis with specialized documentation including compliance handbooks and executive summaries - providing actionable tools beyond just basic documentation.",
-                  "To view all files in detail with CSV and documentation, download the complete ZIP file.",
-                ]}
-                prompt={
-                  "Research AI governance regulations across major markets (US, EU, APAC) and create a comprehensive compliance handbook document. Include: regulatory landscape mapping, compliance requirement matrices, implementation timeline charts, cost impact assessments, vendor evaluation frameworks, audit preparation checklists, risk mitigation strategies, and policy template libraries."
-                }
-                onClose={() => setShowGenspark(false)}
-              />
-            </div>
-          </div>
-        )}
-
-        {showTaskMonk && (
-          <div
-            className="fixed inset-0 z-50 flex items-center justify-center bg-black/70 p-4"
-            onClick={() => setShowTaskMonk(false)}
-          >
-            <div
-              className="relative w-full max-w-6xl"
-              onClick={(e) => e.stopPropagation()}
-            >
-              <ComparisonPopup
-                title="Helium / Lovable"
-                videoSrc="https://player.cloudinary.com/embed/?cloud_name=dye9sdxn9&public_id=TaskMonk_demo&profile=cld-default"
-                imageSrc="/home/Lovable.png"
-                docs={[
-                  {
-                    label: "Lovable",
-                    url: "https://monk-task-flow.lovable.app",
-                  },
-                  {
-                    label: "Helium",
-                    url: "https://8080-4d158702-177d-4294-ad31-3089b936b97d.proxy.daytona.works/task-monk/index.html",
-                  },
-                ]}
-                facts={[
-                  "Helium created a fully functional Task Monk app with dark theme and responsive design.",
-                  "Built with MonoScript font and simple outline icons as requested.",
-                ]}
-                prompt={
-                  "Create me a clone app of taskade.com. This app will be called \"Task Monk\" Needs to be fully functional and with all the necessary features. Create dummy login \"admin\" and password \"123456\" Use Dark theme that is black and white with simple outline icons Font MonoScript or Similar Has to be responsive and interactive Build this app along with a landing page that will be sticky and encourage people to login"
-                }
-                onClose={() => setShowTaskMonk(false)}
-              />
-            </div>
-          </div>
-        )}
-      </div>
-    </section>
-  );
-}
-
-function SimpleCard({ title, prompt, onClick }: {
-  title: string;
-  prompt: string;
-  onClick: () => void;
-}) {
-  return (
-    <div className="bg-neutral-900 rounded-[12px] p-4 h-full w-full flex flex-col border border-white/15">
-      <div className="mb-4">
-        <h3 className="text-sm font-bold text-white">{title}</h3>
-      </div>
-
-      <div className="flex-1 mb-3 overflow-hidden">
-        <div className="text-xs text-gray-400 mb-2">Prompt:</div>
-        <p className="text-xs text-gray-300 leading-relaxed text-left line-clamp-6">
-          {prompt}
-        </p>
-      </div>
-
-      <div className="flex justify-end">
-        <button
-          onClick={onClick}
-          className="px-3 py-1 rounded-full bg-white hover:bg-gray-200 flex items-center gap-1 transition-colors cursor-pointer"
-          title="View Details"
-        >
-          <span className="text-xs font-medium text-gray-800">View Details</span>
-          <svg
-            className="w-3 h-3 text-gray-800"
-            fill="none"
-            stroke="currentColor"
-            viewBox="0 0 24 24"
-          >
-            <path
-              strokeLinecap="round"
-              strokeLinejoin="round"
-              strokeWidth={2}
-              d="M9 5l7 7-7 7"
-            />
-          </svg>
-        </button>
-      </div>
-    </div>
-  );
-=======
           </div>
         </div>
 
@@ -471,5 +169,4 @@
       </div>
     </section>
   );
->>>>>>> ceefb574
 }