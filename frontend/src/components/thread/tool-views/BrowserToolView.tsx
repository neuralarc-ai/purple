import React, { useMemo, useState, useEffect } from 'react';
import {
  Globe,
  MonitorPlay,
  ExternalLink,
  CheckCircle,
  AlertTriangle,
  CircleDashed,
<<<<<<< HEAD
  RefreshCw,
  Code2,
  ImageIcon,
  Hand,
  Play,
  Pause,
=======
>>>>>>> 40e0688a
} from 'lucide-react';
import { ToolViewProps } from './types';
import {
  extractBrowserUrl,
  extractBrowserOperation,
  formatTimestamp,
  getToolTitle,
  extractToolData,
} from './utils';
import { safeJsonParse } from '@/components/thread/utils';
import { Card, CardContent, CardHeader, CardTitle } from '@/components/ui/card';
import { Badge } from '@/components/ui/badge';
import { Button } from '@/components/ui/button';
import { ImageLoader } from './shared/ImageLoader';

export function BrowserToolView({
  name = 'browser-operation',
  assistantContent,
  toolContent,
  assistantTimestamp,
  toolTimestamp,
  isSuccess = true,
  isStreaming = false,
  project,
  agentStatus = 'idle',
  messages = [],
  currentIndex = 0,
  totalCalls = 1,
}: ToolViewProps) {
  // Try to extract data using the new parser first
  const assistantToolData = extractToolData(assistantContent);
  const toolToolData = extractToolData(toolContent);

  let url: string | null = null;

  // Use data from the new format if available
  if (assistantToolData.toolResult) {
    url = assistantToolData.url;
  } else if (toolToolData.toolResult) {
    url = toolToolData.url;
  }

  // If not found in new format, fall back to legacy extraction
  if (!url) {
    url = extractBrowserUrl(assistantContent);
  }

  const operation = extractBrowserOperation(name);
  const toolTitle = getToolTitle(name);

  let browserStateMessageId: string | undefined;
  let screenshotUrl: string | null = null;
  let screenshotBase64: string | null = null;

  // Add loading states for images
  const [imageLoading, setImageLoading] = React.useState(true);
  const [imageError, setImageError] = React.useState(false);
  
  // Browser takeover state
  const [browserTakeoverMode, setBrowserTakeoverMode] = React.useState(false);
  const [browserState, setBrowserState] = React.useState<any>(null);
  const [takeoverLoading, setTakeoverLoading] = React.useState(false);

  // Browser takeover methods
  const handleBrowserTakeover = async () => {
    setTakeoverLoading(true);
    try {
      const response = await fetch('http://localhost:8004/api/takeover', {
        method: 'POST',
        headers: { 'Content-Type': 'application/json' }
      });
      const data = await response.json();
      if (data.success) {
        setBrowserTakeoverMode(true);
        setBrowserState(data.state);
      }
    } catch (error) {
      console.error('Failed to enable browser takeover:', error);
    } finally {
      setTakeoverLoading(false);
    }
  };

  const handleBrowserRelease = async () => {
    setTakeoverLoading(true);
    try {
      const response = await fetch('http://localhost:8004/api/release', {
        method: 'POST',
        headers: { 'Content-Type': 'application/json' }
      });
      const data = await response.json();
      if (data.success) {
        setBrowserTakeoverMode(false);
        setBrowserState(data.state);
      }
    } catch (error) {
      console.error('Failed to release browser takeover:', error);
    } finally {
      setTakeoverLoading(false);
    }
  };

  const refreshBrowserState = async () => {
    try {
      const response = await fetch('http://localhost:8004/api/state');
      const data = await response.json();
      if (data.success) {
        setBrowserTakeoverMode(data.state.takeover_mode);
        setBrowserState(data.state);
      }
    } catch (error) {
      console.error('Failed to refresh browser state:', error);
    }
  };

  // Poll browser state when in takeover mode
  React.useEffect(() => {
    let interval: NodeJS.Timeout;
    if (browserTakeoverMode) {
      interval = setInterval(refreshBrowserState, 2000);
    }
    return () => {
      if (interval) clearInterval(interval);
    };
  }, [browserTakeoverMode]);

  try {
    const topLevelParsed = safeJsonParse<{ content?: any }>(toolContent, {});
    const innerContentString = topLevelParsed?.content || toolContent;
    if (innerContentString && typeof innerContentString === 'string') {
      const toolResultMatch = innerContentString.match(/ToolResult\([^)]*output='([\s\S]*?)'(?:\s*,|\s*\))/);
      if (toolResultMatch) {
        const outputString = toolResultMatch[1];
        try {
          const cleanedOutput = outputString.replace(/\\n/g, '\n').replace(/\\"/g, '"').replace(/\\u([0-9a-fA-F]{4})/g, (_match, grp) => String.fromCharCode(parseInt(grp, 16)));
          const outputJson = JSON.parse(cleanedOutput);

          if (outputJson.image_url) {
            screenshotUrl = outputJson.image_url;
          }
          if (outputJson.message_id) {
            browserStateMessageId = outputJson.message_id;
          }
        } catch (parseError) {
        }
      }

      if (!screenshotUrl) {
        const imageUrlMatch = innerContentString.match(/"image_url":\s*"([^"]+)"/);
        if (imageUrlMatch) {
          screenshotUrl = imageUrlMatch[1];
        }
      }

      if (!browserStateMessageId) {
        const messageIdMatch = innerContentString.match(/"message_id":\s*"([^"]+)"/);
        if (messageIdMatch) {
          browserStateMessageId = messageIdMatch[1];
        }
      }

      if (!browserStateMessageId && !screenshotUrl) {
        const outputMatch = innerContentString.match(/\boutput='(.*?)'(?=\s*\))/);
        const outputString = outputMatch ? outputMatch[1] : null;

        if (outputString) {
          const unescapedOutput = outputString
            .replace(/\\n/g, '\n')
            .replace(/\\"/g, '"');

          const finalParsedOutput = safeJsonParse<{ message_id?: string; image_url?: string }>(
            unescapedOutput,
            {},
          );
          browserStateMessageId = finalParsedOutput?.message_id;
          screenshotUrl = finalParsedOutput?.image_url || null;
        }
      }
    } else if (innerContentString && typeof innerContentString === "object") {
      screenshotUrl = (() => {
        if (!innerContentString) return null;
        if (!("tool_execution" in innerContentString)) return null;
        if (!("result" in innerContentString.tool_execution)) return null;
        if (!("output" in innerContentString.tool_execution.result)) return null;
        if (!("image_url" in innerContentString.tool_execution.result.output)) return null;
        if (typeof innerContentString.tool_execution.result.output.image_url !== "string") return null;
        return innerContentString.tool_execution.result.output.image_url;
      })()
    }

  } catch (error) {
  }

  if (!screenshotUrl && !screenshotBase64 && browserStateMessageId && messages.length > 0) {
    const browserStateMessage = messages.find(
      (msg) =>
        (msg.type as string) === 'browser_state' &&
        msg.message_id === browserStateMessageId,
    );

    if (browserStateMessage) {
      const browserStateContent = safeJsonParse<{
        screenshot_base64?: string;
        image_url?: string;
      }>(
        browserStateMessage.content,
        {},
      );
      screenshotBase64 = browserStateContent?.screenshot_base64 || null;
      screenshotUrl = browserStateContent?.image_url || null;
    }
  }

  const vncPreviewUrl = project?.sandbox?.vnc_preview
    ? `${project.sandbox.vnc_preview}/vnc_lite.html?password=${project?.sandbox?.pass}&autoconnect=true&scale=local&width=1024&height=768`
    : undefined;

  const isRunning = isStreaming || agentStatus === 'running';
  const isLastToolCall = currentIndex === totalCalls - 1;

  const vncIframe = useMemo(() => {
    if (!vncPreviewUrl) return null;

    return (
      <iframe
        src={vncPreviewUrl}
        title="Browser preview"
        className="w-full h-full border-0 min-h-[600px]"
        style={{ width: '100%', height: '100%', minHeight: '600px' }}
      />
    );
  }, [vncPreviewUrl]);

  const [progress, setProgress] = React.useState(100);

  React.useEffect(() => {
    if (isRunning) {
      setProgress(0);
      const timer = setInterval(() => {
        setProgress((prevProgress) => {
          if (prevProgress >= 95) {
            clearInterval(timer);
            return prevProgress;
          }
          return prevProgress + 2;
        });
      }, 500);
      return () => clearInterval(timer);
    } else {
      setProgress(100);
    }
  }, [isRunning]);

  // Reset loading state when screenshot changes
  React.useEffect(() => {
    if (screenshotUrl || screenshotBase64) {
      setImageLoading(true);
      setImageError(false);
    }
  }, [screenshotUrl, screenshotBase64]);

  const handleImageLoad = () => {
    setImageLoading(false);
    setImageError(false);
  };

  const handleImageError = () => {
    setImageLoading(false);
    setImageError(true);
  };

  const renderScreenshot = () => {

    if (screenshotUrl) {
      return (
        <div className="flex items-center justify-center w-full h-full min-h-[600px] relative p-4" style={{ minHeight: '600px' }}>
          {imageLoading && (
            <ImageLoader />
          )}
          <Card className={`p-0 overflow-hidden border ${imageLoading ? 'hidden' : 'block'}`}>
            <img
              src={screenshotUrl}
              alt="Browser Screenshot"
              className="max-w-full max-h-full object-contain"
              onLoad={handleImageLoad}
              onError={handleImageError}
            />
          </Card>
          {imageError && !imageLoading && (
            <div className="absolute inset-0 flex items-center justify-center bg-zinc-50 dark:bg-zinc-900">
              <div className="text-center text-zinc-500 dark:text-zinc-400">
                <AlertTriangle className="h-8 w-8 mx-auto mb-2" />
                <p>Failed to load screenshot</p>
              </div>
            </div>
          )}
        </div>
      );
    } else if (screenshotBase64) {
      return (
        <div className="flex items-center justify-center w-full h-full min-h-[600px] relative p-4" style={{ minHeight: '600px' }}>
          {imageLoading && (
            <ImageLoader />
          )}
          <Card className={`overflow-hidden border ${imageLoading ? 'hidden' : 'block'}`}>
            <img
              src={`data:image/jpeg;base64,${screenshotBase64}`}
              alt="Browser Screenshot"
              className="max-w-full max-h-full object-contain"
              onLoad={handleImageLoad}
              onError={handleImageError}
            />
          </Card>
          {imageError && !imageLoading && (
            <div className="absolute inset-0 flex items-center justify-center bg-zinc-50 dark:bg-zinc-900">
              <div className="text-center text-zinc-500 dark:text-zinc-400">
                <AlertTriangle className="h-8 w-8 mx-auto mb-2" />
                <p>Failed to load screenshot</p>
              </div>
            </div>
          )}
        </div>
      );
    }
    return null;
  };

  return (
    <Card className="gap-0 flex border shadow-none p-0 rounded-lg flex-col h-full overflow-hidden bg-card">
      <CardHeader className="h-9 bg-gradient-to-t from-zinc-50/80 to-zinc-200/70 dark:from-zinc-900/90 dark:to-zinc-800/90 text-center backdrop-blur-lg border-b p-2 px-4 space-y-2 rounded-t-lg">
        <div className="flex flex-row items-center justify-between">
          <div className="flex w-full justify-center items-center gap-1">
            <MonitorPlay className="w-4 h-4 text-muted-foreground" />
            <div>
              <CardTitle className="text-sm font-semibold text-muted-foreground">
                {toolTitle}
              </CardTitle>
            </div>
          </div>

<<<<<<< HEAD
          <div className='flex items-center gap-2'>
            {/* Browser Takeover Controls */}
            <Button
              variant={browserTakeoverMode ? "default" : "outline"}
              size="sm"
              onClick={browserTakeoverMode ? handleBrowserRelease : handleBrowserTakeover}
              disabled={takeoverLoading}
              className={`h-7 px-2 ${browserTakeoverMode 
                ? 'bg-orange-500 hover:bg-orange-600 text-white border-orange-500' 
                : 'hover:bg-muted'
              }`}
              title={browserTakeoverMode ? "Release browser control" : "Take control of browser"}
            >
              {takeoverLoading ? (
                <CircleDashed className="h-3.5 w-3.5 animate-spin" />
              ) : browserTakeoverMode ? (
                <Play className="h-3.5 w-3.5" />
              ) : (
                <Hand className="h-3.5 w-3.5" />
              )}
              <span className="ml-1 text-xs">
                {browserTakeoverMode ? 'Release' : 'Takeover'}
              </span>
            </Button>
            
            {!isRunning && (
              <Badge
=======
          {/* {!isRunning && (
            <Badge
>>>>>>> 40e0688a
              variant="secondary"
              className={
                isSuccess
                  ? "bg-gradient-to-b from-emerald-200 to-emerald-100 text-emerald-700 dark:from-emerald-800/50 dark:to-emerald-900/60 dark:text-emerald-300"
                  : "bg-gradient-to-b from-rose-200 to-rose-100 text-rose-700 dark:from-rose-800/50 dark:to-rose-900/60 dark:text-rose-300"
              }
            >
              {isSuccess ? (
                <CheckCircle className="h-3.5 w-3.5 mr-1" />
              ) : (
                <AlertTriangle className="h-3.5 w-3.5 mr-1" />
              )}
              {isSuccess ? 'Browser action completed' : 'Browser action failed'}
            </Badge>
          )}

          {isRunning && (
            <Badge className="bg-gradient-to-b from-blue-200 to-blue-100 text-blue-700 dark:from-blue-800/50 dark:to-blue-900/60 dark:text-blue-300">
              <CircleDashed className="h-3.5 w-3.5 animate-spin mr-1" />
              Executing browser action
            </Badge>
          )} */}
        </div>
      </CardHeader>

      <CardContent className="p-0 flex-1 overflow-hidden relative" style={{ height: 'calc(100vh - 150px)', minHeight: '600px' }}>
        <div className="flex-1 flex h-full items-stretch bg-white dark:bg-black">
          {isLastToolCall ? (
            isRunning && vncIframe ? (
              <div className="flex flex-col items-center justify-center w-full h-full min-h-[600px]" style={{ minHeight: '600px' }}>
                <div className="relative w-full h-full min-h-[600px]" style={{ minHeight: '600px' }}>
                  {vncIframe}
                  <div className="absolute top-4 right-4 z-10">
                    <Badge className="bg-blue-500/90 text-white border-none shadow-lg animate-pulse">
                      <CircleDashed className="h-3 w-3 animate-spin" />
                      {operation} in progress
                    </Badge>
                  </div>
                </div>
              </div>
            ) : (screenshotUrl || screenshotBase64) ? (
              renderScreenshot()
            ) : vncIframe ? (
              // Use the memoized iframe
              <div className="flex flex-col items-center justify-center w-full h-full min-h-[600px]" style={{ minHeight: '600px' }}>
                {vncIframe}
              </div>
            ) : (
              <div className="p-8 flex flex-col items-center justify-center w-full bg-gradient-to-b from-white to-zinc-50 dark:from-zinc-950 dark:to-zinc-900 text-zinc-700 dark:text-zinc-400">
                <div className="w-20 h-20 rounded-full flex items-center justify-center mb-6 bg-gradient-to-b from-purple-100 to-purple-50 shadow-inner dark:from-purple-800/40 dark:to-purple-900/60">
                  <MonitorPlay className="h-10 w-10 text-purple-400 dark:text-purple-600" />
                </div>
                <h3 className="text-xl font-semibold mb-2 text-zinc-900 dark:text-zinc-100">
                  Browser preview not available
                </h3>
                {url && (
                  <div className="mt-4">
                    <Button
                      variant="outline"
                      size="sm"
                      className="bg-white dark:bg-zinc-900 border-zinc-200 dark:border-zinc-700 shadow-sm hover:shadow-md transition-shadow"
                      asChild
                    >
                      <a href={url} target="_blank" rel="noopener noreferrer">
                        <ExternalLink className="h-3.5 w-3.5 mr-2" />
                        Visit URL
                      </a>
                    </Button>
                  </div>
                )}
              </div>
            )
          ) :
            (screenshotUrl || screenshotBase64) ? (
              <div className="flex items-center justify-center w-full h-full overflow-auto relative p-4">
                {imageLoading && (
                  <ImageLoader />
                )}
                <Card className={`p-0 overflow-hidden border ${imageLoading ? 'hidden' : 'block'}`}>
                  {screenshotUrl ? (
                    <img
                      src={screenshotUrl}
                      alt="Browser Screenshot"
                      className="max-w-full max-h-full object-contain"
                      onLoad={handleImageLoad}
                      onError={handleImageError}
                    />
                  ) : (
                    <img
                      src={`data:image/jpeg;base64,${screenshotBase64}`}
                      alt="Browser Screenshot"
                      className="max-w-full max-h-full object-contain"
                      onLoad={handleImageLoad}
                      onError={handleImageError}
                    />
                  )}
                </Card>
                {imageError && !imageLoading && (
                  <div className="absolute inset-0 flex items-center justify-center bg-zinc-50 dark:bg-zinc-900">
                    <div className="text-center text-zinc-500 dark:text-zinc-400">
                      <AlertTriangle className="h-8 w-8 mx-auto mb-2" />
                      <p>Failed to load screenshot</p>
                    </div>
                  </div>
                )}
              </div>
            ) : (
              <div className="p-8 h-full flex flex-col items-center justify-center w-full bg-gradient-to-b from-white to-zinc-50 dark:from-zinc-950 dark:to-zinc-900 text-zinc-700 dark:text-zinc-400">
                <div className="w-20 h-20 rounded-full flex items-center justify-center mb-6 bg-gradient-to-b from-zinc-100 to-zinc-50 shadow-inner dark:from-zinc-800/40 dark:to-zinc-900/60">
                  <MonitorPlay className="h-10 w-10 text-zinc-400 dark:text-zinc-600" />
                </div>
                <h3 className="text-xl font-semibold mb-2 text-zinc-900 dark:text-zinc-100">
                  No Browser State Available
                </h3>
                <p className="text-sm text-zinc-500 dark:text-zinc-400">
                  Browser state image not found for this action
                </p>
              </div>
            )}
        </div>
      </CardContent>

      <div className="px-4 py-2 h-fit bg-white backdrop-blur-sm border-t border-zinc-200 dark:border-zinc-800 flex justify-between items-center gap-4 rounded-b-lg">
        <div className="h-full flex items-center gap-2 text-sm text-zinc-500 dark:text-zinc-400">
          {browserTakeoverMode && browserState && (
            <Badge variant="outline" className="h-6 py-0.5 bg-orange-50 border-orange-200 text-orange-700 dark:bg-orange-900/20 dark:border-orange-800 dark:text-orange-300">
              <Hand className="h-3 w-3 mr-1" />
              Manual Control
            </Badge>
          )}
          {!isRunning && !browserTakeoverMode && (
            <Badge className="h-6 py-0.5">
              <Globe className="h-3 w-3" />
              {operation}
            </Badge>
          )}
          {(browserState?.url || url) && (
            <span className="text-xs truncate max-w-[200px] hidden sm:inline-block">
              {browserState?.url || url}
            </span>
          )}
          {browserState?.title && (
            <span className="text-xs truncate max-w-[150px] hidden md:inline-block text-zinc-400">
              {browserState.title}
            </span>
          )}
        </div>

        <div className="text-xs text-zinc-500 dark:text-zinc-400">
          {browserTakeoverMode && browserState?.timestamp 
            ? `Updated ${formatTimestamp(browserState.timestamp)}`
            : toolTimestamp && !isRunning
              ? formatTimestamp(toolTimestamp)
              : assistantTimestamp
                ? formatTimestamp(assistantTimestamp)
                : ''}
        </div>
      </div>
    </Card>
  );
}<|MERGE_RESOLUTION|>--- conflicted
+++ resolved
@@ -6,15 +6,12 @@
   CheckCircle,
   AlertTriangle,
   CircleDashed,
-<<<<<<< HEAD
   RefreshCw,
   Code2,
   ImageIcon,
   Hand,
   Play,
   Pause,
-=======
->>>>>>> 40e0688a
 } from 'lucide-react';
 import { ToolViewProps } from './types';
 import {
@@ -355,7 +352,6 @@
             </div>
           </div>
 
-<<<<<<< HEAD
           <div className='flex items-center gap-2'>
             {/* Browser Takeover Controls */}
             <Button
@@ -381,12 +377,11 @@
               </span>
             </Button>
             
-            {!isRunning && (
-              <Badge
-=======
+<!--             {!isRunning && (
+              <Badge -->
           {/* {!isRunning && (
             <Badge
->>>>>>> 40e0688a
+
               variant="secondary"
               className={
                 isSuccess
