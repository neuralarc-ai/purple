--- conflicted
+++ resolved
@@ -500,12 +500,9 @@
   setInputValue?: (value: string) => void;
   scrollToBottom?: (behavior?: ScrollBehavior) => void;
   finalGroupedMessages?: any[];
-<<<<<<< HEAD
   isSidePanelOpen?: boolean; // Add side panel state prop
-=======
   // Credit exhaustion callback
   onCreditExhaustionUpgrade?: () => void;
->>>>>>> 32cff15e
 }
 
 // Component for action buttons that appear on assistant messages
@@ -745,11 +742,8 @@
   finalGroupedMessages,
   agentMetadata,
   agentData,
-<<<<<<< HEAD
   isSidePanelOpen = false,
-=======
   onCreditExhaustionUpgrade,
->>>>>>> 32cff15e
 }) => {
   const messagesContainerRef = useRef<HTMLDivElement>(null);
   const latestMessageRef = useRef<HTMLDivElement>(null);
