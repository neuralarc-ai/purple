--- conflicted
+++ resolved
@@ -1532,193 +1532,6 @@
                                       </span>
                                     </div>
 
-<<<<<<< HEAD
-                                    {/* Right side - Action buttons */}
-                                    <div className="flex items-center gap-1">
-                                      {/* Copy Button */}
-                                      <Tooltip>
-                                        <TooltipTrigger asChild>
-                                          <Button
-                                            variant="ghost"
-                                            size="sm"
-                                            className="h-8 w-8 p-0 hover:bg-accent cursor-pointer"
-                                            onClick={() => {
-                                              const el =
-                                                groupContentRefs.current[
-                                                  groupIndex
-                                                ];
-                                              if (el) {
-                                                const text =
-                                                  el.textContent || '';
-                                                navigator.clipboard.writeText(
-                                                  text,
-                                                );
-                                                setCopied(true);
-                                                toast.success(
-                                                  'Copied to clipboard',
-                                                );
-                                                setTimeout(
-                                                  () => setCopied(false),
-                                                  1500,
-                                                );
-                                              }
-                                            }}
-                                          >
-                                            {copied ? (
-                                              <Check className="h-4 w-4" />
-                                            ) : (
-                                              <Copy className="h-4 w-4" />
-                                            )}
-                                          </Button>
-                                        </TooltipTrigger>
-                                        <TooltipContent>
-                                          <p>Copy</p>
-                                        </TooltipContent>
-                                      </Tooltip>
-
-                                      {/* Thumbs Up */}
-                                      <Tooltip>
-                                        <TooltipTrigger asChild>
-                                          <Button
-                                            variant="ghost"
-                                            size="sm"
-                                            className={cn(
-                                              'h-8 w-8 p-0 cursor-pointer',
-                                              feedback === 'down' &&
-                                                'opacity-50 pointer-events-none',
-                                            )}
-                                            onClick={() => {
-                                              setFeedback(
-                                                feedback === 'up' ? null : 'up',
-                                              );
-                                              toast.success(
-                                                feedback === 'up'
-                                                  ? 'Feedback removed'
-                                                  : 'Good response',
-                                              );
-                                            }}
-                                          >
-                                            {feedback === 'up' ? (
-                                              <ThumbsUpFilled
-                                                fill="currentColor"
-                                                className="h-4 w-4"
-                                              />
-                                            ) : (
-                                              <ThumbsUp className="h-4 w-4" />
-                                            )}
-                                          </Button>
-                                        </TooltipTrigger>
-                                        <TooltipContent>
-                                          <p>Good response</p>
-                                        </TooltipContent>
-                                      </Tooltip>
-
-                                      {/* Thumbs Down */}
-                                      <Tooltip>
-                                        <TooltipTrigger asChild>
-                                          <Button
-                                            variant="ghost"
-                                            size="sm"
-                                            className={cn(
-                                              'h-8 w-8 p-0 cursor-pointer',
-                                              feedback === 'up' &&
-                                                'opacity-50 pointer-events-none',
-                                            )}
-                                            onClick={() => {
-                                              setFeedback(
-                                                feedback === 'down'
-                                                  ? null
-                                                  : 'down',
-                                              );
-                                              toast.success(
-                                                feedback === 'down'
-                                                  ? 'Feedback removed'
-                                                  : 'Bad response',
-                                              );
-                                            }}
-                                          >
-                                            {feedback === 'down' ? (
-                                              <ThumbsDownFilled
-                                                fill="currentColor"
-                                                className="h-4 w-4"
-                                              />
-                                            ) : (
-                                              <ThumbsDown className="h-4 w-4" />
-                                            )}
-                                          </Button>
-                                        </TooltipTrigger>
-                                        <TooltipContent>
-                                          <p>Bad response</p>
-                                        </TooltipContent>
-                                      </Tooltip>
-
-                                      {/* Retry Button */}
-                                      <Tooltip>
-                                        <TooltipTrigger asChild>
-                                          <Button
-                                            variant="ghost"
-                                            size="sm"
-                                            className="h-8 px-2 hover:bg-accent cursor-pointer"
-                                            onClick={() => {
-                                              if (!onSubmit) return;
-                                              // Find the user group just before this assistant group
-                                              const userGroup =
-                                                finalGroupedMessages
-                                                  .slice(0, groupIndex)
-                                                  .reverse()
-                                                  .find(
-                                                    (g) => g.type === 'user',
-                                                  );
-                                              if (!userGroup) return;
-                                              const userMessage =
-                                                userGroup.messages[0];
-                                              let prompt =
-                                                typeof userMessage.content ===
-                                                'string'
-                                                  ? userMessage.content
-                                                  : '';
-                                              try {
-                                                const parsed =
-                                                  JSON.parse(prompt);
-                                                if (
-                                                  parsed &&
-                                                  typeof parsed.content ===
-                                                    'string'
-                                                ) {
-                                                  prompt = parsed.content;
-                                                }
-                                              } catch (e) {}
-                                              // Remove attachment info from prompt
-                                              prompt = prompt
-                                                .replace(
-                                                  /\[Uploaded File: .*?\]/g,
-                                                  '',
-                                                )
-                                                .trim();
-                                              if (
-                                                typeof setInputValue ===
-                                                'function'
-                                              )
-                                                setInputValue(prompt);
-                                              toast.success(
-                                                'Retrying previous prompt...',
-                                              );
-                                              onSubmit(prompt);
-                                              // Auto-scroll to bottom after retry
-                                              setTimeout(
-                                                () => scrollToBottom('smooth'),
-                                                100,
-                                              );
-                                            }}
-                                          >
-                                            <RotateCcw className="h-4 w-4 mr-1" />
-                                          </Button>
-                                        </TooltipTrigger>
-                                        <TooltipContent>
-                                          <p>Retry</p>
-                                        </TooltipContent>
-                                      </Tooltip>
-=======
                                         return (
                                             <div key={group.key} className="space-y-3">
                                                 {/* All file attachments rendered outside message bubble */}
@@ -2019,7 +1832,6 @@
                                                 <AgentLoader />
                                             </div>
                                         </div>
->>>>>>> 6fe99b8d
                                     </div>
                                   </div>
                                 )}
