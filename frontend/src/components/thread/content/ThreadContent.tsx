import React, { useRef, useState, useCallback, useEffect } from 'react';
import { CircleDashed, CheckCircle, AlertTriangle, Copy, ThumbsUp, ThumbsDown, RotateCcw, Check, Pencil, X } from 'lucide-react';
import {
  UnifiedMessage,
  ParsedContent,
  ParsedMetadata,
} from '@/components/thread/types';
import { toast } from 'sonner';
import { FileAttachmentGrid, ThreadFilesDisplay } from '@/components/thread/file-attachment';
import { useFilePreloader } from '@/hooks/react-query/files';
import { useAuth } from '@/components/AuthProvider';
import { Project } from '@/lib/api';
import { cn } from '@/lib/utils';
import {
  extractPrimaryParam,
  getToolIcon,
  getUserFriendlyToolName,
  safeJsonParse,
} from '@/components/thread/utils';
import { HeliumLogo } from '@/components/sidebar/helium-logo';
import { AnimatedLoader } from './AnimatedLoader';
import { Button } from '@/components/ui/button';
import {
  Tooltip,
  TooltipContent,
  TooltipProvider,
  TooltipTrigger,
} from '@/components/ui/tooltip';
import {
  parseXmlToolCalls,
  isNewXmlFormat,
} from '@/components/thread/tool-views/xml-parser';
import { ShowToolStream } from './ShowToolStream';
import { ComposioUrlDetector } from './composio-url-detector';
import { StreamingText } from './StreamingText';
import { HIDE_STREAMING_XML_TAGS } from '@/components/thread/utils';
import { CreditExhaustionBanner } from '@/components/billing/credit-exhaustion-banner';
import { AgentErrorBanner } from '@/components/thread/AgentErrorBanner';
import { useIsMobile } from '@/hooks/use-mobile';


// Helper function to render all attachments as standalone messages
export function renderStandaloneAttachments(
  attachments: string[],
  fileViewerHandler?: (filePath?: string, filePathList?: string[]) => void,
  sandboxId?: string,
  project?: Project,
  alignRight: boolean = false,
) {
  if (!attachments || attachments.length === 0) return null;

  // Filter out empty strings and check if we have any valid attachments
  const validAttachments = attachments.filter(
    (attachment) => attachment && attachment.trim() !== '',
  );
  if (validAttachments.length === 0) return null;

  return (
    <div className="w-full my-4">
      <div className={cn(
        "flex",
        alignRight ? "justify-end" : "justify-start"
      )}>
        <div className={cn(
          alignRight ? "max-w-[70%]" : "max-w-[90%]"
        )}>
          <ThreadFilesDisplay
            attachments={validAttachments}
            onFileClick={fileViewerHandler}
            showPreviews={true}
            sandboxId={sandboxId}
            project={project}
            rightAlignGrid={alignRight}
          />
        </div>
      </div>
    </div>
  );
}

// Helper function for legacy compatibility (now just returns null since all files are standalone)
export function renderAttachments(
  attachments: string[],
  fileViewerHandler?: (filePath?: string, filePathList?: string[]) => void,
  sandboxId?: string,
  project?: Project,
) {
  // All attachments are now rendered as standalone, so this returns null
  return null;
}

// Helper function to extract all created files from the entire thread
export function extractAllCreatedFiles(messages: UnifiedMessage[]): string[] {
  const allFiles: string[] = [];
  
  messages.forEach((message) => {
    if (message.type === 'user' || message.type === 'assistant') {
      try {
        const content = typeof message.content === 'string' ? message.content : '';
        const attachmentsMatch = content.match(/\[Uploaded File: (.*?)\]/g);
        if (attachmentsMatch) {
          attachmentsMatch.forEach((match) => {
            const pathMatch = match.match(/\[Uploaded File: (.*?)\]/);
            if (pathMatch && pathMatch[1]) {
              allFiles.push(pathMatch[1]);
            }
          });
        }
      } catch (e) {
        console.error('Error parsing message attachments:', e);
      }
    }
  });
  
  // Remove duplicates and return unique files
  return Array.from(new Set(allFiles));
}

// Render Markdown content while preserving XML tags that should be displayed as tool calls
export function renderMarkdownContent(
  content: string,
  handleToolClick: (
    assistantMessageId: string | null,
    toolName: string,
  ) => void,
  messageId: string | null,
  fileViewerHandler?: (filePath?: string, filePathList?: string[]) => void,
  sandboxId?: string,
  project?: Project,
  debugMode?: boolean,
  isSidePanelOpen?: boolean,
) {
  // If in debug mode, just display raw content in a pre tag
  if (debugMode) {
    return (
      <pre className="text-xs font-mono whitespace-pre-wrap overflow-x-auto p-2 border border-border rounded-md bg-muted/30 text-foreground">
        {content}
      </pre>
    );
  }

  if (isNewXmlFormat(content)) {
    const contentParts: React.ReactNode[] = [];
    let lastIndex = 0;

    // Find all function_calls blocks
    const functionCallsRegex = /<function_calls>([\s\S]*?)<\/function_calls>/gi;
    let match: RegExpExecArray | null = null;

    while ((match = functionCallsRegex.exec(content)) !== null) {
      // Add text before the function_calls block
      if (match && match.index > lastIndex) {
        const textBeforeBlock = content.substring(lastIndex, match.index);
        if (textBeforeBlock.trim()) {
          contentParts.push(
            <ComposioUrlDetector
              key={`md-${lastIndex}`}
              content={textBeforeBlock}
              className="text-sm xl:text-base prose prose-sm dark:prose-invert chat-markdown max-w-none break-words"
              enableOverflowHandling={isSidePanelOpen}
            />,
          );
        }
      }

      // Parse the tool calls in this block
      const toolCalls = parseXmlToolCalls(match[0]);

      toolCalls.forEach((toolCall, index) => {
        const toolName = toolCall.functionName.replace(/_/g, '-');

        if (toolName === 'ask') {
          // Handle ask tool specially - extract text and attachments
          const askText = toolCall.parameters.text || '';
          const attachments = toolCall.parameters.attachments || [];

          // Convert single attachment to array for consistent handling
          const attachmentArray = Array.isArray(attachments)
            ? attachments
            : typeof attachments === 'string'
              ? attachments.split(',').map((a) => a.trim())
              : [];

          // Render ask tool content with attachment UI
          contentParts.push(
            <div key={`ask-${match?.index}-${index}`} className="space-y-3">
              <ComposioUrlDetector
                content={askText}
                className="text-sm xl:text-base prose prose-sm dark:prose-invert chat-markdown max-w-none break-words [&>:first-child]:mt-0 prose-headings:mt-3"
                enableOverflowHandling={isSidePanelOpen}
              />
              {renderAttachments(
                attachmentArray,
                fileViewerHandler,
                sandboxId,
                project,
              )}
            </div>,
          );

          // Also render standalone attachments outside the message
          const standaloneAttachments = renderStandaloneAttachments(
            attachmentArray,
            fileViewerHandler,
            sandboxId,
            project,
            false, // Assistant messages should align left
          );
          if (standaloneAttachments) {
            contentParts.push(
              <div key={`ask-func-attachments-${match?.index}-${index}`}>
                {standaloneAttachments}
              </div>,
            );
          }
        } else if (toolName === 'complete') {
          // Handle complete tool specially - extract text and attachments
          const completeText = toolCall.parameters.text || '';
          const attachments = toolCall.parameters.attachments || '';

          // Convert single attachment to array for consistent handling
          const attachmentArray = Array.isArray(attachments)
            ? attachments
            : typeof attachments === 'string'
              ? attachments.split(',').map((a) => a.trim())
              : [];

          // Render complete tool content with attachment UI
          contentParts.push(
            <div key={`complete-${match?.index}-${index}`} className="space-y-3">
              <ComposioUrlDetector
                content={completeText}
                className="text-sm xl:text-base prose prose-sm dark:prose-invert chat-markdown max-w-none break-words [&>:first-child]:mt-0 prose-headings:mt-3"
                enableOverflowHandling={isSidePanelOpen}
              />
              {renderAttachments(
                attachmentArray,
                fileViewerHandler,
                sandboxId,
                project,
              )}
            </div>,
          );

          // Also render standalone attachments outside the message
          const standaloneAttachments = renderStandaloneAttachments(
            attachmentArray,
            fileViewerHandler,
            sandboxId,
            project,
            false, // Assistant messages should align left
          );
          if (standaloneAttachments) {
            contentParts.push(
              <div key={`complete-func-attachments-${match?.index}-${index}`}>
                {standaloneAttachments}
              </div>,
            );
          }
        } else {
          const IconComponent = getToolIcon(toolName);

          // Extract primary parameter for display
          let paramDisplay = '';
          if (toolCall.parameters.file_path) {
            paramDisplay = toolCall.parameters.file_path;
          } else if (toolCall.parameters.command) {
            paramDisplay = toolCall.parameters.command;
          } else if (toolCall.parameters.query) {
            paramDisplay = toolCall.parameters.query;
          } else if (toolCall.parameters.url) {
            paramDisplay = toolCall.parameters.url;
          }

          contentParts.push(
            <div key={`tool-${match?.index}-${index}`} className="my-1">
              <button
                onClick={() => handleToolClick(messageId, toolName)}
                className="inline-flex items-center gap-1.5 py-1.5 px-2.5 text-xs text-muted-foreground bg-muted/50 hover:bg-muted dark:bg-sidebar-accent/60 dark:hover:bg-background/80 rounded-full transition-colors cursor-pointer border border-sidebar-accent dark:border-sidebar"
              >
                <div className="border bg-sidebar/50 dark:from-sidebar flex items-center justify-center p-0.5 rounded-[4px] border-foreground/30 dark:border-neutral-600 flex-shrink-0">
                  <IconComponent className="h-3 w-3 z-40 text text-muted-foreground flex-shrink-0" />
                </div>
                <span className="font-mono text-xs text-accent-foreground font-medium flex-shrink-0">
                  {getUserFriendlyToolName(toolName)}
                </span>
                {paramDisplay && (
                  <span
                    className="ml-1 text-muted-foreground truncate max-w-[200px]"
                    title={paramDisplay}
                  >
                    {paramDisplay}
                  </span>
                )}
              </button>
            </div>,
          );
        }
      });

      lastIndex = (match?.index || 0) + match[0].length;
    }

    // Add any remaining text after the last function_calls block
    if (lastIndex < content.length) {
      const remainingText = content.substring(lastIndex);
      if (remainingText.trim()) {
        contentParts.push(
          <ComposioUrlDetector
            key={`md-${lastIndex}`}
            content={remainingText}
            className="text-sm xl:text-base prose prose-sm dark:prose-invert chat-markdown max-w-none break-words"
            enableOverflowHandling={isSidePanelOpen}
          />,
        );
      }
    }

    return contentParts.length > 0 ? (
      contentParts
    ) : (
      <ComposioUrlDetector
        content={content}
        className="text-sm xl:text-base prose prose-sm dark:prose-invert chat-markdown max-w-none break-words"
        enableOverflowHandling={isSidePanelOpen}
      />
    );
  }

  // Fall back to old XML format handling
  const xmlRegex =
    /<(?!inform\b)([a-zA-Z\-_]+)(?:\s+[^>]*)?>(?:[\s\S]*?)<\/\1>|<(?!inform\b)([a-zA-Z\-_]+)(?:\s+[^>]*)?\/>/g;
  let lastIndex = 0;
  const contentParts: React.ReactNode[] = [];
  let match: RegExpExecArray | null = null;

  // If no XML tags found, just return the full content as markdown
  if (!content.match(xmlRegex)) {
    return (
      <ComposioUrlDetector
        content={content}
        className="text-sm xl:text-base prose prose-sm dark:prose-invert chat-markdown max-w-none break-words"
        enableOverflowHandling={isSidePanelOpen}
      />
    );
  }

  while ((match = xmlRegex.exec(content)) !== null) {
    // Add text before the tag as markdown
    if (match && match.index > lastIndex) {
      const textBeforeTag = content.substring(lastIndex, match.index);
      contentParts.push(
        <ComposioUrlDetector
          key={`md-${lastIndex}`}
          content={textBeforeTag}
          className="text-sm xl:text-base prose prose-sm dark:prose-invert chat-markdown max-w-none inline-block mr-1 break-words"
          enableOverflowHandling={isSidePanelOpen}
        />,
      );
    }

    const rawXml = match[0];
    const toolName = match[1] || match[2];
    const toolCallKey = `tool-${match?.index}`;

    if (toolName === 'ask') {
      // Extract attachments from the XML attributes
      const attachmentsMatch = rawXml.match(/attachments=["']([^"']*)["']/i);
      const attachments = attachmentsMatch
        ? attachmentsMatch[1].split(',').map((a) => a.trim())
        : [];

      // Extract content from the ask tag
      const contentMatch = rawXml.match(/<ask[^>]*>([\s\S]*?)<\/ask>/i);
      const askContent = contentMatch ? contentMatch[1] : '';

      // Render <ask> tag content with attachment UI (using the helper)
      contentParts.push(
        <div key={`ask-${match?.index}`} className="space-y-3">
          <ComposioUrlDetector
            content={askContent}
            className="text-sm xl:text-base prose prose-sm dark:prose-invert chat-markdown max-w-none break-words [&>:first-child]:mt-0 prose-headings:mt-3"
            enableOverflowHandling={isSidePanelOpen}
          />
          {renderAttachments(
            attachments,
            fileViewerHandler,
            sandboxId,
            project,
          )}
        </div>,
      );

      // Also render standalone attachments outside the message
      const standaloneAttachments = renderStandaloneAttachments(
        attachments,
        fileViewerHandler,
        sandboxId,
        project,
        false, // Assistant messages should align left
      );
      if (standaloneAttachments) {
        contentParts.push(
          <div key={`ask-attachments-${match?.index}`}>
            {standaloneAttachments}
          </div>,
        );
      }
    } else if (toolName === 'complete') {
      // Extract attachments from the XML attributes
      const attachmentsMatch = rawXml.match(/attachments=["']([^"']*)["']/i);
      const attachments = attachmentsMatch
        ? attachmentsMatch[1].split(',').map((a) => a.trim())
        : [];

      // Extract content from the complete tag
      const contentMatch = rawXml.match(
        /<complete[^>]*>([\s\S]*?)<\/complete>/i,
      );
      const completeContent = contentMatch ? contentMatch[1] : '';

      // Render <complete> tag content with attachment UI (using the helper)
      contentParts.push(
        <div key={`complete-${match?.index}`} className="space-y-3">
          <ComposioUrlDetector
            content={completeContent}
            className="text-sm xl:text-base prose prose-sm dark:prose-invert chat-markdown max-w-none break-words [&>:first-child]:mt-0 prose-headings:mt-3"
            enableOverflowHandling={isSidePanelOpen}
          />
          {renderAttachments(
            attachments,
            fileViewerHandler,
            sandboxId,
            project,
          )}
        </div>,
      );

      // Also render standalone attachments outside the message
      const standaloneAttachments = renderStandaloneAttachments(
        attachments,
        fileViewerHandler,
        sandboxId,
        project,
        false, // Assistant messages should align left
      );
      if (standaloneAttachments) {
        contentParts.push(
          <div key={`complete-attachments-${match?.index}`}>
            {standaloneAttachments}
          </div>,
        );
      }
    } else {
      const IconComponent = getToolIcon(toolName);
      const paramDisplay = extractPrimaryParam(toolName, rawXml);

      // Render tool button as a clickable element
      contentParts.push(
        <div key={toolCallKey} className="my-1">
          <button
            onClick={() => handleToolClick(messageId, toolName)}
            className="inline-flex items-center gap-1.5 py-1 px-2 text-xs text-muted-foreground bg-muted hover:bg-muted/80 rounded-lg transition-colors cursor-pointer border border-neutral-200 dark:border-neutral-700/50"
          >
            <div className="border-2 bg-gradient-to-br from-neutral-200 to-neutral-300 dark:from-neutral-700 dark:to-neutral-800 flex items-center justify-center p-0.5 rounded-sm border-neutral-400/20 dark:border-neutral-600">
              <IconComponent className="h-3.5 w-3.5 text-muted-foreground flex-shrink-0" />
            </div>
            <span className="font-mono text-xs text-foreground">
              {getUserFriendlyToolName(toolName)}
            </span>
            {paramDisplay && (
              <span
                className="ml-1 text-muted-foreground truncate max-w-[200px]"
                title={paramDisplay}
              >
                {paramDisplay}
              </span>
            )}
          </button>
        </div>,
      );
    }
    lastIndex = xmlRegex.lastIndex;
  }

  // Add text after the last tag
  if (lastIndex < content.length) {
    contentParts.push(
      <ComposioUrlDetector
        key={`md-${lastIndex}`}
        content={content.substring(lastIndex)}
        className="text-sm xl:text-base prose prose-sm dark:prose-invert chat-markdown max-w-none break-words"
        enableOverflowHandling={isSidePanelOpen}
      />,
    );
  }

  return contentParts;
}

export interface ThreadContentProps {
  messages: UnifiedMessage[];
  streamingTextContent?: string;
  streamingToolCall?: any;
  agentStatus: 'idle' | 'running' | 'connecting' | 'paused' | 'error';
  handleToolClick: (
    assistantMessageId: string | null,
    toolName: string,
  ) => void;
  handleOpenFileViewer: (filePath?: string, filePathList?: string[]) => void;
  readOnly?: boolean;
  visibleMessages?: UnifiedMessage[]; // For playback mode
  streamingText?: string; // For playback mode
  isStreamingText?: boolean; // For playback mode
  currentToolCall?: any; // For playback mode
  streamHookStatus?: string; // Add this prop
  sandboxId?: string; // Add sandboxId prop
  project?: Project; // Add project prop
  debugMode?: boolean; // Add debug mode parameter
  isPreviewMode?: boolean;
  agentName?: string;
  showBanner?: boolean; // Add showBanner prop for credit exhaustion banner
  fileViewerOpen?: boolean; // Add fileViewerOpen prop for file viewer modal state
  agentAvatar?: React.ReactNode;
  emptyStateComponent?: React.ReactNode; // Add custom empty state component prop
  threadMetadata?: any; // Add thread metadata prop
  scrollContainerRef?: React.RefObject<HTMLDivElement>; // Add scroll container ref prop
  agentMetadata?: any; // Add agent metadata prop
  agentData?: any; // Add full agent data prop
  onSubmit?: (message: string, options?: { model_name?: string; enable_thinking?: boolean }) => void;
  setInputValue?: (value: string) => void;
  scrollToBottom?: (behavior?: ScrollBehavior) => void;
  finalGroupedMessages?: any[];
  isSidePanelOpen?: boolean; // Add side panel state prop
  showToolPreview?: boolean; // Add floating tool preview visibility prop
  // Credit exhaustion callback
  onCreditExhaustionUpgrade?: () => void;
  // Agent error handling
  agentError?: string | null;
  onAgentErrorContinue?: () => void;
  onAgentErrorDismiss?: () => void;
}

// Component for action buttons that appear on assistant messages
type ContentType = string | { text?: string; content?: string; [key: string]: any };

const ActionButtons: React.FC<{
  content: ContentType;
  onRetry?: () => void;
  groupIndex?: number;
  onSubmit?: (message: string) => void;
  setInputValue?: (value: string) => void;
  finalGroupedMessages?: any[];
  scrollToBottom?: (behavior?: ScrollBehavior) => void;
}> = ({ content, onRetry, groupIndex = 0, onSubmit, setInputValue, finalGroupedMessages = [], scrollToBottom = () => {} }) => {
  const [isCopied, setIsCopied] = React.useState<number | null>(null);
  const [feedback, setFeedback] = React.useState<'good' | 'bad' | null>(null);
  const [showFeedback, setShowFeedback] = React.useState(false);
  
  // Ensure content is a string before copying
  const getCleanContent = () => {
    if (typeof content === 'string') {
      // Try to parse as JSON first to extract just the content field
      try {
        const parsed = JSON.parse(content);
        if (parsed && typeof parsed.content === 'string') {
          return parsed.content;
        }
      } catch (e) {
        // If parsing fails, return the original string
        return content;
      }
      return content;
    }
    if (content?.text) return content.text;
    if (content?.content) return content.content;
    return JSON.stringify(content);
  };

  const handleGoodFeedback = () => {
    if (feedback === 'good') {
      setFeedback(null);
      setShowFeedback(false);
      toast.success('Feedback removed');
    } else {
      setFeedback('good');
      setShowFeedback(true);
      toast.success('Good response');
      setTimeout(() => setShowFeedback(false), 2000);
    }
  };

  const handleBadFeedback = () => {
    if (feedback === 'bad') {
      setFeedback(null);
      setShowFeedback(false);
      toast.success('Feedback removed');
    } else {
      setFeedback('bad');
      setShowFeedback(true);
      toast.success('Thanks for your feedback');
      setTimeout(() => setShowFeedback(false), 2000);
    }
  };
  
  // Disable opposite feedback button when one is selected
  const isGoodDisabled = feedback === 'bad';
  const isBadDisabled = feedback === 'good';

  // Detect if the assistant message suggests switching to Agent Mode
  const rawStringContent = (() => {
    if (typeof content === 'string') return content;
    if (content?.text) return content.text;
    if (content?.content) return content.content;
    try { return JSON.stringify(content); } catch { return ''; }
  })();
  const suggestsAgentMode = /switch to Agent Mode|Agent Mode/i.test(rawStringContent || '');

  return (
    <div className="flex items-center justify-end gap-2 relative">
      {/* Copy Button */}
      <TooltipProvider>
        <Tooltip>
          <TooltipTrigger asChild>
            <Button
              variant="ghost"              
              className="h-6 w-6 rounded-sm hover:bg-muted"
              onClick={async () => {
                try {
                  const textToCopy = getCleanContent();
                  await navigator.clipboard.writeText(textToCopy);
                  setIsCopied(groupIndex);
                  toast.success('Copied to clipboard');
                  setTimeout(() => setIsCopied(null), 1500);
                } catch (err) {
                  console.error('Failed to copy text: ', err);
                  toast.error('Failed to copy text');
                }
              }}
            >
              {isCopied === groupIndex ? (
                <Check className="h-3.5 w-3.5 text-foreground" />
              ) : (
                <Copy className="h-3.5 w-3.5 text-muted-foreground" />
              )}
              <span className="sr-only">Copy</span>
            </Button>
          </TooltipTrigger>
          <TooltipContent>
            <p className="text-xs">{isCopied ? 'Copied!' : 'Copy to clipboard'}</p>
          </TooltipContent>
        </Tooltip>
      </TooltipProvider>

      {/* Good Response Button */}
      <TooltipProvider>
        <Tooltip>
          <TooltipTrigger asChild>
            <Button
              variant="ghost"              
              className={`h-6 w-6 p-0 rounded-sm ${
                feedback === 'good' ? 'bg-muted' : ''
              } ${isGoodDisabled ? 'opacity-50 cursor-not-allowed' : ''}`}
              onClick={handleGoodFeedback}
              disabled={isGoodDisabled}
            >
              <ThumbsUp className={`h-3.5 w-3.5 ${feedback === 'good' ? 'fill-foreground text-foreground' : 'text-muted-foreground'}`} />
              <span className="sr-only">Good response</span>
            </Button>
          </TooltipTrigger>
          <TooltipContent>
            <p className="text-xs">{feedback === 'good' ? 'Remove feedback' : 'Good response'}</p>
          </TooltipContent>
        </Tooltip>
      </TooltipProvider>

      {/* Bad Response Button */}
      <TooltipProvider>
        <Tooltip>
          <TooltipTrigger asChild>
            <Button
              variant="ghost"          
              className={`h-6 w-6 p-0 rounded-sm ${
                feedback === 'bad' ? 'bg-muted' : ''
              } ${isBadDisabled ? 'opacity-50 cursor-not-allowed' : ''}`}
              onClick={handleBadFeedback}
              disabled={isBadDisabled}
            >
              <ThumbsDown className={`h-3.5 w-3.5 ${feedback === 'bad' ? 'fill-foreground text-foreground' : 'text-muted-foreground'}`} />
              <span className="sr-only">Bad response</span>
            </Button>
          </TooltipTrigger>
          <TooltipContent>
            <p className="text-xs">{feedback === 'bad' ? 'Remove feedback' : 'Bad response'}</p>
          </TooltipContent>
        </Tooltip>
      </TooltipProvider>

      {/* Retry Button - only shown on the last message */}
      {(onRetry || onSubmit) && (
        <TooltipProvider>
          <Tooltip>
            <TooltipTrigger asChild>
              <Button
                variant="ghost"
                className="h-6 w-6 p-0 rounded-sm text-muted-foreground"
                onClick={() => {
                  if (onRetry) {
                    onRetry();
                    return;
                  }
                  
                  if (!onSubmit) return;
                  
                  // Find the user group just before this assistant group
                  const userGroup = finalGroupedMessages
                    .slice(0, groupIndex)
                    .reverse()
                    .find((g: any) => g.type === 'user');
                  if (!userGroup) return;
                  
                  const userMessage = userGroup.messages[0];
                  let prompt = typeof userMessage.content === 'string' 
                    ? userMessage.content 
                    : '';
                  
                  try {
                    const parsed = JSON.parse(prompt);
                    if (parsed && typeof parsed.content === 'string') {
                      prompt = parsed.content;
                    }
                  } catch (e) {}
                  
                  // Remove attachment info from prompt
                  prompt = prompt.replace(/\[Uploaded File: .*?\]/g, '').trim();
                  
                  if (typeof setInputValue === 'function') {
                    setInputValue(prompt);
                  }
                  
                  toast.success('Retrying previous prompt...');
                  onSubmit(prompt);
                  
                  // Auto-scroll to bottom after retry
                  setTimeout(() => scrollToBottom('smooth'), 100);
                }}
              >
                <RotateCcw className="h-3.5 w-3.5" />
                <span className="sr-only">Retry</span>
              </Button>
            </TooltipTrigger>
            <TooltipContent>
              <p className="text-xs">Retry</p>
            </TooltipContent>
          </Tooltip>
        </TooltipProvider>
      )}

      {/* Switch to Agent button - shows when assistant recommends Agent Mode */}
      {suggestsAgentMode && (
        <Button
          variant="secondary"
          className="h-6 px-2 rounded-sm max-[494px]:px-1.5 max-[494px]:text-xs"
          onClick={() => {
            try {
              // Prefill last user prompt into the input
              if (finalGroupedMessages && finalGroupedMessages.length > 0) {
                // Use the user message right before this assistant group
                const userGroup = finalGroupedMessages
                  .slice(0, groupIndex)
                  .reverse()
                  .find((g: any) => g.type === 'user');
                const userMessage = userGroup?.messages?.[0];
                let prompt = typeof userMessage?.content === 'string' ? userMessage.content : '';
                try {
                  const parsed = prompt ? JSON.parse(prompt) : null;
                  if (parsed && typeof parsed.content === 'string') {
                    prompt = parsed.content;
                  }
                } catch {}
                prompt = (prompt || '').replace(/\[Uploaded File: .*?\]/g, '').trim();
                if (typeof setInputValue === 'function') {
                  setInputValue(prompt);
                }
              }

              // Dispatch a global event so input switches to Agent mode
              const evt = new Event('switchToAgent');
              window.dispatchEvent(evt);
              toast.success('Switched to Agent Mode');
            } catch (e) {
              console.warn('Failed to switch to agent mode', e);
            }
          }}
        >
          <span className="max-[494px]:hidden text-white">Switch to Agent</span>
          <span className="min-[495px]:hidden text-white">Agent</span>
        </Button>
      )}
      
    </div>
  );
};

export const ThreadContent: React.FC<ThreadContentProps> = ({
  messages,
  streamingTextContent = '',
  streamingToolCall,
  agentStatus,
  handleToolClick,
  handleOpenFileViewer,
  readOnly = false,
  visibleMessages,
  streamingText = '',
  isStreamingText = false,
  currentToolCall,
  streamHookStatus = 'idle',
  sandboxId,
  project,
  debugMode = false,
  isPreviewMode = false,
<<<<<<< HEAD
  agentName = 'Adstitch',
  agentAvatar = (
    <span 
      className="font-bold text-sm"
      style={{
        background: 'linear-gradient(135deg, #800080, oklch(0.5881 0.2118 306.32))',
        WebkitBackgroundClip: 'text',
        WebkitTextFillColor: 'transparent',
        backgroundClip: 'text'
      }}
    >
      Adstitch
    </span>
  ),
=======
  agentName = 'Helium',
  agentAvatar = <HeliumLogo size={16} />,
>>>>>>> bb147403
  emptyStateComponent,
  threadMetadata,
  scrollContainerRef,
  onSubmit,
  setInputValue,
  finalGroupedMessages,
  agentMetadata,
  agentData,
  isSidePanelOpen = false,
  showToolPreview = false,
  showBanner = false,
  fileViewerOpen = false,
  onCreditExhaustionUpgrade,
  agentError,
  onAgentErrorContinue,
  onAgentErrorDismiss,
}) => {
  const messagesContainerRef = useRef<HTMLDivElement>(null);
  const latestMessageRef = useRef<HTMLDivElement>(null);
  const contentRef = useRef<HTMLDivElement>(null);
  const [shouldJustifyToTop, setShouldJustifyToTop] = useState(false);
  const { session } = useAuth();
  const [copiedPromptIdx, setCopiedPromptIdx] = useState<number | null>(null);
  const [editingMessageId, setEditingMessageId] = useState<string | null>(null);
  const [editValue, setEditValue] = useState<string>('');
  const [originalDimensions, setOriginalDimensions] = useState<{
    width: number;
    height: number;
  } | null>(null);
  // React Query file preloader
  const { preloadFiles } = useFilePreloader();
  const messagesEndRef = useRef<HTMLDivElement>(null);
  const scrollToBottom = useCallback((behavior: ScrollBehavior = 'smooth') => {
    messagesEndRef.current?.scrollIntoView({ behavior });
  }, []);

  // Auto-scroll to bottom when new messages arrive or agent status changes
  React.useEffect(() => {
    if (agentStatus === 'running' || agentStatus === 'connecting') {
      scrollToBottom('smooth');
    }
  }, [agentStatus, scrollToBottom]);

  React.useEffect(() => {
    if (messages.length > 0) {
      const lastMessage = messages[messages.length - 1];
      if (lastMessage.type === 'user') {
        scrollToBottom('smooth');
      }
    }
  }, [messages, scrollToBottom]);

  const containerClassName = isPreviewMode
    ? 'flex-1 overflow-y-auto scrollbar-none py-4 pb-0'
    : 'flex-1 overflow-y-auto scrollbar-none py-4 pb-0 bg-background/95 backdrop-blur supports-[backdrop-filter]:bg-background/60';

  const isMobile = useIsMobile();

  // In playback mode, we use visibleMessages instead of messages
  const displayMessages =
    readOnly && visibleMessages ? visibleMessages : messages;

  // Helper function to get agent info robustly
  const getAgentInfo = useCallback(() => {
<<<<<<< HEAD
    // Return empty avatar since we'll show the gradient text in the name
    const avatar = null;

    // Always use Adstitch with gradient as the agent name
    const agentNameToUse = (
      <div className="flex items-center gap-2">
        <svg 
          xmlns="http://www.w3.org/2000/svg" 
          viewBox="0 0 24 24" 
          fill="url(#Adstitch-gradient)"
          className="h-6 w-6"
        >
          <defs>
            <linearGradient id="Adstitch-gradient" x1="0%" y1="0%" x2="100%" y2="100%">
              <stop offset="0%" stopColor="#800080" />
              <stop offset="100%" stopColor="oklch(0.5881 0.2118 306.32)" />
            </linearGradient>
          </defs>
          <path d="M20.4668 8.69379L20.7134 8.12811C21.1529 7.11947 21.9445 6.31641 22.9323 5.87708L23.6919 5.53922C24.1027 5.35653 24.1027 4.75881 23.6919 4.57612L22.9748 4.25714C21.9616 3.80651 21.1558 2.97373 20.7238 1.93083L20.4706 1.31953C20.2942 0.893489 19.7058 0.893489 19.5293 1.31953L19.2761 1.93083C18.8442 2.97373 18.0384 3.80651 17.0252 4.25714L16.308 4.57612C15.8973 4.75881 15.8973 5.35653 16.308 5.53922L17.0677 5.87708C18.0555 6.31641 18.8471 7.11947 19.2866 8.12811L19.5331 8.69379C19.7136 9.10792 20.2864 9.10792 20.4668 8.69379ZM12 4C7.58172 4 4 7.58172 4 12C4 14.4636 5.11358 16.6671 6.86484 18.1346L14.2925 10.707C14.683 10.3164 15.3162 10.3164 15.7067 10.707L19.5761 14.5764C19.5773 14.5729 19.5785 14.5693 19.5797 14.5658C19.8522 13.7604 20 12.8975 20 12C20 11.6765 19.9809 11.3579 19.9437 11.0452L21.9298 10.8094C21.9762 11.2002 22 11.5975 22 12C22 17.5228 17.5228 22 12 22C6.47715 22 2 17.5228 2 12C2 6.47715 6.47715 2 12 2C12.8614 2 13.6987 2.10914 14.4983 2.31487L14 4.25179C13.3618 4.0876 12.6919 4 12 4ZM10.813 19.9125C11.2 19.9701 11.5962 19.9998 11.9996 19.9998C14.7613 19.9998 17.1992 18.6003 18.6379 16.4666L14.9996 12.8283L8.58927 19.2386L8.59334 19.2405C9.28476 19.5664 10.0304 19.7961 10.813 19.9125ZM11 10C11 11.1046 10.1046 12 9 12C7.89543 12 7 11.1046 7 10C7 8.89543 7.89543 8 9 8C10.1046 8 11 8.89543 11 10Z"></path>
        </svg>
        <span className="font-bold text-base text-foreground">
          Adstitch
        </span>
=======
    // Always use HeliumLogo for all agents in thread content
    const avatar = (
      <div className="h-5 w-5 flex items-center justify-center rounded text-xs">
        <HeliumLogo size={16} />
>>>>>>> bb147403
      </div>
    );

    // Get agent name from various sources
    let agentNameToUse = agentName || 'Helium';
    
    if (agentData?.name) {
      agentNameToUse = agentData.name;
    } else {
      // Check recent messages for agent info
      const recentAssistantWithAgent = [...displayMessages]
        .reverse()
        .find((msg) => msg.type === 'assistant' && msg.agents?.name);
      
      if (recentAssistantWithAgent?.agents?.name) {
        agentNameToUse = recentAssistantWithAgent.agents.name;
      }
    }

    return {
      name: agentNameToUse,
      avatar,
    };
  }, [
    displayMessages,
    agentName,
    agentData,
  ]);

  // Simplified scroll handler - flex-column-reverse handles positioning
  const handleScroll = useCallback(() => {
    // No scroll logic needed with flex-column-reverse
  }, []);

  // No scroll-to-bottom needed with flex-column-reverse

  // No auto-scroll needed with flex-column-reverse - CSS handles it

  // Smart justify-content based on content height
  useEffect(() => {
    const checkContentHeight = () => {
      const container = (scrollContainerRef || messagesContainerRef).current;
      const content = contentRef.current;
      if (!container || !content) return;

      const containerHeight = container.clientHeight;
      const contentHeight = content.scrollHeight;
      setShouldJustifyToTop(contentHeight <= containerHeight);
    };

    checkContentHeight();
    const resizeObserver = new ResizeObserver(checkContentHeight);
    if (contentRef.current) resizeObserver.observe(contentRef.current);
    const containerRef = (scrollContainerRef || messagesContainerRef).current;
    if (containerRef) resizeObserver.observe(containerRef);

    return () => resizeObserver.disconnect();
  }, [displayMessages, streamingTextContent, agentStatus, scrollContainerRef]);

  // Preload all message attachments when messages change or sandboxId is provided
  React.useEffect(() => {
    if (!sandboxId) return;

    // Extract all file attachments from messages
    const allAttachments: string[] = [];

    displayMessages.forEach((message) => {
      if (message.type === 'user') {
        try {
          const content =
            typeof message.content === 'string' ? message.content : '';
          const attachmentsMatch = content.match(/\[Uploaded File: (.*?)\]/g);
          if (attachmentsMatch) {
            attachmentsMatch.forEach((match) => {
              const pathMatch = match.match(/\[Uploaded File: (.*?)\]/);
              if (pathMatch && pathMatch[1]) {
                allAttachments.push(pathMatch[1]);
              }
            });
          }
        } catch (e) {
          console.error('Error parsing message attachments:', e);
        }
      } else if (message.type === 'assistant') {
        // Also extract attachments from assistant messages (for tool-created files)
        try {
          const content =
            typeof message.content === 'string' ? message.content : '';
          const attachmentsMatch = content.match(/\[Uploaded File: (.*?)\]/g);
          if (attachmentsMatch) {
            attachmentsMatch.forEach((match) => {
              const pathMatch = match.match(/\[Uploaded File: (.*?)\]/);
              if (pathMatch && pathMatch[1]) {
                allAttachments.push(pathMatch[1]);
              }
            });
          }
        } catch (e) {
          console.error('Error parsing assistant message attachments:', e);
        }
      }
    });

    // Use React Query preloading if we have attachments AND a valid token
    if (allAttachments.length > 0 && session?.access_token) {
      // Preload files with React Query in background
      preloadFiles(sandboxId, allAttachments).catch((err) => {
        console.error('React Query preload failed:', err);
      });
    }
  }, [displayMessages, sandboxId, session?.access_token, preloadFiles]);

  return (
    <>
      {displayMessages.length === 0 &&
      !streamingTextContent &&
      !streamingToolCall &&
      !streamingText &&
      !currentToolCall &&
      agentStatus === 'idle' ? (
        // Render empty state outside scrollable container
        <div className={cn(
          "flex-1 min-h-[60vh] flex items-center justify-center",
          isMobile && "pt-15"
        )}>
          {emptyStateComponent || (
            <div className="text-center text-muted-foreground">
              {readOnly
                ? 'No messages to display.'
                : 'Send a message to start.'}
            </div>
          )}
        </div>
      ) : (
        // Render scrollable content container with column-reverse
        <div
          ref={scrollContainerRef || messagesContainerRef}
          className={cn(
            `${containerClassName} flex flex-col-reverse ${shouldJustifyToTop ? 'justify-end min-h-full' : ''}`,
            isMobile && "pt-15"
          )}
          onScroll={handleScroll}
          style={isSidePanelOpen ? { overflowX: 'hidden' } : {}}
        >
          <div
            ref={contentRef}
            className="mx-auto min-w-0 w-full max-w-4xl px-8 md:px-12 lg:px-12"
          >
            <div className="space-y-8 min-w-0">
              {(() => {
                type MessageGroup = {
                  type: 'user' | 'assistant_group' | 'credit_exhaustion';
                  messages: UnifiedMessage[];
                  key: string;
                };
                const groupedMessages: MessageGroup[] = [];
                let currentGroup: MessageGroup | null = null;
                let assistantGroupCounter = 0; // Counter for assistant groups

                displayMessages.forEach((message, index) => {
                  const messageType = message.type;
                  const key = message.message_id || `msg-${index}`;

                  if (messageType === 'user') {
                    // Finalize any existing assistant group
                    if (currentGroup) {
                      groupedMessages.push(currentGroup);
                      currentGroup = null;
                    }
                    // Create a new user message group
                    groupedMessages.push({
                      type: 'user',
                      messages: [message],
                      key,
                    });
                  } else if (messageType === 'credit_exhaustion') {
                    // Finalize any existing group
                    if (currentGroup) {
                      groupedMessages.push(currentGroup);
                      currentGroup = null;
                    }
                    // Create a standalone credit exhaustion group
                    groupedMessages.push({
                      type: 'credit_exhaustion',
                      messages: [message],
                      key,
                    });
                  } else if (
                    messageType === 'assistant' ||
                    messageType === 'tool' ||
                    messageType === 'browser_state'
                  ) {
                    // Check if we can add to existing assistant group (same agent)
                    const canAddToExistingGroup =
                      currentGroup &&
                      currentGroup.type === 'assistant_group' &&
                      (() => {
                        // For assistant messages, check if agent matches
                        if (messageType === 'assistant') {
                          const lastAssistantMsg =
                            currentGroup.messages.findLast(
                              (m) => m.type === 'assistant',
                            );
                          if (!lastAssistantMsg) return true; // No assistant message yet, can add

                          // Compare agent info - both null/undefined should be treated as same (default agent)
                          const currentAgentId = message.agent_id;
                          const lastAgentId = lastAssistantMsg.agent_id;
                          return currentAgentId === lastAgentId;
                        }
                        // For tool/browser_state messages, always add to current group
                        return true;
                      })();

                    if (canAddToExistingGroup) {
                      // Add to existing assistant group
                      currentGroup?.messages.push(message);
                    } else {
                      // Finalize any existing group
                      if (currentGroup) {
                        groupedMessages.push(currentGroup);
                      }
                      // Create a new assistant group with a group-level key
                      assistantGroupCounter++;
                      currentGroup = {
                        type: 'assistant_group',
                        messages: [message],
                        key: `assistant-group-${assistantGroupCounter}`,
                      };
                    }
                  } else if (messageType !== 'status') {
                    // For any other message types, finalize current group
                    if (currentGroup) {
                      groupedMessages.push(currentGroup);
                      currentGroup = null;
                    }
                  }
                });

                // Finalize any remaining group
                if (currentGroup) {
                  groupedMessages.push(currentGroup);
                }

                // Merge consecutive assistant groups
                const mergedGroups: MessageGroup[] = [];
                let currentMergedGroup: MessageGroup | null = null;

                groupedMessages.forEach((group) => {
                  if (group.type === 'assistant_group') {
                    if (
                      currentMergedGroup &&
                      currentMergedGroup.type === 'assistant_group'
                    ) {
                      // Merge with the current group
                      currentMergedGroup.messages.push(...group.messages);
                    } else {
                      // Finalize previous group if it exists
                      if (currentMergedGroup) {
                        mergedGroups.push(currentMergedGroup);
                      }
                      // Start new merged group
                      currentMergedGroup = { ...group };
                    }
                  } else {
                    // Finalize current merged group if it exists
                    if (currentMergedGroup) {
                      mergedGroups.push(currentMergedGroup);
                      currentMergedGroup = null;
                    }
                    // Add non-assistant group as-is
                    mergedGroups.push(group);
                  }
                });

                // Finalize any remaining merged group
                if (currentMergedGroup) {
                  mergedGroups.push(currentMergedGroup);
                }

                // Use merged groups instead of original grouped messages
                const finalGroupedMessages = mergedGroups;

                // Helper function to add streaming content to groups
                const appendStreamingContent = (
                  content: string,
                  isPlayback: boolean = false,
                ) => {
                  const messageId = isPlayback
                    ? 'playbackStreamingText'
                    : 'streamingTextContent';
                  const metadata = isPlayback
                    ? 'playbackStreamingText'
                    : 'streamingTextContent';
                  const keySuffix = isPlayback
                    ? 'playback-streaming'
                    : 'streaming';

                  const lastGroup = finalGroupedMessages.at(-1);
                  if (!lastGroup || lastGroup.type === 'user') {
                    // Create new assistant group for streaming content
                    assistantGroupCounter++;
                    finalGroupedMessages.push({
                      type: 'assistant_group',
                      messages: [
                        {
                          content,
                          type: 'assistant',
                          message_id: messageId,
                          metadata,
                          created_at: new Date().toISOString(),
                          updated_at: new Date().toISOString(),
                          is_llm_message: true,
                          thread_id: messageId,
                          sequence: Infinity,
                        },
                      ],
                      key: `assistant-group-${assistantGroupCounter}-${keySuffix}`,
                    });
                  } else if (lastGroup.type === 'assistant_group') {
                    // Only add streaming content if it's not already represented in the last message
                    const lastMessage =
                      lastGroup.messages[lastGroup.messages.length - 1];
                    if (lastMessage.message_id !== messageId) {
                      lastGroup.messages.push({
                        content,
                        type: 'assistant',
                        message_id: messageId,
                        metadata,
                        created_at: new Date().toISOString(),
                        updated_at: new Date().toISOString(),
                        is_llm_message: true,
                        thread_id: messageId,
                        sequence: Infinity,
                      });
                    }
                  }
                };

                // Handle streaming content - only add to existing group or create new one if needed
                if (streamingTextContent) {
                  appendStreamingContent(streamingTextContent, false);
                }

                // Handle playback mode streaming text
                if (readOnly && streamingText && isStreamingText) {
                  appendStreamingContent(streamingText, true);
                }

                return finalGroupedMessages.map((group, groupIndex) => {
                  if (group.type === 'user') {
                    const message = group.messages[0];
                    const messageContent = (() => {
                      try {
                        const parsed = safeJsonParse<ParsedContent>(
                          message.content,
                          { content: message.content },
                        );
                        return parsed.content || message.content;
                      } catch {
                        return message.content;
                      }
                    })();

                    // In debug mode, display raw message content
                    if (debugMode) {
                      return (
                        <div key={group.key} className="flex justify-end">
                          <div className="flex max-w-[85%] rounded-2xl bg-card px-4 py-3 break-words overflow-hidden">
                            <pre className="text-xs font-mono whitespace-pre-wrap overflow-x-auto min-w-0 flex-1">
                              {message.content}
                            </pre>
                          </div>
                        </div>
                      );
                    }

                    // Extract attachments from the message content
                    const attachmentsMatch = messageContent.match(
                      /\[Uploaded File: (.*?)\]/g,
                    );
                    const attachments = attachmentsMatch
                      ? attachmentsMatch
                          .map((match: string) => {
                            const pathMatch = match.match(
                              /\[Uploaded File: (.*?)\]/,
                            );
                            return pathMatch ? pathMatch[1] : null;
                          })
                          .filter(Boolean)
                      : [];

                    // Remove attachment info from the message content
                    const cleanContent = messageContent
                      .replace(/\[Uploaded File: .*?\]/g, '')
                      .trim();

                    return (
                      <div key={group.key} className="space-y-3">
                        {/* All file attachments rendered outside message bubble */}
                        {renderStandaloneAttachments(
                          attachments as string[],
                          handleOpenFileViewer,
                          sandboxId,
                          project,
                          true,
                        )}

                        <div className="flex justify-end">
                          <div className="flex max-w-[85%] rounded-2xl rounded-br-sm bg-sidebar dark:bg-sidebar border px-4 py-3 pb-2 break-words overflow-hidden">
                            <div className="space-y-3 min-w-0 flex-1">
                              {cleanContent && (
                                <ComposioUrlDetector
                                  content={cleanContent}
                                  className="text-sm xl:text-base prose prose-sm dark:prose-invert chat-markdown max-w-none [&>:first-child]:mt-0 prose-headings:mt-3 break-words overflow-wrap-anywhere"
                                  enableOverflowHandling={isSidePanelOpen}
                                />
                              )}

                              {/* Use the helper function to render regular (non-spreadsheet) attachments */}
                              {renderAttachments(
                                attachments as string[],
                                handleOpenFileViewer,
                                sandboxId,
                                project,
                              )}
                            </div>
                          </div>
                        </div>
                      </div>
                    );
                  } else if (group.type === 'credit_exhaustion') {
                    // Handle credit exhaustion group
                    return (
                      <div key={group.key} className="flex justify-center w-full py-4 pr-4">
                        <div className="w-full pr-4">
                          <CreditExhaustionBanner 
                            onUpgrade={onCreditExhaustionUpgrade}
                          />
                        </div>
                      </div>
                    );
                  } else if (group.type === 'assistant_group') {
                    // Get agent_id from the first assistant message in this group
                    const firstAssistantMsg = group.messages.find(
                      (m) => m.type === 'assistant',
                    );
                    const groupAgentId = firstAssistantMsg?.agent_id;

                    return (
                      <div
                        key={group.key}
                        ref={
                          groupIndex === groupedMessages.length - 1
                            ? latestMessageRef
                            : null
                        }
                      >
                        <div className="flex flex-col gap-2">
                          {/* Agent avatar and name are now only shown above the loader, not above messages */}

                          {/* Message content - ALL messages in the group */}
                          <div className="flex max-w-[90%] text-sm xl:text-base break-words overflow-hidden">
                            <div className="space-y-2 min-w-0 flex-1">
                              {(() => {
                                // In debug mode, just show raw messages content
                                if (debugMode) {
                                  return group.messages.map(
                                    (message, msgIndex) => {
                                      const msgKey =
                                        message.message_id ||
                                        `raw-msg-${msgIndex}`;
                                      return (
                                        <div key={msgKey} className="mb-4">
                                          <div className="text-xs font-medium text-muted-foreground mb-1">
                                            Type: {message.type} | ID:{' '}
                                            {message.message_id || 'no-id'}
                                          </div>
                                          <pre className="text-xs font-mono whitespace-pre-wrap overflow-x-auto p-2 border border-border rounded-md bg-muted/30">
                                            {JSON.stringify(
                                              message.content,
                                              null,
                                              2,
                                            )}
                                          </pre>
                                          {message.metadata &&
                                            message.metadata !== '{}' && (
                                              <div className="mt-2">
                                                <div className="text-xs font-medium text-muted-foreground mb-1">
                                                  Metadata:
                                                </div>
                                                <pre className="text-xs font-mono whitespace-pre-wrap overflow-x-auto p-2 border border-border rounded-md bg-muted/30">
                                                  {JSON.stringify(
                                                    message.metadata,
                                                    null,
                                                    2,
                                                  )}
                                                </pre>
                                              </div>
                                            )}
                                        </div>
                                      );
                                    },
                                  );
                                }

                                const toolResultsMap = new Map<
                                  string | null,
                                  UnifiedMessage[]
                                >();
                                group.messages.forEach((msg) => {
                                  if (msg.type === 'tool') {
                                    const meta = safeJsonParse<ParsedMetadata>(
                                      msg.metadata,
                                      {},
                                    );
                                    const assistantId =
                                      meta.assistant_message_id || null;
                                    if (!toolResultsMap.has(assistantId)) {
                                      toolResultsMap.set(assistantId, []);
                                    }
                                    toolResultsMap.get(assistantId)?.push(msg);
                                  }
                                });

                                const elements: React.ReactNode[] = [];
                                let assistantMessageCount = 0; // Move this outside the loop

                                group.messages.forEach((message, msgIndex) => {
                                  if (message.type === 'assistant') {
                                    const parsedContent =
                                      safeJsonParse<ParsedContent>(
                                        message.content,
                                        {},
                                      );
                                    const msgKey =
                                      message.message_id ||
                                      `submsg-assistant-${msgIndex}`;

                                    if (!parsedContent.content) return;

                                    // Detect standard denial message and render as boxed notice
                                    const denialKeyPhrases = [
                                      'cannot comply with this request',
                                      'security violation',
                                      'unsafe instruction',
                                      'safety and ethical boundaries',
                                    ];
                                    const isDenialNotice = typeof parsedContent.content === 'string'
                                      && denialKeyPhrases.every(k => parsedContent.content.toLowerCase().includes(k));

                                    if (isDenialNotice) {
                                      // Check if this is harmful content to use specific variant
                                      const isHarmful = false; // Disabled security checks
                                      
                                      let variant;
                                      if (isHarmful) {
                                        variant = parsedContent.content;
                                      } else {
                                        // Deterministic variant pick based on message id/content to avoid flicker
                                        const basis = `${message.message_id || ''}|${parsedContent.content}`;
                                        let seed = 0;
                                        for (let i = 0; i < basis.length; i++) seed = (seed * 31 + basis.charCodeAt(i)) >>> 0;
                                        variant = parsedContent.content;
                                      }

                                      elements.push(
                                        <div
                                          key={msgKey}
                                          className={
                                            assistantMessageCount > 0
                                              ? 'mt-4'
                                              : ''
                                          }
                                        >
                                          <div className="border-2 rounded-lg p-3 bg-red-50 dark:bg-red-950/20 border-red-200 dark:border-red-800 shadow-sm">
                                            <div className="text-sm font-semibold text-red-800 dark:text-red-200 mb-1 flex items-center gap-1.5"><AlertTriangle className="h-4 w-4 text-red-500" /> Security Alert</div>
                                            <div className="text-sm text-gray-800 dark:text-gray-300 leading-relaxed">{variant}</div>
                                          </div>
                                        </div>,
                                      );
                                      assistantMessageCount++;
                                      return;
                                    }

                                    const renderedContent =
                                      renderMarkdownContent(
                                        parsedContent.content,
                                        handleToolClick,
                                        message.message_id,
                                        handleOpenFileViewer,
                                        sandboxId,
                                        project,
                                        debugMode,
                                        isSidePanelOpen,
                                      );

                                    elements.push(
                                      <div
                                        key={msgKey}
                                        className={
                                          `group relative ${assistantMessageCount > 0 ? 'mt-4' : ''}`
                                        }
                                      >
                                        <div className="prose prose-sm dark:prose-invert chat-markdown max-w-none [&>:first-child]:mt-0 prose-headings:mt-3 break-words overflow-hidden">
                                          {renderedContent}
                                        </div>
                                      </div>,
                                    );

                                    assistantMessageCount++; // Increment after adding the element
                                  }
                                });

                                return elements;
                              })()}

                              {/* Action buttons for assistant messages */}
                              {!readOnly &&
                                !(
                                  groupIndex ===
                                    finalGroupedMessages.length - 1 &&
                                  (streamHookStatus === 'streaming' ||
                                    streamHookStatus === 'connecting')
                                ) &&
                                group.messages.some(
                                  (msg) => msg.type === 'assistant',
                                ) && (
                                  <div className={cn(
                                    "flex items-center justify-between mb-[2rem]",
                                    // Add extra margin bottom on mobile when floating tool preview is shown
                                    showToolPreview && "md:mb-[2rem] mb-[3.5rem]",
                                    // Add extra margin bottom when credit exhaustion banner is shown (only for last thread)
                                    showBanner && groupIndex === finalGroupedMessages.length - 1 && "mb-[4.5rem]",
                                    // Add extra margin when both tool preview and banner are shown
                                    showToolPreview && showBanner && groupIndex === finalGroupedMessages.length - 1 && "md:mb-[7rem] mb-[7.5rem] max-[440px]:mb-[10rem]",
                                    // Add extra margin when both file viewer and banner are shown
                                    fileViewerOpen && showBanner && groupIndex === finalGroupedMessages.length - 1 && "mb-[6.7rem]"
                                  )}>
                                    {/* Agent info on the left */}
                                    <div className="flex items-center">
                                      <div className="rounded-md flex items-center justify-center">
                                        {getAgentInfo().avatar}
                                      </div>
                                      <p className="ml-1.5 text-base font-semibold text-muted-foreground">
                                        {getAgentInfo().name}
                                      </p>
                                    </div>
                                    
                                    {/* Action buttons on the right */}
                                    <ActionButtons
                                      content={group.messages.find(m => m.type === 'assistant')?.content || ''}
                                      groupIndex={groupIndex}
                                      finalGroupedMessages={finalGroupedMessages}
                                      onSubmit={onSubmit}
                                      setInputValue={setInputValue}
                                      scrollToBottom={scrollToBottom}
                                    />
                                  </div>
                                )}

                              {groupIndex === finalGroupedMessages.length - 1 &&
                                !readOnly &&
                                (streamHookStatus === 'streaming' ||
                                  streamHookStatus === 'connecting') && (
                                  <div className="mt-2">
                                    {(() => {
                                      // In debug mode, show raw streaming content
                                      if (debugMode && streamingTextContent) {
                                        return (
                                          <pre className="text-xs font-mono whitespace-pre-wrap overflow-x-auto p-2 border border-border rounded-md bg-muted/30">
                                            {streamingTextContent}
                                          </pre>
                                        );
                                      }

                                      let detectedTag: string | null = null;
                                      let tagStartIndex = -1;
                                      if (streamingTextContent) {
                                        // First check for new format
                                        const functionCallsIndex =
                                          streamingTextContent.indexOf(
                                            '<function_calls>',
                                          );
                                        if (functionCallsIndex !== -1) {
                                          detectedTag = 'function_calls';
                                          tagStartIndex = functionCallsIndex;
                                        } else {
                                          // Fall back to old format detection
                                          for (const tag of HIDE_STREAMING_XML_TAGS) {
                                            const openingTagPattern = `<${tag}`;
                                            const index =
                                              streamingTextContent.indexOf(
                                                openingTagPattern,
                                              );
                                            if (index !== -1) {
                                              detectedTag = tag;
                                              tagStartIndex = index;
                                              break;
                                            }
                                          }
                                        }
                                      }

                                      const textToRender =
                                        streamingTextContent || '';
                                      const textBeforeTag = detectedTag
                                        ? textToRender.substring(
                                            0,
                                            tagStartIndex,
                                          )
                                        : textToRender;                                      

                                      return (
                                        <>
                                          <StreamingText
                                            content={textBeforeTag}
                                            className="text-sm xl:text-base prose prose-sm dark:prose-invert chat-markdown max-w-none [&>:first-child]:mt-0 prose-headings:mt-3 break-words overflow-wrap-anywhere"
                                            enableOverflowHandling={isSidePanelOpen}
                                          />

                                          {detectedTag && (
                                            <ShowToolStream
                                              content={textToRender.substring(
                                                tagStartIndex,
                                              )}
                                              messageId={
                                                visibleMessages &&
                                                visibleMessages.length > 0
                                                  ? visibleMessages[
                                                      visibleMessages.length - 1
                                                    ].message_id
                                                  : 'playback-streaming'
                                              }
                                              onToolClick={handleToolClick}
                                              showExpanded={true}
                                              startTime={Date.now()}
                                            />
                                          )}
                                        </>
                                      );
                                    })()}
                                  </div>
                                )}

                              {/* For playback mode, show streaming text and tool calls */}
                              {readOnly &&
                                groupIndex ===
                                  finalGroupedMessages.length - 1 &&
                                isStreamingText && (
                                  <div className="mt-2">
                                    {(() => {
                                      let detectedTag: string | null = null;
                                      let tagStartIndex = -1;
                                      if (streamingText) {
                                        // First check for new format
                                        const functionCallsIndex =
                                          streamingText.indexOf(
                                            '<function_calls>',
                                          );
                                        if (functionCallsIndex !== -1) {
                                          detectedTag = 'function_calls';
                                          tagStartIndex = functionCallsIndex;
                                        } else {
                                          // Fall back to old format detection
                                          for (const tag of HIDE_STREAMING_XML_TAGS) {
                                            const openingTagPattern = `<${tag}`;
                                            const index =
                                              streamingText.indexOf(
                                                openingTagPattern,
                                              );
                                            if (index !== -1) {
                                              detectedTag = tag;
                                              tagStartIndex = index;
                                              break;
                                            }
                                          }
                                        }
                                      }

                                      const textToRender = streamingText || '';
                                      const textBeforeTag = detectedTag
                                        ? textToRender.substring(
                                            0,
                                            tagStartIndex,
                                          )
                                        : textToRender;
                                      const showCursor =
                                        isStreamingText && !detectedTag;

                                      return (
                                        <>
                                          {/* In debug mode, show raw streaming content */}
                                          {debugMode && streamingText ? (
                                            <pre className="text-xs font-mono whitespace-pre-wrap overflow-x-auto p-2 border border-border rounded-md bg-muted/30">
                                              {streamingText}
                                            </pre>
                                          ) : (
                                            <>
                                              {textBeforeTag && (
                                                <ComposioUrlDetector
                                                  content={textBeforeTag}
                                                  className="text-sm xl:text-base prose prose-sm dark:prose-invert chat-markdown max-w-none [&>:first-child]:mt-0 prose-headings:mt-3 break-words overflow-wrap-anywhere"
                                                  enableOverflowHandling={isSidePanelOpen}
                                                />
                                              )}
                                              {showCursor && (
                                                <span className="inline-block h-4 w-0.5 bg-primary ml-0.5 -mb-1 animate-pulse" />
                                              )}

                                              {detectedTag && (
                                                <ShowToolStream
                                                  content={textToRender.substring(
                                                    tagStartIndex,
                                                  )}
                                                  messageId="streamingTextContent"
                                                  onToolClick={handleToolClick}
                                                  showExpanded={true}
                                                  startTime={Date.now()} // Tool just started now
                                                />
                                              )}
                                            </>
                                          )}
                                        </>
                                      );
                                    })()}
                                  </div>
                                )}

                              {/* Show AnimatedLoader when agent is running and this is the last assistant group */}
                              {!readOnly &&
                                groupIndex === finalGroupedMessages.length - 1 &&
                                (agentStatus === 'running' || agentStatus === 'connecting') &&
                                group.messages.some(
                                  (msg) => msg.type === 'assistant',
                                ) && (
                                  <div className="mt-4 overflow-visible pb-8 flex ml-2">
                                    <AnimatedLoader />
                                  </div>
                                )}
                            </div>
                          </div>
                        </div>
                      </div>
                    );
                  }
                  return null;
                });
              })()}
              {(agentStatus === 'running' || agentStatus === 'connecting') &&
                !streamingTextContent &&
                !readOnly &&
                (messages.length === 0 ||
                  messages[messages.length - 1].type === 'user') && (
                  <div ref={latestMessageRef} className="w-full h-22 rounded">
                    <div className="flex flex-col gap-2">
                      {/* Agent avatar and name above the loader */}
                      {/* <div className="flex items-center">
                        <div className="rounded-md flex items-center justify-center">
                          {getAgentInfo().avatar}
                        </div>
                        <p className="ml-2 text-base text-muted-foreground">
                          {getAgentInfo().name}
                        </p>
                      </div> */}

                      {/* Loader content */}
                      <div className="space-y-2 w-full h-12 ml-2">
                        <AnimatedLoader />
                      </div>
                    </div>
                  </div>
                )}
              {readOnly && currentToolCall && (
                <div ref={latestMessageRef}>
                  <div className="flex flex-col gap-2">
                    {/* Logo positioned above the tool call */}
                    <div className="flex justify-start">
                      <div className="rounded-md flex items-center justify-center">
                        {getAgentInfo().avatar}
                      </div>
                      <p className="ml-2 text-base text-muted-foreground">
                        {getAgentInfo().name}
                      </p>
                    </div>

                    {/* Tool call content */}
                    <div className="space-y-2">
                      <div className="animate-shimmer inline-flex items-center gap-1.5 py-1.5 px-2.5 text-xs text-muted-foreground bg-muted/50 hover:bg-muted dark:bg-sidebar-accent/60 dark:hover:bg-background/80 rounded-full transition-colors cursor-pointer border border-sidebar-accent dark:border-sidebar">
                        <CircleDashed className="h-3 w-3 z-40 text text-muted-foreground flex-shrink-0" />
                        <span className="font-mono text-xs text-accent-foreground font-medium flex-shrink-0">
                          {currentToolCall.name || 'Using Tool'}
                        </span>
                      </div>
                    </div>
                  </div>
                </div>
              )}

              {/* For playback mode - Show streaming indicator if no messages yet */}
              {readOnly &&
                visibleMessages &&
                visibleMessages.length === 0 &&
                isStreamingText && (
                  <div ref={latestMessageRef}>
                    <div className="flex flex-col gap-2">
                      {/* Logo positioned above the streaming indicator */}
                      <div className="flex justify-start">
                        <div className="rounded-md flex items-center justify-center">
                          {getAgentInfo().avatar}
                        </div>
                        <p className="ml-2 text-base font-semibold text-muted-foreground">
                          {getAgentInfo().name}
                        </p>
                      </div>

                      {/* Streaming indicator content */}
                      <div className="max-w-[90%] px-4 py-3 text-sm">
                        <div className="flex items-center gap-1.5 py-1">
                          <div className="h-1.5 w-1.5 rounded-full bg-primary/50 animate-pulse" />
                          <div className="h-1.5 w-1.5 rounded-full bg-primary/50 animate-pulse delay-150" />
                          <div className="h-1.5 w-1.5 rounded-full bg-primary/50 animate-pulse delay-300" />
                        </div>
                      </div>
                    </div>
                  </div>
                )}
              
              {/* Agent Error Banner */}
              {agentError && (
                <div className="px-4 py-3">
                  <AgentErrorBanner
                    error={agentError}
                    onContinue={onAgentErrorContinue || (() => {})}
                    onDismiss={onAgentErrorDismiss}
                  />
                </div>
              )}

              {/* Render all created files at the end of the thread
              {(() => {
                const allCreatedFiles = extractAllCreatedFiles(displayMessages);
                if (allCreatedFiles.length > 0) {
                  return (
                    <div className="mt-8 pt-6 border-t border-border/50">
                      <div className="mb-4">
                        <h3 className="text-lg font-semibold text-foreground mb-2">
                          Created Files
                        </h3>
                        <p className="text-sm text-muted-foreground">
                          Files created during this conversation
                        </p>
                      </div>
                      <ThreadFilesDisplay
                        attachments={allCreatedFiles}
                        onFileClick={handleOpenFileViewer}
                        showPreviews={true}
                        sandboxId={sandboxId}
                        project={project}
                        rightAlignGrid={false}
                        showViewAllButton={true}
                      />
                    </div>
                  );
                }
                return null;
              })()} */}
              
              <div className="!h-48" />
            </div>
          </div>
        </div>
      )}

      {/* No scroll button needed with flex-column-reverse */}
    </>
  );
};

export default ThreadContent;<|MERGE_RESOLUTION|>--- conflicted
+++ resolved
@@ -819,7 +819,7 @@
   project,
   debugMode = false,
   isPreviewMode = false,
-<<<<<<< HEAD
+
   agentName = 'Adstitch',
   agentAvatar = (
     <span 
@@ -834,10 +834,6 @@
       Adstitch
     </span>
   ),
-=======
-  agentName = 'Helium',
-  agentAvatar = <HeliumLogo size={16} />,
->>>>>>> bb147403
   emptyStateComponent,
   threadMetadata,
   scrollContainerRef,
@@ -902,7 +898,7 @@
 
   // Helper function to get agent info robustly
   const getAgentInfo = useCallback(() => {
-<<<<<<< HEAD
+    
     // Return empty avatar since we'll show the gradient text in the name
     const avatar = null;
 
@@ -926,12 +922,7 @@
         <span className="font-bold text-base text-foreground">
           Adstitch
         </span>
-=======
-    // Always use HeliumLogo for all agents in thread content
-    const avatar = (
-      <div className="h-5 w-5 flex items-center justify-center rounded text-xs">
-        <HeliumLogo size={16} />
->>>>>>> bb147403
+
       </div>
     );
 
