--- conflicted
+++ resolved
@@ -49,13 +49,10 @@
   isMobileView?: boolean;
   debugMode?: boolean;
   isSidePanelOpen?: boolean;
-<<<<<<< HEAD
   agentStatus?: 'idle' | 'running' | 'connecting' | 'error';
-=======
   paused?: boolean;
   inTakeover?: boolean;
   onTakeoverToggle?: () => void;
->>>>>>> df55af37
 }
 
 export function SiteHeader({
@@ -69,13 +66,10 @@
   isMobileView,
   debugMode,
   isSidePanelOpen,
-<<<<<<< HEAD
   agentStatus,
-=======
   paused,
   inTakeover,
   onTakeoverToggle,
->>>>>>> df55af37
 }: ThreadSiteHeaderProps) {
   const pathname = usePathname()
   const [isEditing, setIsEditing] = useState(false)
