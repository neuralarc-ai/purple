'use client';

import { Button } from "@/components/ui/button"
<<<<<<< HEAD
import { FolderOpen, Share2, Monitor, Hand } from "lucide-react"

=======
import { FolderOpen, Share2, Monitor, Info } from "lucide-react"
>>>>>>> 40e0688a
import { usePathname } from "next/navigation"
import { toast } from "sonner"
import {
  Tooltip,
  TooltipContent,
  TooltipProvider,
  TooltipTrigger,
} from "@/components/ui/tooltip"
import { useState, useRef, KeyboardEvent } from "react"
import { Input } from "@/components/ui/input"
import { useUpdateProject } from "@/hooks/react-query"
import { Skeleton } from "@/components/ui/skeleton"
import { useIsMobile } from "@/hooks/use-mobile"
import { cn } from "@/lib/utils"
import { ShareModal } from "@/components/sidebar/share-modal"
import { useQueryClient } from "@tanstack/react-query";
import { projectKeys } from "@/hooks/react-query/sidebar/keys";
import { threadKeys } from "@/hooks/react-query/threads/keys";
import Image from 'next/image';
import {
  Dialog,
  DialogContent,
  DialogHeader,
  DialogTitle,
} from "@/components/ui/dialog";
import { useFeatureFlags } from "@/lib/feature-flags";
import { useThreadTokenUsage } from "@/hooks/react-query/threads/use-thread-token-usage";
import {
  DropdownMenu,
  DropdownMenuContent,
  DropdownMenuTrigger,
} from "@/components/ui/dropdown-menu";
import { Star } from "lucide-react";

interface ThreadSiteHeaderProps {
  threadId: string;
  projectId: string;
  projectName: string;
  createdAt?: string;
  onViewFiles: () => void;
  onToggleSidePanel: () => void;
  onProjectRenamed?: (newName: string) => void;
  isMobileView?: boolean;
  debugMode?: boolean;
<<<<<<< HEAD
  paused?: boolean;
  inTakeover?: boolean;
  onTakeoverToggle?: () => void;
=======
  isSidePanelOpen?: boolean;
>>>>>>> 40e0688a
}

export function SiteHeader({
  threadId,
  projectId,
  projectName,
  createdAt,
  onViewFiles,
  onToggleSidePanel,
  onProjectRenamed,
  isMobileView,
  debugMode,
<<<<<<< HEAD
  paused,
  inTakeover,
  onTakeoverToggle,
=======
  isSidePanelOpen,
>>>>>>> 40e0688a
}: ThreadSiteHeaderProps) {

  const pathname = usePathname()
  const [isEditing, setIsEditing] = useState(false)
  const [editName, setEditName] = useState(projectName)
  const inputRef = useRef<HTMLInputElement>(null)
  const [showShareModal, setShowShareModal] = useState(false);
  const [showKnowledgeBase, setShowKnowledgeBase] = useState(false);
  const [rating, setRating] = useState(0);
  const [hoverRating, setHoverRating] = useState(0);
  const queryClient = useQueryClient();
  const { flags, loading: flagsLoading } = useFeatureFlags(['knowledge_base']);
  const knowledgeBaseEnabled = flags.knowledge_base;

  // Get thread token usage
  const { data: threadTokenUsage, isLoading: tokenUsageLoading, error: tokenUsageError } = useThreadTokenUsage(threadId);
  
  // Debug logging
  console.log('Thread ID:', threadId);
  console.log('Thread token usage:', threadTokenUsage);
  console.log('Token usage loading:', tokenUsageLoading);
  console.log('Token usage error:', tokenUsageError);

  const isMobile = useIsMobile() || isMobileView
  const updateProjectMutation = useUpdateProject()

  const openShareModal = () => {
    setShowShareModal(true)
  }

  const openKnowledgeBase = () => {
    setShowKnowledgeBase(true)
  }

  const startEditing = () => {
    setEditName(projectName);
    setIsEditing(true);
    setTimeout(() => {
      inputRef.current?.focus();
      inputRef.current?.select();
    }, 0);
  };

  const cancelEditing = () => {
    setIsEditing(false);
    setEditName(projectName);
  };

  const saveNewName = async () => {
    if (editName.trim() === '') {
      setEditName(projectName);
      setIsEditing(false);
      return;
    }

    if (editName !== projectName) {
      try {
        if (!projectId) {
          toast.error('Cannot rename: Project ID is missing');
          setEditName(projectName);
          setIsEditing(false);
          return;
        }

        const updatedProject = await updateProjectMutation.mutateAsync({
          projectId,
          data: { name: editName }
        })
        if (updatedProject) {
          onProjectRenamed?.(editName);
          queryClient.invalidateQueries({ queryKey: threadKeys.project(projectId) });
        } else {
          throw new Error('Failed to update project');
        }
      } catch (error) {
        const errorMessage =
          error instanceof Error ? error.message : 'Failed to rename project';
        console.error('Failed to rename project:', errorMessage);
        toast.error(errorMessage);
        setEditName(projectName);
      }
    }

    setIsEditing(false)
  }

  const handleKeyDown = (e: KeyboardEvent<HTMLInputElement>) => {
    if (e.key === 'Enter') {
      saveNewName();
    } else if (e.key === 'Escape') {
      cancelEditing();
    }
  };

  return (
    <>
      <header className={cn(
        "bg-background sticky top-0 flex h-14 shrink-0 items-center gap-2 z-20 w-full",
        isMobile && "px-2"
      )}>


        <div className="flex flex-1 items-center gap-2 px-3">
          {isEditing ? (
            <Input
              ref={inputRef}
              value={editName}
              onChange={(e) => setEditName(e.target.value)}
              onKeyDown={handleKeyDown}
              onBlur={saveNewName}
              className="h-8 w-auto min-w-[180px] font-medium font-[-apple-system,BlinkMacSystemFont,'Segoe_UI',Roboto,'Helvetica_Neue',Arial,sans-serif] focus:outline-none focus:ring-0 focus:ring-offset-0 focus:border-none focus:bg-transparent focus-visible:outline-none focus-visible:ring-0 focus-visible:ring-offset-0 focus-visible:border-none focus-visible:bg-transparent bg-transparent shadow-none md:text-base p-0"
              maxLength={50}
            />
          ) : !projectName || projectName === 'Project' ? (
            <Skeleton className="h-5 w-32" />
          ) : (
            <div
              className="text-base font-medium text-muted-foreground hover:text-foreground cursor-pointer flex items-center font-[-apple-system,BlinkMacSystemFont,'Segoe_UI',Roboto,'Helvetica_Neue',Arial,sans-serif]"
              onClick={startEditing}
              title="Click to rename project"
            >
              {projectName}
            </div>
          )}
        </div>

        <div className="flex items-center gap-1 pr-4">
          {/* Debug mode indicator */}
          {debugMode && (
            <div className="bg-amber-500 text-black text-xs px-2 py-0.5 rounded-md mr-2">
              Debug
            </div>
          )}

          {/* Show all buttons on both mobile and desktop - responsive tooltips */}
          <TooltipProvider>
            <DropdownMenu modal={false}>
              <DropdownMenuTrigger asChild>
                <Button
                  variant="ghost"
                  size="icon"
                  className="h-9 w-9 cursor-pointer"
                >
                  <Info className="h-4 w-4" />
                </Button>
              </DropdownMenuTrigger>
              <DropdownMenuContent 
                align={isSidePanelOpen ? "end" : "start"} 
                className="w-80 mx-2"
                sideOffset={8}
              >
                <div className="p-2">
                  <p className="font-medium text-sm mb-2">Chat Details</p>
                  
                  <div className="mb-2">
                    <div className="flex items-center">
                      <p className="text-xs text-muted-foreground w-20 whitespace-nowrap">Credits Used:</p>
                      {tokenUsageLoading ? (
                        <p className="text-xs text-muted-foreground">Loading...</p>
                      ) : threadTokenUsage ? (
                        <p className="text-sm font-semibold text-muted-foreground">
                          {Math.round((threadTokenUsage.estimated_cost || 0) * 100).toLocaleString()}
                        </p>
                      ) : (
                        <p className="text-xs text-muted-foreground">0</p>
                      )}
                    </div>
                  </div>
                  
                  {createdAt && (
                    <div className="mb-2">
                      <div className="flex items-center">
                        <p className="text-xs text-muted-foreground w-20 whitespace-nowrap">Created at:</p>
                        <p className="text-xs font-mono">
                          {new Date(createdAt).toLocaleString()}
                        </p>
                      </div>
                    </div>
                  )}
                  
                  <div className="pt-2 border-t border-border">
                    <div className="flex items-center">
                      <p className="text-xs text-muted-foreground w-20 whitespace-nowrap">Rate this task:</p>
                      <div className="flex gap-1">
                        {[1, 2, 3, 4, 5].map((star) => (
                          <button
                            key={star}
                            type="button"
                            onClick={() => setRating(star)}
                            onMouseEnter={() => setHoverRating(star)}
                            onMouseLeave={() => setHoverRating(0)}
                            className="p-0.5 hover:scale-110 transition-transform"
                          >
                            <Star
                              className={`h-3 w-3 ${
                                star <= (hoverRating || rating)
                                  ? 'fill-yellow-400 text-yellow-400'
                                  : 'text-gray-300'
                              }`}
                            />
                          </button>
                        ))}
                      </div>
                    </div>
                  </div>
                </div>
              </DropdownMenuContent>
            </DropdownMenu>

            <Tooltip>
              <TooltipTrigger asChild>
                <Button
                  variant="ghost"
                  size="icon"
                  onClick={onViewFiles}
                  className="h-9 w-9 cursor-pointer"
                >
                  <Image src="/icons/folder-open-light.svg" alt="folder open" width={21} height={21} className="block dark:hidden mb-0" />
                  <Image src="/icons/folder-open-dark.svg" alt="folder open" width={21} height={21} className="hidden dark:block mb-0" />
                </Button>
              </TooltipTrigger>
              <TooltipContent side={isMobile ? "bottom" : "bottom"}>
                <p>View Files in Task</p>
              </TooltipContent>
            </Tooltip>

            <Tooltip>
              <TooltipTrigger asChild>
                <Button
                  variant={inTakeover ? "secondary" : "ghost"}
                  size="icon"
                  onClick={onTakeoverToggle}
                  className="h-9 w-9 cursor-pointer"
                >
                  <Hand className="h-4 w-4" />
                </Button>
              </TooltipTrigger>
              <TooltipContent side={isMobile ? "bottom" : "bottom"}>
                <p>{inTakeover ? 'Release Takeover (T)' : 'Takeover (T)'}</p>
              </TooltipContent>
            </Tooltip>

            <Tooltip>
              <TooltipTrigger asChild>
                <Button
                  variant="ghost"
                  size="icon"
                  onClick={openShareModal}
                  className="h-9 w-9 cursor-pointer"
                >
                 <Image src="/icons/share-light.svg" alt="share" width={16} height={16} className="block dark:hidden mb-0" />
                 <Image src="/icons/share-dark.svg" alt="share" width={16} height={16} className="hidden dark:block mb-0" />
                </Button>
              </TooltipTrigger>
              <TooltipContent side={isMobile ? "bottom" : "bottom"}>
                <p>Share Chat</p>
              </TooltipContent>
            </Tooltip>

            <Tooltip>
              <TooltipTrigger asChild>
                <Button
                  variant="ghost"
                  size="icon"
                  onClick={onToggleSidePanel}
                  className="h-9 w-9 cursor-pointer"
                >
                  <Monitor className="h-4 w-4" />
                </Button>
              </TooltipTrigger>
              <TooltipContent side={isMobile ? "bottom" : "bottom"}>
                <p>Toggle Computer Preview (CMD+I)</p>
              </TooltipContent>
            </Tooltip>
          </TooltipProvider>
        </div>
      </header>
      <ShareModal
        isOpen={showShareModal}
        onClose={() => setShowShareModal(false)}
        threadId={threadId}
        projectId={projectId}
      />
      
    </>
  )
} <|MERGE_RESOLUTION|>--- conflicted
+++ resolved
@@ -1,12 +1,7 @@
 'use client';
 
 import { Button } from "@/components/ui/button"
-<<<<<<< HEAD
-import { FolderOpen, Share2, Monitor, Hand } from "lucide-react"
-
-=======
 import { FolderOpen, Share2, Monitor, Info } from "lucide-react"
->>>>>>> 40e0688a
 import { usePathname } from "next/navigation"
 import { toast } from "sonner"
 import {
@@ -51,13 +46,7 @@
   onProjectRenamed?: (newName: string) => void;
   isMobileView?: boolean;
   debugMode?: boolean;
-<<<<<<< HEAD
-  paused?: boolean;
-  inTakeover?: boolean;
-  onTakeoverToggle?: () => void;
-=======
   isSidePanelOpen?: boolean;
->>>>>>> 40e0688a
 }
 
 export function SiteHeader({
@@ -70,15 +59,8 @@
   onProjectRenamed,
   isMobileView,
   debugMode,
-<<<<<<< HEAD
-  paused,
-  inTakeover,
-  onTakeoverToggle,
-=======
   isSidePanelOpen,
->>>>>>> 40e0688a
 }: ThreadSiteHeaderProps) {
-
   const pathname = usePathname()
   const [isEditing, setIsEditing] = useState(false)
   const [editName, setEditName] = useState(projectName)
@@ -306,22 +288,6 @@
             <Tooltip>
               <TooltipTrigger asChild>
                 <Button
-                  variant={inTakeover ? "secondary" : "ghost"}
-                  size="icon"
-                  onClick={onTakeoverToggle}
-                  className="h-9 w-9 cursor-pointer"
-                >
-                  <Hand className="h-4 w-4" />
-                </Button>
-              </TooltipTrigger>
-              <TooltipContent side={isMobile ? "bottom" : "bottom"}>
-                <p>{inTakeover ? 'Release Takeover (T)' : 'Takeover (T)'}</p>
-              </TooltipContent>
-            </Tooltip>
-
-            <Tooltip>
-              <TooltipTrigger asChild>
-                <Button
                   variant="ghost"
                   size="icon"
                   onClick={openShareModal}
