'use client';

import { Project } from '@/lib/api';
import { getToolIcon, getUserFriendlyToolName } from '@/components/thread/utils';
import React from 'react';
import { Slider } from '@/components/ui/slider';
import { Skeleton } from '@/components/ui/skeleton';
import { ApiMessageType } from '@/components/thread/types';
import { CircleDashed, X, Minimize2, SkipForward, SkipBack } from 'lucide-react';
import { cn } from '@/lib/utils';
import { useIsMobile } from '@/hooks/use-mobile';
import { Button } from '@/components/ui/button';
import { ToolView, extractFilePathFromToolCall } from './tool-views/wrapper';
import { motion, AnimatePresence } from 'framer-motion';
import Image from 'next/image';
import { useMediumScreen } from '@/hooks/react-query/use-medium-screen';
import { useCustomBreakpoint } from '@/hooks/use-custom-breakpoints';

export interface ToolCallInput {
  assistantCall: {
    content?: string;
    name?: string;
    timestamp?: string;
  };
  toolResult?: {
    content?: string;
    isSuccess?: boolean;
    timestamp?: string;
  };
  messages?: ApiMessageType[];
}

interface ToolCallSidePanelProps {
  isOpen: boolean;
  onClose: () => void;
  toolCalls: ToolCallInput[];
  currentIndex: number;
  onNavigate: (newIndex: number) => void;
  externalNavigateToIndex?: number;
  messages?: ApiMessageType[];
  agentStatus: string;
  project?: Project;
  renderAssistantMessage?: (
    assistantContent?: string,
    toolContent?: string,
  ) => React.ReactNode;
  renderToolResult?: (
    toolContent?: string,
    isSuccess?: boolean,
  ) => React.ReactNode;
  isLoading?: boolean;
  agentName?: string;
  onFileClick?: (filePath: string) => void;
  disableInitialAnimation?: boolean;
  // When the left sidebar is expanded, slightly reduce the panel width to free up space
  isLeftSidebarExpanded?: boolean;
  // Reset accumulated time when starting a new thread
  resetAccumulatedTime?: boolean;
  // Thread ID for fetching runtime from database
  threadId?: string;
  // Agent run ID for current execution
  agentRunId?: string;
}

interface ToolCallSnapshot {
  id: string;
  toolCall: ToolCallInput;
  index: number;
  timestamp: number;
}

const FLOATING_LAYOUT_ID = 'tool-panel-float';
const CONTENT_LAYOUT_ID = 'tool-panel-content';

<<<<<<< HEAD
=======
interface ViewToggleProps {
  currentView: 'tools' | 'browser';
  onViewChange: (view: 'tools' | 'browser') => void;
}

const ViewToggle: React.FC<ViewToggleProps> = ({ currentView, onViewChange }) => {
  return (
    <div className="relative flex items-center gap-1 bg-muted rounded-3xl px-1 py-1">
      {/* Sliding background */}
      <motion.div
        className="absolute h-7 w-7 bg-white rounded-xl shadow-sm"
        initial={false}
        animate={{
          x: currentView === 'tools' ? 0 : 32, // 28px button width + 4px gap
        }}
        transition={{
          type: "spring",
          stiffness: 300,
          damping: 30
        }}
      />
      
      {/* Buttons */}
      <Button
        size="sm"
        onClick={() => onViewChange('tools')}
        className={`relative z-10 h-7 w-7 p-0 rounded-xl bg-transparent hover:bg-transparent shadow-none ${
          currentView === 'tools'
            ? 'text-black'
            : 'text-gray-500 dark:text-gray-400'
        }`}
        title="Switch to Tool View"
      >
        <Wrench className="h-3.5 w-3.5" />
      </Button>

      <Button
        size="sm"
        onClick={() => onViewChange('browser')}
        className={`relative z-10 h-7 w-7 p-0 rounded-xl bg-transparent hover:bg-transparent shadow-none ${
          currentView === 'browser'
            ? 'text-black'
            : 'text-gray-500 dark:text-gray-400'
        }`}
        title="Switch to Browser View"
      >
        <Globe className="h-3.5 w-3.5" />
      </Button>
    </div>
  );
};

// Helper function to generate the computer title
const getComputerTitle = (agentName?: string): string => {
          return agentName ? `${agentName}'s Computer` : "Helium's Computer";
};

// Reusable header component for the tool panel
interface PanelHeaderProps {
  agentName?: string;
  onClose: () => void;
  isStreaming?: boolean;
  variant?: 'drawer' | 'desktop' | 'motion';
  showMinimize?: boolean;
  hasToolResult?: boolean;
  layoutId?: string;
}

const PanelHeader: React.FC<PanelHeaderProps> = ({
  agentName,
  onClose,
  isStreaming = false,
  variant = 'desktop',
  showMinimize = false,
  hasToolResult = false,
  layoutId,
}) => {
  const title = getComputerTitle(agentName);
  
  if (variant === 'drawer') {
    return (
      <DrawerHeader className="pb-2">
        <div className="flex items-center justify-between">
          <DrawerTitle className="text-lg font-medium">
            {title}
          </DrawerTitle>
          <Button
            variant="ghost"
            size="icon"
            onClick={onClose}
            className="h-8 w-8"
            title="Minimize to floating preview"
          >
            <Minimize2 className="h-4 w-4" />
          </Button>
        </div>
      </DrawerHeader>
    );
  }

  if (variant === 'motion') {
    return (
      <motion.div
        layoutId={layoutId}
        className="p-3"
      >
        <div className="flex items-center justify-between">
          <div className="flex items-center gap-3">
            <motion.div layoutId="tool-icon" className="ml-2">
              <h2 className="text-lg font-medium text-zinc-900 dark:text-zinc-100">
                {title}
              </h2>
            </motion.div>
          </div>

          <div className="flex items-center gap-2">
            {isStreaming && (
              <div className="px-2.5 py-0.5 rounded-full text-xs font-medium bg-blue-50 text-blue-700 dark:bg-blue-900/20 dark:text-blue-400 flex items-center gap-1.5">
                <CircleDashed className="h-3 w-3 animate-spin" />
                <span>Running</span>
              </div>
            )}
            <Button
              variant="ghost"
              size="icon"
              onClick={onClose}
              className="h-8 w-8"
              title="Minimize to floating preview"
            >
              <Minimize2 className="h-4 w-4" />
            </Button>
          </div>
        </div>
      </motion.div>
    );
  }

  return (
    <div className="pt-4 pl-4 pr-4">
      <div className="flex items-center justify-between">
        <div className="flex items-center gap-3">
          <div className="ml-2">
            <h2 className="text-lg font-medium text-zinc-900 dark:text-zinc-100">
              {title}
            </h2>
          </div>
        </div>
        <div className="flex items-center gap-2">
          {isStreaming && (
            <Badge variant="outline" className="gap-1.5 p-2 rounded-3xl">
              <CircleDashed className="h-3 w-3 animate-spin" />
              <span>Running</span>
            </Badge>
          )}
          <Button
            variant="ghost"
            size="icon"
            onClick={onClose}
            className="h-8 w-8"
            title={showMinimize ? "Minimize to floating preview" : "Close"}
          >
            {showMinimize ? <Minimize2 className="h-4 w-4" /> : <X className="h-4 w-4" />}
          </Button>
        </div>
      </div>
    </div>
  );
};

>>>>>>> 0807fea0
export function ToolCallSidePanel({
  isOpen,
  onClose,
  toolCalls,
  currentIndex,
  onNavigate,
  messages,
  agentStatus,
  project,
  isLoading = false,
  externalNavigateToIndex,
  agentName,
  onFileClick,
  disableInitialAnimation,
  isLeftSidebarExpanded = false,
  resetAccumulatedTime = false,
  threadId,
  agentRunId,
}: ToolCallSidePanelProps) {
  const [dots, setDots] = React.useState('');
  const [internalIndex, setInternalIndex] = React.useState(0);
  const [navigationMode, setNavigationMode] = React.useState<'live' | 'manual'>('live');
  const [toolCallSnapshots, setToolCallSnapshots] = React.useState<ToolCallSnapshot[]>([]);
  const [isInitialized, setIsInitialized] = React.useState(false);
  const [agentStartTime, setAgentStartTime] = React.useState<number | null>(null);
  const [elapsedTime, setElapsedTime] = React.useState(0);
  const [finalRuntime, setFinalRuntime] = React.useState<number | null>(null);
  const [accumulatedTime, setAccumulatedTime] = React.useState(0);
  const [databaseRuntime, setDatabaseRuntime] = React.useState<number>(0);
  const [isLoadingRuntime, setIsLoadingRuntime] = React.useState(false);
  const [generatedAgentRunId, setGeneratedAgentRunId] = React.useState<string | null>(null);

  const isMobile = useIsMobile();
  const [isFullScreen, setIsFullScreen] = React.useState(false);
  const isMediumScreen = useMediumScreen();
  const isCustomBreakpoint = useCustomBreakpoint();
  React.useEffect(() => {
    if (typeof window !== 'undefined') {
      const mediaQuery = window.matchMedia('(max-width: 1023px)');
      const handleChange = (event: MediaQueryListEvent) => {
        setIsFullScreen(event.matches);
      };

      // Initial check
      setIsFullScreen(mediaQuery.matches);

      mediaQuery.addEventListener('change', handleChange);

      return () => {
        mediaQuery.removeEventListener('change', handleChange);
      };
    }
  }, []);

  // Compute responsive width class; shrink a bit when the left sidebar is expanded
  const widthClass = React.useMemo(() => {
    if (isFullScreen) return 'left-2';
    if (isCustomBreakpoint && isLeftSidebarExpanded) return 'left-2';
    if (isMediumScreen) return 'w-[calc(100vw-32px)]';
    const base = isLeftSidebarExpanded ? 'w-[45vw]' : 'w-[50vw]';
    return `${base} sm:${base} md:${base} lg:${base} xl:${base}`;
  }, [isFullScreen, isLeftSidebarExpanded, isMediumScreen, isCustomBreakpoint]);

  const handleClose = React.useCallback(() => {
    onClose();
  }, [onClose]);

  React.useEffect(() => {
    const newSnapshots = toolCalls.map((toolCall, index) => ({
      id: `${index}-${toolCall.assistantCall.timestamp || Date.now()}`,
      toolCall,
      index,
      timestamp: Date.now(),
    }));

    const hadSnapshots = toolCallSnapshots.length > 0;
    const hasNewSnapshots = newSnapshots.length > toolCallSnapshots.length;
    setToolCallSnapshots(newSnapshots);

    if (!isInitialized && newSnapshots.length > 0) {
      const completedCount = newSnapshots.filter(s =>
        s.toolCall.toolResult?.content &&
        s.toolCall.toolResult.content !== 'STREAMING'
      ).length;

      if (completedCount > 0) {
        let lastCompletedIndex = -1;
        for (let i = newSnapshots.length - 1; i >= 0; i--) {
          const snapshot = newSnapshots[i];
          if (snapshot.toolCall.toolResult?.content &&
            snapshot.toolCall.toolResult.content !== 'STREAMING') {
            lastCompletedIndex = i;
            break;
          }
        }
        setInternalIndex(Math.max(0, lastCompletedIndex));
      } else {
        setInternalIndex(Math.max(0, newSnapshots.length - 1));
      }
      setIsInitialized(true);
    } else if (hasNewSnapshots && navigationMode === 'live') {
      const latestSnapshot = newSnapshots[newSnapshots.length - 1];
      const isLatestStreaming = latestSnapshot?.toolCall.toolResult?.content === 'STREAMING';
      if (isLatestStreaming) {
        let lastCompletedIndex = -1;
        for (let i = newSnapshots.length - 1; i >= 0; i--) {
          const snapshot = newSnapshots[i];
          if (snapshot.toolCall.toolResult?.content &&
            snapshot.toolCall.toolResult.content !== 'STREAMING') {
            lastCompletedIndex = i;
            break;
          }
        }
        if (lastCompletedIndex >= 0) {
          setInternalIndex(lastCompletedIndex);
        } else {
          setInternalIndex(newSnapshots.length - 1);
        }
      } else {
        setInternalIndex(newSnapshots.length - 1);
      }
    } else if (hasNewSnapshots && navigationMode === 'manual') {
    }
  }, [toolCalls, navigationMode, toolCallSnapshots.length, isInitialized]);

  React.useEffect(() => {
    if (isOpen && !isInitialized && toolCallSnapshots.length > 0) {
      setInternalIndex(Math.min(currentIndex, toolCallSnapshots.length - 1));
    }
  }, [isOpen, currentIndex, isInitialized, toolCallSnapshots.length]);

  const safeInternalIndex = Math.min(internalIndex, Math.max(0, toolCallSnapshots.length - 1));
  const currentSnapshot = toolCallSnapshots[safeInternalIndex];
  const currentToolCall = currentSnapshot?.toolCall;
  const totalCalls = toolCallSnapshots.length;

  const completedToolCalls = toolCallSnapshots.filter(snapshot =>
    snapshot.toolCall.toolResult?.content &&
    snapshot.toolCall.toolResult.content !== 'STREAMING'
  );
  const totalCompletedCalls = completedToolCalls.length;

  let displayToolCall = currentToolCall;
  let displayIndex = safeInternalIndex;
  let displayTotalCalls = totalCalls;

  const isCurrentToolStreaming = currentToolCall?.toolResult?.content === 'STREAMING';
  if (isCurrentToolStreaming && totalCompletedCalls > 0) {
    const lastCompletedSnapshot = completedToolCalls[completedToolCalls.length - 1];
    displayToolCall = lastCompletedSnapshot.toolCall;
    displayIndex = totalCompletedCalls - 1;
    displayTotalCalls = totalCompletedCalls;
  } else if (!isCurrentToolStreaming) {
    const completedIndex = completedToolCalls.findIndex(snapshot => snapshot.id === currentSnapshot?.id);
    if (completedIndex >= 0) {
      displayIndex = completedIndex;
      displayTotalCalls = totalCompletedCalls;
    }
  }

  const currentToolName = displayToolCall?.assistantCall?.name || 'Tool Call';
  const CurrentToolIcon = getToolIcon(
    currentToolCall?.assistantCall?.name || 'unknown',
  );
  const isStreaming = displayToolCall?.toolResult?.content === 'STREAMING';

  // Extract actual success value from tool content with fallbacks
  const getActualSuccess = (toolCall: any): boolean => {
    const content = toolCall?.toolResult?.content;
    if (!content) return toolCall?.toolResult?.isSuccess ?? true;

    const safeParse = (data: any) => {
      try { return typeof data === 'string' ? JSON.parse(data) : data; }
      catch { return null; }
    };

    const parsed = safeParse(content);
    if (!parsed) return toolCall?.toolResult?.isSuccess ?? true;

    if (parsed.content) {
      const inner = safeParse(parsed.content);
      if (inner?.tool_execution?.result?.success !== undefined) {
        return inner.tool_execution.result.success;
      }
    }
    const success = parsed.tool_execution?.result?.success ??
      parsed.result?.success ??
      parsed.success;

    return success !== undefined ? success : (toolCall?.toolResult?.isSuccess ?? true);
  };

  const isSuccess = isStreaming ? true : getActualSuccess(displayToolCall);

  const isFirstFileOperation = React.useMemo(() => {
    if (!currentToolCall) return false;

    const currentFilePath = extractFilePathFromToolCall(currentToolCall);
    if (!currentFilePath) return false;

    for (let i = 0; i < safeInternalIndex; i++) {
      const previousToolCall = toolCallSnapshots[i]?.toolCall;
      if (previousToolCall) {
        const previousFilePath = extractFilePathFromToolCall(previousToolCall);
        if (previousFilePath === currentFilePath) {
          return false; // Found a previous operation on the same file
        }
      }
    }

    return true; // This is the first operation on this file
  }, [safeInternalIndex, toolCallSnapshots, currentToolCall]);

  const internalNavigate = React.useCallback((newIndex: number, source: string = 'internal') => {
    if (newIndex < 0 || newIndex >= totalCalls) return;

    const isNavigatingToLatest = newIndex === totalCalls - 1;

    console.log(`[INTERNAL_NAV] ${source}: ${internalIndex} -> ${newIndex}, mode will be: ${isNavigatingToLatest ? 'live' : 'manual'}`);

    setInternalIndex(newIndex);

    if (isNavigatingToLatest) {
      setNavigationMode('live');
    } else {
      setNavigationMode('manual');
    }

    if (source === 'user_explicit') {
      onNavigate(newIndex);
    }
  }, [internalIndex, totalCalls, onNavigate]);

  // Helper function to format elapsed time
  const formatElapsedTime = (milliseconds: number): string => {
    const seconds = Math.floor(milliseconds / 1000);
    const minutes = Math.floor(seconds / 60);
    const hours = Math.floor(minutes / 60);
    
    if (hours > 0) {
      return `${hours}h ${minutes % 60}m ${seconds % 60}s`;
    } else if (minutes > 0) {
      return `${minutes}m ${seconds % 60}s`;
    } else {
      return `${seconds}s`;
    }
  };

  const isLiveMode = navigationMode === 'live';
  const showJumpToLive = navigationMode === 'manual' && agentStatus === 'running';
  const showJumpToLatest = navigationMode === 'manual' && agentStatus !== 'running';

  const navigateToPrevious = React.useCallback(() => {
    if (displayIndex > 0) {
      const targetCompletedIndex = displayIndex - 1;
      const targetSnapshot = completedToolCalls[targetCompletedIndex];
      if (targetSnapshot) {
        const actualIndex = toolCallSnapshots.findIndex(s => s.id === targetSnapshot.id);
        if (actualIndex >= 0) {
          setNavigationMode('manual');
          internalNavigate(actualIndex, 'user_explicit');
        }
      }
    }
  }, [displayIndex, completedToolCalls, toolCallSnapshots, internalNavigate]);

  const navigateToNext = React.useCallback(() => {
    if (displayIndex < displayTotalCalls - 1) {
      const targetCompletedIndex = displayIndex + 1;
      const targetSnapshot = completedToolCalls[targetCompletedIndex];
      if (targetSnapshot) {
        const actualIndex = toolCallSnapshots.findIndex(s => s.id === targetSnapshot.id);
        if (actualIndex >= 0) {
          const isLatestCompleted = targetCompletedIndex === completedToolCalls.length - 1;
          if (isLatestCompleted) {
            setNavigationMode('live');
          } else {
            setNavigationMode('manual');
          }
          internalNavigate(actualIndex, 'user_explicit');
        }
      }
    }
  }, [displayIndex, displayTotalCalls, completedToolCalls, toolCallSnapshots, internalNavigate]);

  const jumpToLive = React.useCallback(() => {
    setNavigationMode('live');
    internalNavigate(totalCalls - 1, 'user_explicit');
  }, [totalCalls, internalNavigate]);

  const jumpToLatest = React.useCallback(() => {
    setNavigationMode('manual');
    internalNavigate(totalCalls - 1, 'user_explicit');
  }, [totalCalls, internalNavigate]);

  const resetTimer = React.useCallback(() => {
    setAccumulatedTime(0);
    setFinalRuntime(null);
    setAgentStartTime(null);
    setElapsedTime(0);
    setDatabaseRuntime(0);
    setGeneratedAgentRunId(null);
  }, []);

  const fetchDatabaseRuntime = React.useCallback(async () => {
    if (!threadId) return;
    
    try {
      setIsLoadingRuntime(true);
      const response = await fetch(`/api/runtime/thread/${threadId}`);
      if (response.ok) {
        const data = await response.json();
        setDatabaseRuntime(data.total_runtime_ms || 0);
      }
    } catch (error) {
      console.error('Failed to fetch runtime from database:', error);
    } finally {
      setIsLoadingRuntime(false);
    }
  }, [threadId]);

  const createAgentRun = React.useCallback(async (runId: string, threadId: string) => {
    try {
      console.log('API: Creating agent run:', { runId, threadId });
      const response = await fetch(`/api/runtime/agent-run/${runId}`, {
        method: 'POST',
        headers: {
          'Content-Type': 'application/json',
        },
        body: JSON.stringify({ thread_id: threadId }),
      });
      
      if (!response.ok) {
        const errorText = await response.text();
        console.error('Failed to create agent run:', response.status, response.statusText, errorText);
      } else {
        const result = await response.json();
        console.log('Successfully created agent run:', result);
      }
    } catch (error) {
      console.error('Error creating agent run:', error);
    }
  }, []);

  const completeAgentRun = React.useCallback(async (runId: string, totalRuntime: number) => {
    try {
      console.log('API: Completing agent run:', { runId, totalRuntime });
      const response = await fetch(`/api/runtime/agent-run/${runId}`, {
        method: 'PUT',
        headers: {
          'Content-Type': 'application/json',
        },
        body: JSON.stringify({ 
          status: 'completed',
          total_runtime_ms: totalRuntime 
        }),
      });
      
      if (!response.ok) {
        const errorText = await response.text();
        console.error('Failed to complete agent run:', response.status, response.statusText, errorText);
      } else {
        const result = await response.json();
        console.log('Successfully completed agent run:', result);
        // Refresh runtime from database after completion
        if (threadId) {
          fetchDatabaseRuntime();
        }
      }
    } catch (error) {
      console.error('Error completing agent run:', error);
    }
  }, [threadId, fetchDatabaseRuntime]);

  const updateHeartbeat = React.useCallback(async (runId: string) => {
    try {
      // Calculate runtime safely
      let totalRuntime = 0;
      if (agentStartTime && agentStartTime > 0) {
        const runtime = Date.now() - agentStartTime;
        // Ensure runtime is not negative and reasonable
        totalRuntime = Math.max(0, Math.min(runtime, 24 * 60 * 60 * 1000)); // Max 24 hours
      }

      console.log('Sending heartbeat update:', { runId, totalRuntime, agentStartTime });

      const response = await fetch(`/api/runtime/agent-run/${runId}`, {
        method: 'PUT',
        headers: {
          'Content-Type': 'application/json',
        },
        body: JSON.stringify({ 
          status: 'running',
          total_runtime_ms: totalRuntime
        }),
      });
      
      if (!response.ok) {
        const errorText = await response.text();
        console.error('Failed to update heartbeat:', {
          status: response.status,
          statusText: response.statusText,
          errorText,
          runId,
          totalRuntime
        });
        
        // If it's an authentication error, log it specifically
        if (response.status === 401) {
          console.error('Authentication failed for heartbeat update');
        }
      } else {
        console.log('Heartbeat update successful for runId:', runId);
      }
    } catch (error) {
      console.error('Error updating heartbeat:', {
        error,
        message: error instanceof Error ? error.message : 'Unknown error',
        runId,
        agentStartTime
      });
    }
  }, [agentStartTime]);

  const renderStatusButton = React.useCallback(() => {
    const baseClasses = "flex items-center justify-center gap-1.5 px-2 py-0.5 rounded-full w-[116px]";
    const dotClasses = "w-1.5 h-1.5 rounded-full";
    const textClasses = "text-xs font-medium";

    if (isLiveMode) {
      if (agentStatus === 'running') {
        return (
          <div className={`${baseClasses} bg-green-50 dark:bg-green-900/20 border border-green-200 dark:border-green-800`}>
            <div className={`${dotClasses} bg-helium-teal animate-pulse`} />
            <span className={`${textClasses} text-helium-teal`}>Live Updates</span>
          </div>
        );
      } else {
        return (
          <div className={`${baseClasses} bg-neutral-50 dark:bg-neutral-900/20 border border-neutral-200 dark:border-neutral-800`}>
            <div className={`${dotClasses} bg-neutral-500`} />
            <span className={`${textClasses} text-neutral-700 dark:text-neutral-400`}>Latest Tool</span>
          </div>
        );
      }
    } else {
      if (agentStatus === 'running') {
        return (
          <div
            className={`${baseClasses} bg-green-50 dark:bg-green-900/20 border border-green-200 dark:border-green-800 hover:bg-green-100 dark:hover:bg-green-900/30 transition-colors cursor-pointer`}
            onClick={jumpToLive}
          >
            <div className={`${dotClasses} bg-helium-teal animate-pulse`} />
            <span className={`${textClasses} text-helium-teal`}>Jump to Live</span>
          </div>
        );
      } else {
        return (
          <div
            className={`${baseClasses} bg-blue-50 dark:bg-blue-900/20 border border-blue-200 dark:border-blue-800 hover:bg-blue-100 dark:hover:bg-blue-900/30 transition-colors cursor-pointer`}
            onClick={jumpToLatest}
          >
            <div className={`${dotClasses} bg-helium-blue`} />
            <span className={`${textClasses} text-helium-blue`}>Jump to Latest</span>
          </div>
        );
      }
    }
  }, [isLiveMode, agentStatus, jumpToLive, jumpToLatest]);

  const handleSliderChange = React.useCallback(([newValue]: [number]) => {
    const targetSnapshot = completedToolCalls[newValue];
    if (targetSnapshot) {
      const actualIndex = toolCallSnapshots.findIndex(s => s.id === targetSnapshot.id);
      if (actualIndex >= 0) {
        const isLatestCompleted = newValue === completedToolCalls.length - 1;
        if (isLatestCompleted) {
          setNavigationMode('live');
        } else {
          setNavigationMode('manual');
        }

        internalNavigate(actualIndex, 'user_explicit');
      }
    }
  }, [completedToolCalls, toolCallSnapshots, internalNavigate]);

  React.useEffect(() => {
    if (!isOpen) return;

    const handleKeyDown = (event: KeyboardEvent) => {
      if ((event.metaKey || event.ctrlKey) && event.key === 'i') {
        event.preventDefault();
        handleClose();
      }
    };

    window.addEventListener('keydown', handleKeyDown);
    return () => window.removeEventListener('keydown', handleKeyDown);
  }, [isOpen, handleClose]);

  React.useEffect(() => {
    if (!isOpen) return;
    // Previously, expanding the left sidebar closed the panel.
    // We now keep the panel open and smoothly adjust its width instead.
    // Listener intentionally removed to avoid abrupt close.
  }, [isOpen, handleClose]);

  React.useEffect(() => {
    if (externalNavigateToIndex !== undefined && externalNavigateToIndex >= 0 && externalNavigateToIndex < totalCalls) {
      internalNavigate(externalNavigateToIndex, 'external_click');
    }
  }, [externalNavigateToIndex, totalCalls, internalNavigate]);

  // Reset accumulated time when starting a new thread
  React.useEffect(() => {
    if (resetAccumulatedTime) {
      setAccumulatedTime(0);
      setFinalRuntime(null);
      setAgentStartTime(null);
      setElapsedTime(0);
      setDatabaseRuntime(0);
    }
  }, [resetAccumulatedTime]);

  // Fetch runtime from database when threadId changes or component mounts
  React.useEffect(() => {
    if (threadId) {
      fetchDatabaseRuntime();
    }
  }, [threadId, fetchDatabaseRuntime]);

  // Also fetch runtime when component mounts to load persisted data
  React.useEffect(() => {
    if (threadId && isOpen) {
      fetchDatabaseRuntime();
    }
  }, [threadId, isOpen, fetchDatabaseRuntime]);

  // Timer effect for agent runtime
  React.useEffect(() => {
    if (agentStatus === 'running' && !agentStartTime) {
      // Agent just started running - this is now handled by the other effects
      return;
    } else if (agentStatus !== 'running' && agentStartTime) {
      // Agent stopped running - accumulate the runtime
      const totalRuntime = Date.now() - agentStartTime;
      setAccumulatedTime(prev => prev + totalRuntime);
      // Show total accumulated time including database runtime
      setFinalRuntime(databaseRuntime + accumulatedTime + totalRuntime);
      setAgentStartTime(null);
      setElapsedTime(0);
      
      // Complete agent run in database - use generated agentRunId if prop one is not available
      const runIdToUse = agentRunId || generatedAgentRunId;
      if (runIdToUse) {
        console.log('Completing agent run:', { runIdToUse, totalRuntime });
        completeAgentRun(runIdToUse, totalRuntime);
      } else {
        console.log('Missing agentRunId for completion');
      }
    }
  }, [agentStatus, agentStartTime, accumulatedTime, databaseRuntime, threadId, agentRunId, generatedAgentRunId, createAgentRun, completeAgentRun]);

  // Effect to handle agentRunId changes (when agent starts)
  React.useEffect(() => {
    if (agentRunId && agentStatus === 'running' && !agentStartTime) {
      // We have an agentRunId and agent is running, but we haven't started tracking yet
      console.log('AgentRunId available, starting runtime tracking:', { agentRunId, threadId });
      setAgentStartTime(Date.now());
      setElapsedTime(0);
      setFinalRuntime(null);
      
      // Create the agent run record
      if (threadId) {
        createAgentRun(agentRunId, threadId);
      }
    }
  }, [agentRunId, agentStatus, agentStartTime, threadId, createAgentRun]);

  // Generate agentRunId if not provided when agent starts running
  React.useEffect(() => {
    if (agentStatus === 'running' && !agentRunId && !agentStartTime) {
      // Generate a new agentRunId if we don't have one
      const newAgentRunId = crypto.randomUUID();
      console.log('Generated new agentRunId:', newAgentRunId);
      setGeneratedAgentRunId(newAgentRunId);
      
      // Create the agent run record immediately
      if (threadId) {
        createAgentRun(newAgentRunId, threadId);
        setAgentStartTime(Date.now());
        setElapsedTime(0);
        setFinalRuntime(null);
      }
    }
  }, [agentStatus, agentRunId, agentStartTime, threadId, createAgentRun]);

  // Timer effect for updating elapsed time
  React.useEffect(() => {
    if (!agentStartTime || agentStatus !== 'running') return;

    const interval = setInterval(() => {
      setElapsedTime(Date.now() - agentStartTime);
      
      // Update heartbeat in database every 5 seconds
      const runIdToUse = agentRunId || generatedAgentRunId;
      if (runIdToUse && Date.now() % 5000 < 1000) {
        updateHeartbeat(runIdToUse);
      }
    }, 1000);

    return () => clearInterval(interval);
  }, [agentStartTime, agentStatus, agentRunId, generatedAgentRunId, updateHeartbeat]);

  React.useEffect(() => {
    if (!isStreaming) return;
    const interval = setInterval(() => {
      setDots((prev) => {
        if (prev === '...') return '';
        return prev + '.';
      });
    }, 500);

    return () => clearInterval(interval);
  }, [isStreaming]);

  if (!isOpen) {
    return null;
  }

  if (isLoading) {
    return (
      <div className="fixed inset-0 z-30 pointer-events-none">
        <div className="p-4 h-full flex items-stretch justify-end pointer-events-auto">
          <div
            className={cn(
              'border rounded-xl flex flex-col bg-white transition-[width] duration-200 ease-in-out will-change-[width]',
              isMobile ? 'w-full' : widthClass,
            )}
          >
            <div className="flex-1 flex flex-col overflow-hidden">
              <div className="flex flex-col h-full">
                <div className="pt-4 pl-4 pr-4">
                  <div className="flex items-center justify-between">
                    <div className="ml-2 flex items-center gap-2">
                      <h2 className="text-xl font-bold tracking-tight text-zinc-900 dark:text-zinc-100 prose prose-sm dark:prose-inver">
                        {/* {agentName ? `${agentName}'s Computer` : 'Suna\'s Computer'} */}
                        Helium's Core
                      </h2>
                                          {(agentStatus === 'running' || finalRuntime !== null || databaseRuntime > 0) && (
                      <div className={cn(
                        "flex items-center gap-1.5 px-2 py-0.5 rounded-full text-xs font-medium border",
                        agentStatus === 'running' 
                          ? "bg-green-50 text-green-700 dark:bg-green-900/20 dark:text-green-400 border-green-200 dark:border-green-800"
                          : "bg-blue-50 text-blue-700 dark:bg-blue-900/20 dark:text-blue-400 border-blue-200 dark:border-blue-800"
                      )}>
                        {agentStatus === 'running' ? (
                          <>
                            <div className="w-1.5 h-1.5 rounded-full bg-green-500 animate-pulse" />
                            <span>
                              {formatElapsedTime(databaseRuntime + accumulatedTime + elapsedTime)}
                            </span>
                          </>
                        ) : (
                          <>
                            <div className="w-1.5 h-1.5 rounded-full bg-blue-500" />
                            <span>Total: {formatElapsedTime(databaseRuntime + (finalRuntime || 0))}</span>
                          </>
                        )}
                      </div>
                    )}
                    </div>
                    <Button
                      variant="ghost"
                      size="icon"
                      onClick={handleClose}
                      className="h-8 w-8"
                      title="Minimize to floating preview"
                    >
                      <Minimize2 className="h-4 w-4" />
                    </Button>
                  </div>
                </div>
                <div className="flex-1 p-4 overflow-auto">
                  <div className="space-y-4">
                    <Skeleton className="h-8 w-32" />
                    <Skeleton className="h-20 w-full rounded-md" />
                    <Skeleton className="h-40 w-full rounded-md" />
                    <Skeleton className="h-20 w-full rounded-md" />
                  </div>
                </div>
              </div>
            </div>
          </div>
        </div>
      </div>
    );
  }

  const renderContent = () => {
    if (!displayToolCall && toolCallSnapshots.length === 0) {
      return (
        <div className="flex flex-col h-full">
          <div className="pt-4 pl-4 pr-4">
            <div className="flex items-center justify-between">
              <div className="ml-2 flex items-center gap-2">
                <h2 className="text-lg font-semibold tracking-tight text-zinc-900 dark:text-zinc-100">
                  {/* {agentName ? `${agentName}'s Computer` : 'Suna\'s Computer'} */}
                  Helium's Core
                </h2>
                {(agentStatus === 'running' || finalRuntime !== null || databaseRuntime > 0) && (
                  <div className={cn(
                    "flex items-center gap-1.5 px-2 py-0.5 rounded-full text-xs font-medium border",
                    agentStatus === 'running' 
                      ? "bg-green-50 text-green-700 dark:bg-green-900/20 dark:text-green-400 border-green-200 dark:border-green-800"
                      : "bg-blue-50 text-blue-700 dark:bg-green-900/20 dark:text-green-400 border-green-200 dark:border-green-800"
                  )}>
                    {agentStatus === 'running' ? (
                      <>
                        <div className="w-1.5 h-1.5 rounded-full bg-green-500 animate-pulse" />
                        <span>{formatElapsedTime(databaseRuntime + accumulatedTime + elapsedTime)}</span>
                      </>
                    ) : (
                      <>
                        <div className="w-1.5 h-1.5 rounded-full bg-blue-500" />
                        <span>Total: {formatElapsedTime(databaseRuntime + (finalRuntime || 0))}</span>
                      </>
                    )}
                  </div>
                )}
              </div>
              <Button
                variant="ghost"
                size="icon"
                onClick={handleClose}
                className="h-8 w-8"
              >
                <X className="h-4 w-4" />
              </Button>
            </div>
          </div>
          <div className="flex flex-col items-center justify-center flex-1 p-8">
            <div className="flex flex-col items-center justify-center w-full h-full">
              <div className="relative w-[30%] h-[30%] flex items-center justify-center">
                <Image 
                  src="/helium-brain.png" 
                  alt="Helium Core Initiating" 
                  width={400}
                  height={400}
                  className="w-full h-full object-contain dark:hidden"
                  priority
                />
                <Image 
                  src="/helium-brain(dark).png" 
                  alt="Helium Core Initiating" 
                  width={400}
                  height={400}
                  className="w-full h-full object-contain hidden dark:block"
                  priority
                />
              </div>
            </div>
          </div>
        </div>
      );
    }

    if (!displayToolCall && toolCallSnapshots.length > 0) {
      const firstStreamingTool = toolCallSnapshots.find(s => s.toolCall.toolResult?.content === 'STREAMING');
      if (firstStreamingTool && totalCompletedCalls === 0) {
        return (
          <div className="flex flex-col h-full">
            <div className="pt-4 pl-4 pr-4">
              <div className="flex items-center justify-between">
                <div className="ml-2 flex items-center gap-2">
                  <h2 className="text-lg font-medium text-zinc-900 dark:text-zinc-100">
                    {/* {agentName ? `${agentName}'s Computer` : 'Suna\'s Computer'} */}
                    Helium's Core
                  </h2>
                  {(agentStatus === 'running' || finalRuntime !== null || databaseRuntime > 0) && (
                    <div className={cn(
                      "flex items-center gap-1.5 px-2 py-0.5 rounded-full text-xs font-medium border",
                      agentStatus === 'running' 
                        ? "bg-green-50 text-green-700 dark:bg-green-900/20 dark:text-green-400 border-green-200 dark:border-green-800"
                        : "bg-blue-50 text-blue-700 dark:bg-blue-900/20 dark:text-blue-400 border-blue-200 dark:border-blue-800"
                    )}>
                      {agentStatus === 'running' ? (
                        <>
                          <div className="w-1.5 h-1.5 rounded-full bg-green-500 animate-pulse" />
                          <span>{formatElapsedTime(databaseRuntime + accumulatedTime + elapsedTime)}</span>
                        </>
                      ) : (
                        <>
                          <div className="w-1.5 h-1.5 rounded-full bg-blue-500" />
                          <span>Total: {formatElapsedTime(databaseRuntime + (finalRuntime || 0))}</span>
                        </>
                      )}
                    </div>
                  )}
                </div>
                <div className="flex items-center gap-2">
                  <div className="px-2.5 py-0.5 rounded-full text-xs font-medium bg-blue-50 text-blue-700 dark:bg-blue-900/20 dark:text-blue-400 flex items-center gap-1.5">
                    <CircleDashed className="h-3 w-3 animate-spin" />
                    <span>Running</span>
                  </div>
                  <Button
                    variant="ghost"
                    size="icon"
                    onClick={handleClose}
                    className="h-8 w-8 ml-1"
                  >
                    <X className="h-4 w-4" />
                  </Button>
                </div>
              </div>
            </div>
            <div className="flex flex-col items-center justify-center flex-1 p-8">
              <div className="flex flex-col items-center space-y-4 max-w-sm text-center">
                <div className="relative">
                  <div className="w-16 h-16 bg-blue-50 dark:bg-blue-900/20 rounded-full flex items-center justify-center">
                    <CircleDashed className="h-8 w-8 text-blue-500 dark:text-blue-400 animate-spin" />
                  </div>
                </div>
                <div className="space-y-2">
                  <h3 className="text-lg font-medium text-zinc-900 dark:text-zinc-100">
                    Tool is running
                  </h3>
                  <p className="text-sm text-zinc-500 dark:text-zinc-400 leading-relaxed">
                    {getUserFriendlyToolName(firstStreamingTool.toolCall.assistantCall.name || 'Tool')} is currently executing. Results will appear here when complete.
                  </p>
                </div>
              </div>
            </div>
          </div>
        );
      }

      return (
        <div className="flex flex-col h-full">
          <div className="pt-4 pl-4 pr-4">
            <div className="flex items-center justify-between">
              <div className="ml-2 flex items-center gap-2">
                <h2 className="text-xl font-bold tracking-tight text-zinc-900 dark:text-zinc-100 prose prose-sm dark:prose-invert">
                  {/* {agentName ? `${agentName}'s Computer` : 'Suna\'s Computer'} */}
                  Helium's Core
                </h2>
                {(agentStatus === 'running' || finalRuntime !== null || databaseRuntime > 0) && (
                  <div className={cn(
                    "flex items-center gap-1.5 px-2 py-0.5 rounded-full text-xs font-medium border",
                    agentStatus === 'running' 
                      ? "bg-green-50 text-green-700 dark:bg-green-900/20 dark:text-green-400 border-green-200 dark:border-green-800"
                      : "bg-blue-50 text-blue-700 dark:bg-blue-900/20 dark:text-blue-400 border-blue-200 dark:border-blue-800"
                  )}>
                    {agentStatus === 'running' ? (
                      <>
                        <div className="w-1.5 h-1.5 rounded-full bg-green-500 animate-pulse" />
                        <span>{formatElapsedTime(databaseRuntime + accumulatedTime + elapsedTime)}</span>
                      </>
                    ) : (
                      <>
                        <div className="w-1.5 h-1.5 rounded-full bg-blue-500" />
                        <span>Total: {formatElapsedTime(databaseRuntime + (finalRuntime || 0))}</span>
                      </>
                    )}
                  </div>
                )}
              </div>
              <Button
                variant="ghost"
                size="icon"
                onClick={handleClose}
                className="h-8 w-8"
              >
                <X className="h-4 w-4" />
              </Button>
            </div>
          </div>
          <div className="flex-1 p-4 overflow-auto">
            <div className="space-y-4">
              <Skeleton className="h-8 w-32" />
              <Skeleton className="h-20 w-full rounded-md" />
            </div>
          </div>
        </div>
      );
    }

    const toolView = (
      <ToolView
        name={displayToolCall.assistantCall.name}
        assistantContent={displayToolCall.assistantCall.content}
        toolContent={displayToolCall.toolResult?.content}
        assistantTimestamp={displayToolCall.assistantCall.timestamp}
        toolTimestamp={displayToolCall.toolResult?.timestamp}
        isSuccess={isSuccess}
        isStreaming={isStreaming}
        project={project}
        messages={messages}
        agentStatus={agentStatus}
        currentIndex={displayIndex}
        totalCalls={displayTotalCalls}
        onFileClick={onFileClick}
        isFirstFileOperation={isFirstFileOperation}
      />
    );

    return (
      <div className="flex flex-col h-full">
        <motion.div
          layoutId={CONTENT_LAYOUT_ID}
          className="p-3"
        >
          <div className="flex items-center justify-between">
            <motion.div layoutId="tool-icon" className="ml-2 flex items-center gap-2">
              <h2 className="text-xl font-bold tracking-tight text-black dark:text-zinc-100 prose prose-sm dark:prose-invert">
                {/* {agentName ? `${agentName}'s Computer` : 'Helium\'s Brain'} */}
                Helium's Core
              </h2>
              {(agentStatus === 'running' || finalRuntime !== null || databaseRuntime > 0) && (
                <div className={cn(
                  "flex items-center gap-1.5 px-2 py-0.5 rounded-full text-xs font-medium border",
                  agentStatus === 'running' 
                    ? "bg-green-50 text-green-700 dark:bg-green-900/20 dark:text-green-400 border-green-200 dark:border-green-800"
                    : "bg-blue-50 text-blue-700 dark:bg-blue-900/20 dark:text-blue-400 border-blue-200 dark:border-blue-800"
                )}>
                  {agentStatus === 'running' ? (
                    <>
                      <div className="w-1.5 h-1.5 rounded-full bg-green-500 animate-pulse" />
                      <span>{formatElapsedTime(databaseRuntime + accumulatedTime + elapsedTime)}</span>
                    </>
                  ) : (
                    <>
                      <div className="w-1.5 h-1.5 rounded-full bg-blue-500" />
                      <span>Total: {formatElapsedTime(databaseRuntime + (finalRuntime || 0))}</span>
                    </>
                  )}
                </div>
              )}
            </motion.div>

            {displayToolCall.toolResult?.content && !isStreaming && (
              <div className="flex items-center gap-2">
                <Button
                  variant="ghost"
                  size="icon"
                  onClick={handleClose}
                  className="h-8 w-8 ml-1"
                  title="Minimize to floating preview"
                >
                  <Minimize2 className="h-4 w-4" />
                </Button>
              </div>
            )}

            {isStreaming && (
              <div className="flex items-center gap-2">
                <div className="px-2.5 py-0.5 rounded-full text-xs font-medium bg-blue-50 text-blue-700 dark:bg-blue-900/20 dark:text-blue-400 flex items-center gap-1.5">
                  <CircleDashed className="h-3 w-3 animate-spin" />
                  <span>Running</span>
                </div>
                <Button
                  variant="ghost"
                  size="icon"
                  onClick={handleClose}
                  className="h-8 w-8 ml-1"
                  title="Minimize to floating preview"
                >
                  <Minimize2 className="h-4 w-4" />
                </Button>
              </div>
            )}

            {!displayToolCall.toolResult?.content && !isStreaming && (
              <Button
                variant="ghost"
                size="icon"
                onClick={handleClose}
                className="h-8 w-8"
                title="Minimize to floating preview"
              >
                <Minimize2 className="h-4 w-4" />
              </Button>
            )}
          </div>
        </motion.div>

        <div className="flex-1 p-4 pt-0 overflow-auto scrollbar-thin scrollbar-thumb-zinc-300 dark:scrollbar-thumb-zinc-700 scrollbar-track-transparent">
          {toolView}
        </div>
      </div>
    );
  };

  return (
    <AnimatePresence mode="wait">
      {isOpen && (
        <motion.div
          key="sidepanel"
          layoutId={FLOATING_LAYOUT_ID}
          initial={disableInitialAnimation ? { opacity: 1 } : { opacity: 0 }}
          animate={{ opacity: 1 }}
          exit={{ opacity: 0 }}
          transition={{
            opacity: { duration: disableInitialAnimation ? 0 : 0.15 },
            layout: {
              type: "spring",
              stiffness: 400,
              damping: 35
            }
          }}
          className={cn(
            'fixed top-3 right-2 bottom-4 shadow-[0px_12px_32px_0px_rgba(0,0,0,0.02)] border bg-gradient-to-bl from-green-500/10 to-blue-500/10 rounded-[22px] flex flex-col z-30 transition-[width] duration-200 ease-in-out will-change-[width]',
            widthClass,
          )}  
          style={{
            overflow: 'hidden',
          }}
        >
          <div className="flex-1 flex flex-col overflow-hidden bg-card">
            {renderContent()}
          </div>
          {(displayTotalCalls > 1 || (isCurrentToolStreaming && totalCompletedCalls > 0)) && (
            <div
              className={cn(
                'border-t border-zinc-200 dark:border-zinc-800 bg-zinc-50 dark:bg-zinc-900',
                isMobile ? 'p-2' : 'px-4 py-2.5',
              )}
            >
              {isMobile ? (
                <div className="flex items-center justify-between">
                  <Button
                    variant="outline"
                    size="sm"
                    onClick={navigateToPrevious}
                    disabled={displayIndex <= 0}
                    className="h-8 px-2.5 text-xs"
                  >
                    <SkipBack className="h-3.5 w-3.5 mr-1" />
                    <span>Prev</span>
                  </Button>

                  <div className="flex items-center gap-1.5">
                    <span className="text-xs text-zinc-600 dark:text-zinc-400 font-medium tabular-nums min-w-[44px]">
                      {displayIndex + 1}/{displayTotalCalls}
                    </span>
                    {renderStatusButton()}
                  </div>

                  <Button
                    variant="outline"
                    size="sm"
                    onClick={navigateToNext}
                    disabled={displayIndex >= displayTotalCalls - 1}
                    className="h-8 px-2.5 text-xs"
                  >
                    <span>Next</span>
                    <SkipForward className="h-3.5 w-3.5 ml-1" />
                  </Button>
                </div>
              ) : (
                <div className="flex items-center gap-3">
                  <div className="flex items-center">
                    <Button
                      variant="ghost"
                      size="icon"
                      onClick={navigateToPrevious}
                      disabled={displayIndex <= 0}
                      className="h-7 w-7 text-zinc-500 cursor-pointer hover:text-zinc-700 dark:text-zinc-400 dark:hover:text-zinc-200"
                    >
                      <SkipBack className="h-4 w-4" />
                    </Button>
                    <span className="text-xs text-zinc-600 dark:text-zinc-400 font-medium tabular-nums px-1 min-w-[44px] text-center">
                      {displayIndex + 1}/{displayTotalCalls}
                    </span>
                    <Button
                      variant="ghost"
                      size="icon"
                      onClick={navigateToNext}
                      disabled={displayIndex >= displayTotalCalls - 1}
                      className="h-7 w-7 text-zinc-500 cursor-pointer hover:text-zinc-700 dark:text-zinc-400 dark:hover:text-zinc-200"
                    >
                      <SkipForward className="h-4 w-4" />
                    </Button>
                  </div>

                  <div className="flex-1 relative">
                    <Slider
                      min={0}
                      max={displayTotalCalls - 1}
                      step={1}
                      value={[displayIndex]}
                      onValueChange={handleSliderChange}
                      className="w-full [&>span:first-child]:h-1 [&>span:first-child]:bg-zinc-200 dark:[&>span:first-child]:bg-zinc-800 [&>span:first-child>span]:bg-[#0081F2] [&>span:first-child>span]:h-1.5"
                    />
                  </div>

                  <div className="flex items-center gap-1.5">
                    {renderStatusButton()}
                  </div>
                </div>
              )}
            </div>
          )}
        </motion.div>
      )}
    </AnimatePresence>
  );
}<|MERGE_RESOLUTION|>--- conflicted
+++ resolved
@@ -72,8 +72,6 @@
 const FLOATING_LAYOUT_ID = 'tool-panel-float';
 const CONTENT_LAYOUT_ID = 'tool-panel-content';
 
-<<<<<<< HEAD
-=======
 interface ViewToggleProps {
   currentView: 'tools' | 'browser';
   onViewChange: (view: 'tools' | 'browser') => void;
@@ -243,7 +241,6 @@
   );
 };
 
->>>>>>> 0807fea0
 export function ToolCallSidePanel({
   isOpen,
   onClose,
