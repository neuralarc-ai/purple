'use client';

import React, {
  useState,
  useRef,
  useEffect,
  forwardRef,
  useImperativeHandle,
} from 'react';
import { useAgents } from '@/hooks/react-query/agents/use-agents';
import { useAgentSelection } from '@/lib/stores/agent-selection-store';

import { Card, CardContent } from '@/components/ui/card';
import { handleFiles } from './file-upload-handler';
import { MessageInput } from './message-input';
import { AttachmentGroup } from '../attachment-group';
import { useModelSelection } from './_use-model-selection';
import { useFileDelete } from '@/hooks/react-query/files';
import { useQueryClient } from '@tanstack/react-query';
import { ToolCallInput } from './floating-tool-preview';
import { ChatSnack,type AgentStatus } from './chat-snack';
import { ArrowDown } from 'lucide-react';

import { IntegrationsRegistry } from '@/components/agents/integrations-registry';
import { Dialog, DialogContent, DialogHeader, DialogTitle } from '@/components/ui/dialog';
import { useSubscriptionData } from '@/contexts/SubscriptionContext';
import { isLocalMode } from '@/lib/config';
import { BillingModal } from '@/components/billing/billing-modal';
import { useRouter } from 'next/navigation';
import posthog from 'posthog-js';
import { BorderBeam } from '@/components/magicui/border-beam';

export interface ChatInputHandles {
  getPendingFiles: () => File[];
  clearPendingFiles: () => void;
}

export interface ChatInputProps {
  onSubmit: (
    message: string,
    options?: {
      model_name?: string;
      enable_thinking?: boolean;
      agent_id?: string;
    },
  ) => void;
  placeholder?: string;
  loading?: boolean;
  disabled?: boolean;
  isAgentRunning?: boolean;
  onStopAgent?: () => void;
  autoFocus?: boolean;
  value?: string;
  onChange?: (value: string) => void;
  onFileBrowse?: () => void;
  sandboxId?: string;
  hideAttachments?: boolean;
  selectedAgentId?: string;
  onAgentSelect?: (agentId: string | undefined) => void;
  agentName?: string;
  messages?: any[];
  bgColor?: string;
  toolCalls?: ToolCallInput[];
  toolCallIndex?: number;
  showToolPreview?: boolean;
  onExpandToolPreview?: () => void;
  isLoggedIn?: boolean;
  enableAdvancedConfig?: boolean;
  onConfigureAgent?: (agentId: string) => void;
  hideAgentSelection?: boolean;
  defaultShowSnackbar?: 'tokens' | 'upgrade' | false;
  showToLowCreditUsers?: boolean;
  agentMetadata?: {
    is_helium_default?: boolean;
  };
  showScrollToBottomIndicator?: boolean;
  onScrollToBottom?: () => void;
}

export interface UploadedFile {
  name: string;
  path: string;
  size: number;
  type: string;
  localUrl?: string;
}



export const ChatInput = forwardRef<ChatInputHandles, ChatInputProps>(
  (
    {
      onSubmit,
      placeholder = 'Describe what you need help with...',
      loading = false,
      disabled = false,
      isAgentRunning = false,
      onStopAgent,
      autoFocus = true,
      value: controlledValue,
      onChange: controlledOnChange,
      onFileBrowse,
      sandboxId,
      hideAttachments = false,
      selectedAgentId,
      onAgentSelect,
      agentName,
      messages = [],
      bgColor = 'bg-card',
      toolCalls = [],
      toolCallIndex = 0,
      showToolPreview = false,
      onExpandToolPreview,
      isLoggedIn = true,
      enableAdvancedConfig = false,
      onConfigureAgent,
      hideAgentSelection = false,
      defaultShowSnackbar = false,
      showToLowCreditUsers = true,
      agentMetadata,
      showScrollToBottomIndicator = false,
      onScrollToBottom,
    },
    ref,
  ) => {
    const isControlled =
      controlledValue !== undefined && controlledOnChange !== undefined;
    const router = useRouter();

    const [uncontrolledValue, setUncontrolledValue] = useState('');
    const value = isControlled ? controlledValue : uncontrolledValue;

    const isHeliumAgent = agentMetadata?.is_helium_default || false;

    const [uploadedFiles, setUploadedFiles] = useState<UploadedFile[]>([]);
    const [pendingFiles, setPendingFiles] = useState<File[]>([]);
    const [isUploading, setIsUploading] = useState(false);
    const [isDraggingOver, setIsDraggingOver] = useState(false);

    const [registryDialogOpen, setRegistryDialogOpen] = useState(false);
    const [showSnackbar, setShowSnackbar] = useState(defaultShowSnackbar);
    const [userDismissedUsage, setUserDismissedUsage] = useState(false);
    const [billingModalOpen, setBillingModalOpen] = useState(false);
    const [wasManuallyStopped, setWasManuallyStopped] = useState(false);
    const {
      selectedModel,
      setSelectedModel: handleModelChange,
      subscriptionStatus,
      allModels: modelOptions,
      canAccessModel,
      getActualModelId,
      refreshCustomModels,
    } = useModelSelection();

    const { data: subscriptionData } = useSubscriptionData();
    const deleteFileMutation = useFileDelete();
    const queryClient = useQueryClient();

    const agentStatus: AgentStatus = (() => {
      if (isAgentRunning || loading) {
        return 'running';
      }
      if (wasManuallyStopped) {
        return 'stopped';
      }
      if (toolCalls && toolCalls.length > 0) {
        return 'completed';
      }
      return 'idle';
    })();
    // Show usage preview logic:
    // - Always show to free users when showToLowCreditUsers is true
    // - For paid users, only show when they're at 70% or more of their cost limit (30% or below remaining)
    const shouldShowUsage = !isLocalMode() && subscriptionData && showToLowCreditUsers && (() => {
      // Free users: always show
      if (subscriptionStatus === 'no_subscription') {
        return true;
      }

      // Paid users: only show when at 70% or more of cost limit
      const currentUsage = subscriptionData.current_usage || 0;
      const costLimit = subscriptionData.cost_limit || 0;

      if (costLimit === 0) return false; // No limit set

      return currentUsage >= (costLimit * 0.7); // 70% or more used (30% or less remaining)
    })();

    // Auto-show usage preview when we have subscription data
    useEffect(() => {
      if (shouldShowUsage && defaultShowSnackbar !== false && !userDismissedUsage && (showSnackbar === false || showSnackbar === defaultShowSnackbar)) {
        setShowSnackbar('upgrade');
      } else if (!shouldShowUsage && showSnackbar !== false) {
        setShowSnackbar(false);
      }
    }, [subscriptionData, showSnackbar, defaultShowSnackbar, shouldShowUsage, subscriptionStatus, showToLowCreditUsers, userDismissedUsage]);

    const textareaRef = useRef<HTMLTextAreaElement>(null);
    const fileInputRef = useRef<HTMLInputElement>(null);

    const { data: agentsResponse } = useAgents({}, { enabled: isLoggedIn });
    const agents = agentsResponse?.agents || [];

    const { initializeFromAgents } = useAgentSelection();
    useImperativeHandle(ref, () => ({
      getPendingFiles: () => pendingFiles,
      clearPendingFiles: () => setPendingFiles([]),
    }));

    useEffect(() => {
      if (agents.length > 0 && !onAgentSelect) {
        initializeFromAgents(agents);
      }
    }, [agents, onAgentSelect, initializeFromAgents]);



    useEffect(() => {
      if (autoFocus && textareaRef.current) {
        textareaRef.current.focus();
      }
    }, [autoFocus]);

    const handleSubmit = async (e: React.FormEvent) => {
      e.preventDefault();
      if (
        (!value.trim() && uploadedFiles.length === 0) ||
        loading ||
        (disabled && !isAgentRunning)
      )
        return;

      // if (isAgentRunning && onStopAgent) {
      //   onStopAgent();
      //   return;
      // }
      setWasManuallyStopped(false);
      let message = value;

      if (uploadedFiles.length > 0) {
        const fileInfo = uploadedFiles
          .map((file) => `[Uploaded File: ${file.path}]`)
          .join('\n');
        message = message ? `${message}\n\n${fileInfo}` : fileInfo;
      }

      let baseModelName = getActualModelId(selectedModel);
      let thinkingEnabled = false;
      if (selectedModel.endsWith('-thinking')) {
        baseModelName = getActualModelId(selectedModel.replace(/-thinking$/, ''));
        thinkingEnabled = true;
      }

      posthog.capture("task_prompt_submitted", { message });

      onSubmit(message, {
        agent_id: selectedAgentId,
        model_name: baseModelName,
        enable_thinking: thinkingEnabled,
      });

      if (!isControlled) {
        setUncontrolledValue('');
      }

      setUploadedFiles([]);
    };
    const handleStopAgent = () => {
      if (onStopAgent) {
        onStopAgent();
        setWasManuallyStopped(true);
      }
    };
    const handleChange = (e: React.ChangeEvent<HTMLTextAreaElement>) => {
      const newValue = e.target.value;
      if (isControlled) {
        controlledOnChange(newValue);
      } else {
        setUncontrolledValue(newValue);
      }
    };

    const handleTranscription = (transcribedText: string) => {
      // Replace the entire input value with the transcribed text
      if (isControlled) {
        controlledOnChange(transcribedText);
      } else {
        setUncontrolledValue(transcribedText);
      }
    };

    const removeUploadedFile = async (index: number) => {
      const fileToRemove = uploadedFiles[index];

      // Clean up local URL if it exists
      if (fileToRemove.localUrl) {
        URL.revokeObjectURL(fileToRemove.localUrl);
      }

      // Remove from local state immediately for responsive UI
      setUploadedFiles((prev) => prev.filter((_, i) => i !== index));
      if (!sandboxId && pendingFiles.length > index) {
        setPendingFiles((prev) => prev.filter((_, i) => i !== index));
      }

      // Check if file is referenced in existing chat messages before deleting from server
      const isFileUsedInChat = messages.some(message => {
        const content = typeof message.content === 'string' ? message.content : '';
        return content.includes(`[Uploaded File: ${fileToRemove.path}]`);
      });

      // Only delete from server if file is not referenced in chat history
      if (sandboxId && fileToRemove.path && !isFileUsedInChat) {
        deleteFileMutation.mutate({
          sandboxId,
          filePath: fileToRemove.path,
        }, {
          onError: (error) => {
            console.error('Failed to delete file from server:', error);
          }
        });
      } else {
        // File exists in chat history, don't delete from server
      }
    };

    const handleDragOver = (e: React.DragEvent<HTMLDivElement>) => {
      e.preventDefault();
      e.stopPropagation();
      setIsDraggingOver(true);
    };

    const handleDragLeave = (e: React.DragEvent<HTMLDivElement>) => {
      e.preventDefault();
      e.stopPropagation();
      setIsDraggingOver(false);
    };

<<<<<<< HEAD
    const handleStopAgent = () => {
      if (onStopAgent) {
        onStopAgent();
        // setWasManuallyStopped(true);
      }
    };


=======
>>>>>>> 40e0688a
    return (
      <div className="mx-auto w-full max-w-5xl relative">
        <div className="relative">
          <ChatSnack
            toolCalls={toolCalls}
            toolCallIndex={toolCallIndex}
            onExpandToolPreview={onExpandToolPreview}
            agentStatus={agentStatus}
            agentName={agentName}
            showToolPreview={showToolPreview}
            showUsagePreview={showSnackbar}
            subscriptionData={subscriptionData}
            onCloseUsage={() => { setShowSnackbar(false); setUserDismissedUsage(true); }}
            onOpenUpgrade={() => setBillingModalOpen(true)}
            isVisible={showToolPreview || !!showSnackbar}
          />

          {/* Scroll to bottom button */}
          {showScrollToBottomIndicator && onScrollToBottom && (
            <button
              onClick={onScrollToBottom}
              className={`absolute cursor-pointer right-3 z-50 w-8 h-8 rounded-full bg-card border border-border transition-all duration-200 hover:scale-105 flex items-center justify-center ${showToolPreview || !!showSnackbar ? '-top-12' : '-top-5'
                }`}
              title="Scroll to bottom"
            >
              <ArrowDown className="w-4 h-4 text-muted-foreground" />
            </button>
          )}
          <Card
<<<<<<< HEAD
            className={`-mb-2 shadow-none w-full max-w-5xl mx-auto bg-transparent border-none overflow-visible ${enableAdvancedConfig && selectedAgentId ? '' : 'rounded-3xl'} relative z-10`}
=======
            className={`shadow-none p-0 mt-4 w-full max-w-5xl mx-auto bg-transparent border-none overflow-visible ${enableAdvancedConfig && selectedAgentId ? '' : 'rounded-3xl'} relative z-10`}
>>>>>>> 40e0688a
            onDragOver={handleDragOver}
            onDragLeave={handleDragLeave}
            onDrop={(e) => {
              e.preventDefault();
              e.stopPropagation();
              setIsDraggingOver(false);
              if (fileInputRef.current && e.dataTransfer.files.length > 0) {
                const files = Array.from(e.dataTransfer.files);
                handleFiles(
                  files,
                  sandboxId,
                  setPendingFiles,
                  setUploadedFiles,
                  setIsUploading,
                  messages,
                  queryClient,
                );
              }
            }}
          >
            <div className="w-full text-sm flex flex-col justify-between items-start rounded-lg">
<<<<<<< HEAD
              <CardContent className={`w-full p-2 pt-0 pb-3 bg-white dark:bg-sidebar-accent rounded-3xl relative overflow-hidden`}>
                {/* Border Beam Effect */}
                <div className="absolute inset-0 rounded-[inherit] overflow-hidden">
                  <BorderBeam 
                    duration={4}
                    borderWidth={0.5}
=======
              <CardContent className={`w-full p-2 pt-0 pb-3 border-black/10 dark:border-muted bg-white dark:bg-sidebar-accent rounded-3xl relative overflow-hidden shadow-md shadow-foreground/5 dark:shadow-sidebar/50 border`}>
                {/* <div className="absolute inset-0 rounded-[inherit] overflow-hidden border">
                  <BorderBeam 
                    duration={6}
                    borderWidth={1}
>>>>>>> 40e0688a
                    size={220}
                    className="from-transparent via-helium-blue to-transparent"
                  />
                  <BorderBeam 
<<<<<<< HEAD
                    duration={4}
                    borderWidth={0.5}
                    delay={2}
                    size={220}
                    className="from-transparent via-helium-green to-transparent"
                  />
                </div>
=======
                    duration={6}
                    borderWidth={1}
                    delay={3}
                    size={220}
                    className="from-transparent via-helium-green to-transparent"
                  />
                </div> */}
>>>>>>> 40e0688a
                <AttachmentGroup
                  files={uploadedFiles || []}
                  sandboxId={sandboxId}
                  onRemove={removeUploadedFile}
                  layout="inline"
                  maxHeight="180px"
                  showPreviews={true}
                />
                <MessageInput
                  ref={textareaRef}
                  value={value}
                  onChange={handleChange}
                  onSubmit={handleSubmit}
                  onTranscription={handleTranscription}
                  placeholder={placeholder}
                  loading={loading}
                  disabled={disabled}
                  isAgentRunning={isAgentRunning}
                  onStopAgent={handleStopAgent}
                  isDraggingOver={isDraggingOver}
                  uploadedFiles={uploadedFiles}

                  fileInputRef={fileInputRef}
                  isUploading={isUploading}
                  sandboxId={sandboxId}
                  setPendingFiles={setPendingFiles}
                  setUploadedFiles={setUploadedFiles}
                  setIsUploading={setIsUploading}
                  hideAttachments={hideAttachments}
                  messages={messages}

                  selectedModel={selectedModel}
                  onModelChange={handleModelChange}
                  modelOptions={modelOptions}
                  subscriptionStatus={subscriptionStatus}
                  canAccessModel={canAccessModel}
                  refreshCustomModels={refreshCustomModels}
                  isLoggedIn={isLoggedIn}

                  selectedAgentId={selectedAgentId}
                  onAgentSelect={onAgentSelect}
                  hideAgentSelection={hideAgentSelection}
                  onOpenIntegrations={() => setRegistryDialogOpen(true)}
                  onOpenInstructions={() => router.push(`/agents/config/${selectedAgentId}?tab=configuration&accordion=instructions`)}
                  onOpenKnowledge={() => router.push(`/agents/config/${selectedAgentId}?tab=configuration&accordion=knowledge`)}
                  onOpenTriggers={() => router.push(`/agents/config/${selectedAgentId}?tab=configuration&accordion=triggers`)}
                  onOpenWorkflows={() => router.push(`/agents/config/${selectedAgentId}?tab=configuration&accordion=workflows`)}
                />
              </CardContent>
            </div>
          </Card>

          <Dialog open={registryDialogOpen} onOpenChange={setRegistryDialogOpen}>
            <DialogContent className="p-0 max-w-6xl h-[90vh] overflow-hidden">
              <DialogHeader className="sr-only">
                <DialogTitle>Integrations</DialogTitle>
              </DialogHeader>
              <IntegrationsRegistry
                showAgentSelector={true}
                selectedAgentId={selectedAgentId}
                onAgentChange={onAgentSelect}
                onToolsSelected={(profileId, selectedTools, appName, appSlug) => {
                  // Save to workflow or perform other action here
                }}
              />
            </DialogContent>
          </Dialog>
          <BillingModal
            open={billingModalOpen}
            onOpenChange={setBillingModalOpen}
          />
        </div>
      </div>
    );
  },
);

ChatInput.displayName = 'ChatInput';<|MERGE_RESOLUTION|>--- conflicted
+++ resolved
@@ -336,17 +336,6 @@
       setIsDraggingOver(false);
     };
 
-<<<<<<< HEAD
-    const handleStopAgent = () => {
-      if (onStopAgent) {
-        onStopAgent();
-        // setWasManuallyStopped(true);
-      }
-    };
-
-
-=======
->>>>>>> 40e0688a
     return (
       <div className="mx-auto w-full max-w-5xl relative">
         <div className="relative">
@@ -376,11 +365,7 @@
             </button>
           )}
           <Card
-<<<<<<< HEAD
-            className={`-mb-2 shadow-none w-full max-w-5xl mx-auto bg-transparent border-none overflow-visible ${enableAdvancedConfig && selectedAgentId ? '' : 'rounded-3xl'} relative z-10`}
-=======
             className={`shadow-none p-0 mt-4 w-full max-w-5xl mx-auto bg-transparent border-none overflow-visible ${enableAdvancedConfig && selectedAgentId ? '' : 'rounded-3xl'} relative z-10`}
->>>>>>> 40e0688a
             onDragOver={handleDragOver}
             onDragLeave={handleDragLeave}
             onDrop={(e) => {
@@ -402,33 +387,15 @@
             }}
           >
             <div className="w-full text-sm flex flex-col justify-between items-start rounded-lg">
-<<<<<<< HEAD
-              <CardContent className={`w-full p-2 pt-0 pb-3 bg-white dark:bg-sidebar-accent rounded-3xl relative overflow-hidden`}>
-                {/* Border Beam Effect */}
-                <div className="absolute inset-0 rounded-[inherit] overflow-hidden">
-                  <BorderBeam 
-                    duration={4}
-                    borderWidth={0.5}
-=======
               <CardContent className={`w-full p-2 pt-0 pb-3 border-black/10 dark:border-muted bg-white dark:bg-sidebar-accent rounded-3xl relative overflow-hidden shadow-md shadow-foreground/5 dark:shadow-sidebar/50 border`}>
                 {/* <div className="absolute inset-0 rounded-[inherit] overflow-hidden border">
                   <BorderBeam 
                     duration={6}
                     borderWidth={1}
->>>>>>> 40e0688a
                     size={220}
                     className="from-transparent via-helium-blue to-transparent"
                   />
                   <BorderBeam 
-<<<<<<< HEAD
-                    duration={4}
-                    borderWidth={0.5}
-                    delay={2}
-                    size={220}
-                    className="from-transparent via-helium-green to-transparent"
-                  />
-                </div>
-=======
                     duration={6}
                     borderWidth={1}
                     delay={3}
@@ -436,7 +403,6 @@
                     className="from-transparent via-helium-green to-transparent"
                   />
                 </div> */}
->>>>>>> 40e0688a
                 <AttachmentGroup
                   files={uploadedFiles || []}
                   sandboxId={sandboxId}
