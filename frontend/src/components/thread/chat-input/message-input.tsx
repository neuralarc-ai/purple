import React, { forwardRef, useEffect, useState } from 'react';
import { Textarea } from '@/components/ui/textarea';
import { Button } from '@/components/ui/button';
import { Square, Loader2, ArrowUp, Settings, Plus } from 'lucide-react';
import { cn } from '@/lib/utils';
import { useTheme } from 'next-themes';
import { UploadedFile } from './chat-input';
import { FileUploadHandler } from './file-upload-handler';
import { VoiceRecorder } from './voice-recorder';
import { UnifiedConfigMenu } from './unified-config-menu';
import { canAccessModel, SubscriptionStatus } from './_use-model-selection';
import { isLocalMode } from '@/lib/config';
import { useFeatureFlag } from '@/lib/feature-flags';
import { TooltipContent } from '@/components/ui/tooltip';
import { Tooltip } from '@/components/ui/tooltip';
import { TooltipProvider, TooltipTrigger } from '@radix-ui/react-tooltip';
import { BillingModal } from '@/components/billing/billing-modal';
import { handleFiles } from './file-upload-handler';
import Image from 'next/image';
import {
  DropdownMenu,
  DropdownMenuContent,
  DropdownMenuItem,
  DropdownMenuTrigger,
} from '@/components/ui/dropdown-menu';

interface MessageInputProps {
  value: string;
  onChange: (e: React.ChangeEvent<HTMLTextAreaElement>) => void;
  onSubmit: (e: React.FormEvent) => void;
  onTranscription: (text: string) => void;
  placeholder: string;
  loading: boolean;
  disabled: boolean;
  isAgentRunning: boolean;
  onStopAgent?: () => void;
  isDraggingOver: boolean;
  uploadedFiles: UploadedFile[];

  fileInputRef: React.RefObject<HTMLInputElement>;
  isUploading: boolean;
  sandboxId?: string;
  setPendingFiles: React.Dispatch<React.SetStateAction<File[]>>;
  setUploadedFiles: React.Dispatch<React.SetStateAction<UploadedFile[]>>;
  setIsUploading: React.Dispatch<React.SetStateAction<boolean>>;
  hideAttachments?: boolean;
  messages?: any[]; // Add messages prop
  isLoggedIn?: boolean;

  selectedModel: string;
  onModelChange: (model: string) => void;
  modelOptions: any[];
  subscriptionStatus: SubscriptionStatus;
  canAccessModel: (modelId: string) => boolean;
  refreshCustomModels?: () => void;
  selectedAgentId?: string;
  onAgentSelect?: (agentId: string | undefined) => void;
  enableAdvancedConfig?: boolean;
  hideAgentSelection?: boolean;
<<<<<<< HEAD
  isHeliumAgent?: boolean;
=======
  isSunaAgent?: boolean;
  selectedMode: 'default' | 'agent';
  onModeChange: (mode: 'default' | 'agent') => void;
>>>>>>> e3714686
  // New props for integrations
  onOpenIntegrations?: () => void;
  onOpenInstructions?: () => void;
  onOpenKnowledge?: () => void;
  onOpenTriggers?: () => void;
  onOpenWorkflows?: () => void;
}

export const MessageInput = forwardRef<HTMLTextAreaElement, MessageInputProps>(
  (
    {
      value,
      onChange,
      onSubmit,
      onTranscription,
      placeholder,
      loading,
      disabled,
      isAgentRunning,
      onStopAgent,
      isDraggingOver,
      uploadedFiles,

      fileInputRef,
      isUploading,
      sandboxId,
      setPendingFiles,
      setUploadedFiles,
      setIsUploading,
      hideAttachments = false,
      messages = [],
      isLoggedIn = true,

      selectedModel,
      onModelChange,
      modelOptions,
      subscriptionStatus,
      canAccessModel,
      refreshCustomModels,

      selectedAgentId,
      onAgentSelect,
      enableAdvancedConfig = false,
      hideAgentSelection = false,
<<<<<<< HEAD
      isHeliumAgent,
=======
      isSunaAgent,
      selectedMode,
      onModeChange,
>>>>>>> e3714686
      onOpenIntegrations,
      onOpenInstructions,
      onOpenKnowledge,
      onOpenTriggers,
      onOpenWorkflows,
    },
    ref,
  ) => {
    const [billingModalOpen, setBillingModalOpen] = useState(false);
    const [mounted, setMounted] = useState(false);
    const [isDropdownOpen, setIsDropdownOpen] = useState(false);
    const { enabled: customAgentsEnabled, loading: flagsLoading } =
      useFeatureFlag('custom_agents');
    const { resolvedTheme } = useTheme();

    useEffect(() => {
      setMounted(true);
    }, []);

    useEffect(() => {
      const textarea = ref as React.RefObject<HTMLTextAreaElement>;
      if (!textarea.current) return;

      const adjustHeight = () => {
        const el = textarea.current;
        if (!el) return;
        el.style.height = 'auto';
        el.style.maxHeight = '200px';
        el.style.overflowY = el.scrollHeight > 200 ? 'auto' : 'hidden';

        const newHeight = Math.min(el.scrollHeight, 200);
        el.style.height = `${newHeight}px`;
      };

      adjustHeight();

      window.addEventListener('resize', adjustHeight);
      return () => window.removeEventListener('resize', adjustHeight);
    }, [value, ref]);

    const handleKeyDown = (e: React.KeyboardEvent<HTMLTextAreaElement>) => {
      if (e.key === 'Enter' && !e.shiftKey && !e.nativeEvent.isComposing) {
        e.preventDefault();
        if (
          (value.trim() || uploadedFiles.length > 0) &&
          !loading &&
          (!disabled || isAgentRunning)
        ) {
          // Pre-emptive loading state for Enter key submissions
          const textarea = e.currentTarget;
          textarea.disabled = true;
          textarea.style.opacity = '0.5';
          
          // Call onSubmit after a minimal delay to ensure loading state renders
          setTimeout(() => {
            onSubmit(e as unknown as React.FormEvent);
          }, 10);
        }
      }
    };

    const handlePaste = (e: React.ClipboardEvent<HTMLTextAreaElement>) => {
      if (!e.clipboardData) return;
      const items = Array.from(e.clipboardData.items);
      const imageFiles: File[] = [];
      for (const item of items) {
        if (item.kind === 'file' && item.type.startsWith('image/')) {
          const file = item.getAsFile();
          if (file) imageFiles.push(file);
        }
      }
      if (imageFiles.length > 0) {
        e.preventDefault();
        handleFiles(
          imageFiles,
          sandboxId,
          setPendingFiles,
          setUploadedFiles,
          setIsUploading,
          messages,
        );
      }
    };

    const handleFileUpload = () => {
      if (fileInputRef && 'current' in fileInputRef && fileInputRef.current) {
        fileInputRef.current.click();
      }
    };

    const processFileUpload = async (
      event: React.ChangeEvent<HTMLInputElement>,
    ) => {
      if (!event.target.files || event.target.files.length === 0) return;

      const files = Array.from(event.target.files);
      handleFiles(
        files,
        sandboxId,
        setPendingFiles,
        setUploadedFiles,
        setIsUploading,
        messages,
      );

      event.target.value = '';
    };

    const renderDropdown = () => {
      const showAdvancedFeatures =
        isLoggedIn &&
        (enableAdvancedConfig || (customAgentsEnabled && !flagsLoading));
      // Don't render dropdown components until after hydration to prevent ID mismatches
      if (!mounted) {
        return <div className="flex items-center gap-2 h-8" />; // Placeholder with same height
      }
      // Unified compact menu for both logged and non-logged (non-logged shows only models subset via menu trigger)
      return (
        <div className="flex items-center gap-2">
          <UnifiedConfigMenu
            isLoggedIn={isLoggedIn}
            selectedAgentId={
              showAdvancedFeatures && !hideAgentSelection
                ? selectedAgentId
                : undefined
            }
            onAgentSelect={
              showAdvancedFeatures && !hideAgentSelection
                ? onAgentSelect
                : undefined
            }
            selectedModel={selectedModel}
            onModelChange={onModelChange}
            modelOptions={modelOptions}
            subscriptionStatus={subscriptionStatus}
            canAccessModel={canAccessModel}
            refreshCustomModels={refreshCustomModels}
          />
        </div>
      );
    };

    return (
      <div className="relative flex flex-col w-full h-full gap-2 justify-between">
        <div className="flex flex-col gap-1 px-2">
          <Textarea
            ref={ref}
            value={value}
            onChange={onChange}
            onKeyDown={handleKeyDown}
            onPaste={handlePaste}
            placeholder={placeholder}
            className={cn(
              "w-full bg-transparent dark:bg-transparent md:text-base md:placeholder:text-base border-none shadow-none focus-visible:ring-0 px-1 pb-8 pt-5 min-h-[86px] max-h-[240px] overflow-y-auto resize-none font-[-apple-system,BlinkMacSystemFont,'Segoe_UI',Roboto,'Helvetica_Neue',Arial,sans-serif]",
              isDraggingOver ? 'opacity-40' : '',
            )}
            disabled={loading || (disabled && !isAgentRunning)}
            rows={1}
          />
        </div>

        <div className="flex items-center justify-between mt-0 mb-1 px-2">
          <div className="flex items-center gap-3">
            {/* Mode Toggle */}
            <div className="flex items-center gap-2">
              <label className="text-xs text-muted-foreground font-medium">
                Mode:
              </label>
              <div className="flex items-center bg-muted rounded-lg p-1">
                <button
                  type="button"
                  onClick={() => onModeChange('default')}
                  className={cn(
                    "text-xs px-3 py-1 rounded-md transition-all duration-200 font-medium",
                    selectedMode === 'default'
                      ? "bg-background text-foreground shadow-sm"
                      : "text-muted-foreground hover:text-foreground"
                  )}
                                     disabled={loading || (disabled && !isAgentRunning)}
                   title="Ultra-fast chat mode with tools and search - optimized for immediate response display"
                 >
                   💬 Chat
                 </button>
                 <button
                   type="button"
                   onClick={() => onModeChange('agent')}
                   className={cn(
                     "text-xs px-3 py-1 rounded-md transition-all duration-200 font-medium",
                     selectedMode === 'agent'
                       ? "bg-background text-foreground shadow-sm"
                       : "text-muted-foreground hover:text-foreground"
                   )}
                   disabled={loading || (disabled && !isAgentRunning)}
                   title="Full AI agent with context management, file processing, tools, and enhanced capabilities"
                 >
                   🤖 Agent
                </button>
              </div>
              {uploadedFiles.length > 0 && selectedMode !== 'agent' && (
                <span className="text-xs text-orange-600 dark:text-orange-400 font-medium">
                  Files require agent mode
                </span>
              )}
            </div>

            {!hideAttachments && (
              <>
                <DropdownMenu open={isDropdownOpen} onOpenChange={setIsDropdownOpen}>
                  <DropdownMenuTrigger asChild>
                    <Button
                      type="button"
                      size="icon"
                      variant="outline"
                      className={cn(
                        "w-8 h-8 flex-shrink-0 bg-transparent dark:border-muted-foreground/30 shadow-none rounded-full transition-all duration-200",
                        isDropdownOpen 
                          ? "bg-background/50!" 
                          : "bg-white dark:bg-sidebar-accent hover:bg-background/50!"
                      )}
                      disabled={
                        !isLoggedIn ||
                        loading ||
                        (disabled && !isAgentRunning) ||
                        isUploading
                      }
                    >
                      <Plus 
                        className={cn(
                          "h-4 w-4 text-muted-foreground transition-transform duration-200",
                          isDropdownOpen && "rotate-45"
                        )} 
                      />
                    </Button>
                  </DropdownMenuTrigger>
                  <DropdownMenuContent
                    align="start"
                    className="p-2 rounded-xl bg-background shadow-md"
                  >
                    <DropdownMenuItem
                      onClick={handleFileUpload}
                      className="cursor-pointer px-2.5 rounded-sm hover:bg-white! dark:hover:bg-muted!"
                    >
                      <Image
                        src={
                          resolvedTheme === 'dark'
                            ? '/icons/paperclip-dark.svg'
                            : '/icons/Vector-light.svg'
                        }
                        alt="Paperclip"
                        width={18}
                        height={18}
                        className="mr-1"
                      />
                      Attach files
                    </DropdownMenuItem>
                    {selectedAgentId && onOpenIntegrations && (
                      <DropdownMenuItem
                        onClick={onOpenIntegrations}
                        className="cursor-pointer px-2.5 rounded-sm hover:bg-white! dark:hover:bg-muted!"
                      >
                        <Image
                          src={
                            resolvedTheme === 'dark'
                              ? '/icons/integration-dark.svg'
                              : '/icons/integrations.svg'
                          }
                          alt="Integrations"
                          width={18}
                          height={18}
                          className="mr-1"
                        />
                        Integrations
                      </DropdownMenuItem>
                    )}
                  </DropdownMenuContent>
                </DropdownMenu>

                <input
                  type="file"
                  ref={fileInputRef}
                  className="hidden"
                  onChange={processFileUpload}
                  multiple
                />
              </>
            )}
          </div>

          {/* {subscriptionStatus === 'no_subscription' && !isLocalMode() &&
            <TooltipProvider>
              <Tooltip>
                <TooltipTrigger>
                  <p role='button' className='text-sm text-amber-500 hidden sm:block cursor-pointer' onClick={() => setBillingModalOpen(true)}>Upgrade for more usage</p>
                </TooltipTrigger>
                <TooltipContent>
                  <p>The free tier is severely limited by the amount of usage. Upgrade to experience the full power of Helium.</p>
                </TooltipContent>
              </Tooltip>
            </TooltipProvider>
          } */}

          <div className="flex items-center gap-2">
            {renderDropdown()}
            <BillingModal
              open={billingModalOpen}
              onOpenChange={setBillingModalOpen}
              returnUrl={
                typeof window !== 'undefined' ? window.location.href : '/'
              }
            />

            {isLoggedIn && (
              <VoiceRecorder
                onTranscription={onTranscription}
                disabled={loading || (disabled && !isAgentRunning)}
              />
            )}

            <Button
              type="submit"
              onClick={(e) => {
                // Pre-emptive loading state - show loading immediately
                if (isAgentRunning && onStopAgent) {
                  onStopAgent();
                } else {
                  // Set loading state immediately for better UX
                  const button = e.currentTarget;
                  const originalContent = button.innerHTML;
                  button.innerHTML = '<div class="h-5 w-5 animate-spin rounded-full border-2 border-current border-t-transparent"></div>';
                  button.disabled = true;
                  
                  // Call onSubmit after a minimal delay to ensure loading state renders
                  setTimeout(() => {
                    onSubmit(e);
                  }, 10);
                }
              }}
              size="icon"
              className={cn(
                'w-8 h-8 flex-shrink-0 rounded-full cursor-pointer',
                resolvedTheme === 'dark'
                  ? 'bg-helium-blue hover:bg-helium-blue/80'
                  : 'bg-helium-blue hover:bg-helium-blue/80',
                (!value.trim() &&
                  uploadedFiles.length === 0 &&
                  !isAgentRunning) ||
                  loading ||
                  (disabled && !isAgentRunning)
                  ? 'opacity-50'
                  : '',
              )}
              disabled={
                (!value.trim() &&
                  uploadedFiles.length === 0 &&
                  !isAgentRunning) ||
                loading ||
                (disabled && !isAgentRunning)
              }
            >
              {loading ? (
                <Loader2 className="h-5 w-5 animate-spin" />
              ) : isAgentRunning ? (
                <div className="min-h-[12px] min-w-[12px] w-[12px] h-[12px] rounded-xs bg-white" />
              ) : (
                <div
                  className={
                    mounted && resolvedTheme === 'light' ? 'text-white' : 'text-white'
                  }
                >
                  <ArrowUp className="h-5 w-5 text" />
                </div>
              )}
            </Button>
          </div>
        </div>
        {/* {subscriptionStatus === 'no_subscription' && !isLocalMode() &&
          <div className='sm:hidden absolute -bottom-8 left-0 right-0 flex justify-center'>
            <p className='text-xs text-amber-500 px-2 py-1'>
              Upgrade for better performance
            </p>
          </div>
        } */}
      </div>
    );
  },
);

MessageInput.displayName = 'MessageInput';<|MERGE_RESOLUTION|>--- conflicted
+++ resolved
@@ -57,13 +57,9 @@
   onAgentSelect?: (agentId: string | undefined) => void;
   enableAdvancedConfig?: boolean;
   hideAgentSelection?: boolean;
-<<<<<<< HEAD
   isHeliumAgent?: boolean;
-=======
-  isSunaAgent?: boolean;
   selectedMode: 'default' | 'agent';
   onModeChange: (mode: 'default' | 'agent') => void;
->>>>>>> e3714686
   // New props for integrations
   onOpenIntegrations?: () => void;
   onOpenInstructions?: () => void;
@@ -108,13 +104,9 @@
       onAgentSelect,
       enableAdvancedConfig = false,
       hideAgentSelection = false,
-<<<<<<< HEAD
       isHeliumAgent,
-=======
-      isSunaAgent,
       selectedMode,
       onModeChange,
->>>>>>> e3714686
       onOpenIntegrations,
       onOpenInstructions,
       onOpenKnowledge,
