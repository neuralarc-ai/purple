import React, { forwardRef, useEffect, useState } from 'react';
import { Textarea } from '@/components/ui/textarea';
import { Button } from '@/components/ui/button';
import { Square, Loader2, ArrowUp, Settings, Plus } from 'lucide-react';
import { cn } from '@/lib/utils';
import { useTheme } from 'next-themes';
import { UploadedFile } from './chat-input';
import { FileUploadHandler } from './file-upload-handler';
import { VoiceRecorder } from './voice-recorder';
import { UnifiedConfigMenu } from './unified-config-menu';
import { canAccessModel, SubscriptionStatus } from './_use-model-selection';
import { isLocalMode } from '@/lib/config';
import { useFeatureFlag } from '@/lib/feature-flags';
import { TooltipContent } from '@/components/ui/tooltip';
import { Tooltip } from '@/components/ui/tooltip';
import { TooltipProvider, TooltipTrigger } from '@radix-ui/react-tooltip';
import { BillingModal } from '@/components/billing/billing-modal';
import { handleFiles } from './file-upload-handler';
import Image from 'next/image';
import {
  DropdownMenu,
  DropdownMenuContent,
  DropdownMenuItem,
  DropdownMenuTrigger,
} from '@/components/ui/dropdown-menu';

interface MessageInputProps {
  value: string;
  onChange: (e: React.ChangeEvent<HTMLTextAreaElement>) => void;
  onSubmit: (e: React.FormEvent) => void;
  onTranscription: (text: string) => void;
  placeholder: string;
  loading: boolean;
  disabled: boolean;
  isAgentRunning: boolean;
  onStopAgent?: () => void;
  isDraggingOver: boolean;
  uploadedFiles: UploadedFile[];

  fileInputRef: React.RefObject<HTMLInputElement>;
  isUploading: boolean;
  sandboxId?: string;
  setPendingFiles: React.Dispatch<React.SetStateAction<File[]>>;
  setUploadedFiles: React.Dispatch<React.SetStateAction<UploadedFile[]>>;
  setIsUploading: React.Dispatch<React.SetStateAction<boolean>>;
  hideAttachments?: boolean;
  messages?: any[]; // Add messages prop
  isLoggedIn?: boolean;

  selectedModel: string;
  onModelChange: (model: string) => void;
  modelOptions: any[];
  subscriptionStatus: SubscriptionStatus;
  canAccessModel: (modelId: string) => boolean;
  refreshCustomModels?: () => void;
  selectedAgentId?: string;
  onAgentSelect?: (agentId: string | undefined) => void;
  enableAdvancedConfig?: boolean;
  hideAgentSelection?: boolean;
  isSunaAgent?: boolean;
<<<<<<< HEAD
  selectedMode: 'normal' | 'agent' | 'sandbox';
  onModeChange: (mode: 'normal' | 'agent' | 'sandbox') => void;
=======
  // New props for integrations
  onOpenIntegrations?: () => void;
  onOpenInstructions?: () => void;
  onOpenKnowledge?: () => void;
  onOpenTriggers?: () => void;
  onOpenWorkflows?: () => void;
>>>>>>> 0aac09df
}

export const MessageInput = forwardRef<HTMLTextAreaElement, MessageInputProps>(
  (
    {
      value,
      onChange,
      onSubmit,
      onTranscription,
      placeholder,
      loading,
      disabled,
      isAgentRunning,
      onStopAgent,
      isDraggingOver,
      uploadedFiles,

      fileInputRef,
      isUploading,
      sandboxId,
      setPendingFiles,
      setUploadedFiles,
      setIsUploading,
      hideAttachments = false,
      messages = [],
      isLoggedIn = true,

      selectedModel,
      onModelChange,
      modelOptions,
      subscriptionStatus,
      canAccessModel,
      refreshCustomModels,

      selectedAgentId,
      onAgentSelect,
      enableAdvancedConfig = false,
      hideAgentSelection = false,
      isSunaAgent,
<<<<<<< HEAD
      selectedMode,
      onModeChange,
=======
      onOpenIntegrations,
      onOpenInstructions,
      onOpenKnowledge,
      onOpenTriggers,
      onOpenWorkflows,
>>>>>>> 0aac09df
    },
    ref,
  ) => {
    const [billingModalOpen, setBillingModalOpen] = useState(false);
    const [mounted, setMounted] = useState(false);
    const { enabled: customAgentsEnabled, loading: flagsLoading } =
      useFeatureFlag('custom_agents');
    const { resolvedTheme } = useTheme();

    useEffect(() => {
      setMounted(true);
    }, []);

    useEffect(() => {
      const textarea = ref as React.RefObject<HTMLTextAreaElement>;
      if (!textarea.current) return;

      const adjustHeight = () => {
        const el = textarea.current;
        if (!el) return;
        el.style.height = 'auto';
        el.style.maxHeight = '200px';
        el.style.overflowY = el.scrollHeight > 200 ? 'auto' : 'hidden';

        const newHeight = Math.min(el.scrollHeight, 200);
        el.style.height = `${newHeight}px`;
      };

      adjustHeight();

      window.addEventListener('resize', adjustHeight);
      return () => window.removeEventListener('resize', adjustHeight);
    }, [value, ref]);

    const handleKeyDown = (e: React.KeyboardEvent<HTMLTextAreaElement>) => {
      if (e.key === 'Enter' && !e.shiftKey && !e.nativeEvent.isComposing) {
        e.preventDefault();
        if (
          (value.trim() || uploadedFiles.length > 0) &&
          !loading &&
          (!disabled || isAgentRunning)
        ) {
          onSubmit(e as unknown as React.FormEvent);
        }
      }
    };

    const handlePaste = (e: React.ClipboardEvent<HTMLTextAreaElement>) => {
      if (!e.clipboardData) return;
      const items = Array.from(e.clipboardData.items);
      const imageFiles: File[] = [];
      for (const item of items) {
        if (item.kind === 'file' && item.type.startsWith('image/')) {
          const file = item.getAsFile();
          if (file) imageFiles.push(file);
        }
      }
      if (imageFiles.length > 0) {
        e.preventDefault();
        handleFiles(
          imageFiles,
          sandboxId,
          setPendingFiles,
          setUploadedFiles,
          setIsUploading,
          messages,
        );
      }
    };

    const handleFileUpload = () => {
      if (fileInputRef && 'current' in fileInputRef && fileInputRef.current) {
        fileInputRef.current.click();
      }
    };

    const processFileUpload = async (
      event: React.ChangeEvent<HTMLInputElement>,
    ) => {
      if (!event.target.files || event.target.files.length === 0) return;

      const files = Array.from(event.target.files);
      handleFiles(
        files,
        sandboxId,
        setPendingFiles,
        setUploadedFiles,
        setIsUploading,
        messages,
      );

      event.target.value = '';
    };

    const renderDropdown = () => {
      const showAdvancedFeatures =
        isLoggedIn &&
        (enableAdvancedConfig || (customAgentsEnabled && !flagsLoading));
      // Don't render dropdown components until after hydration to prevent ID mismatches
      if (!mounted) {
        return <div className="flex items-center gap-2 h-8" />; // Placeholder with same height
      }
      // Unified compact menu for both logged and non-logged (non-logged shows only models subset via menu trigger)
      return (
        <div className="flex items-center gap-2">
          <UnifiedConfigMenu
            isLoggedIn={isLoggedIn}
            selectedAgentId={
              showAdvancedFeatures && !hideAgentSelection
                ? selectedAgentId
                : undefined
            }
            onAgentSelect={
              showAdvancedFeatures && !hideAgentSelection
                ? onAgentSelect
                : undefined
            }
            selectedModel={selectedModel}
            onModelChange={onModelChange}
            modelOptions={modelOptions}
            subscriptionStatus={subscriptionStatus}
            canAccessModel={canAccessModel}
            refreshCustomModels={refreshCustomModels}
          />
        </div>
      );
    };

    return (
      <div className="relative flex flex-col w-full h-full gap-2 justify-between">
        <div className="flex flex-col gap-1 px-2">
          <Textarea
            ref={ref}
            value={value}
            onChange={onChange}
            onKeyDown={handleKeyDown}
            onPaste={handlePaste}
            placeholder={placeholder}
            className={cn(
              'w-full bg-transparent dark:bg-transparent md:text-base md:placeholder:text-base border-none shadow-none focus-visible:ring-0 px-1 pb-8 pt-5 min-h-[86px] max-h-[240px] overflow-y-auto resize-none',
              isDraggingOver ? 'opacity-40' : '',
            )}
            disabled={loading || (disabled && !isAgentRunning)}
            rows={1}
          />
        </div>

        <div className="flex items-center justify-between mt-0 mb-1 px-2">
          <div className="flex items-center gap-3">
            {/* Mode Selection */}
            <div className="flex items-center gap-2">
              <label htmlFor="mode-select" className="text-xs text-muted-foreground font-medium">
                Mode:
              </label>
              <select
                id="mode-select"
                value={selectedMode}
                onChange={(e) => onModeChange(e.target.value as 'normal' | 'agent' | 'sandbox')}
                className={cn(
                  "text-xs bg-background border rounded-md px-2 py-1 focus:outline-none focus:ring-2 focus:ring-ring focus:ring-offset-2 cursor-pointer transition-colors",
                  uploadedFiles.length > 0 && selectedMode !== 'sandbox' 
                    ? "border-orange-500 bg-orange-50 dark:bg-orange-950/20" 
                    : "border-border hover:border-border/60"
                )}
                disabled={loading || (disabled && !isAgentRunning)}
                title={
                  uploadedFiles.length > 0 && selectedMode !== 'sandbox'
                    ? '⚠️ Sandbox mode required for file processing' :
                    selectedMode === 'normal' ? 'Basic chat without advanced features' :
                    selectedMode === 'agent' ? 'Enhanced AI agent with context management' :
                    'Full AI agent with sandbox environment for file processing and code execution'
                }
              >
                <option value="normal" disabled={uploadedFiles.length > 0}>💬 Normal Chat</option>
                <option value="agent" disabled={uploadedFiles.length > 0}>🤖 Agent Mode</option>
                <option value="sandbox">🖥️ Agent + Sandbox</option>
              </select>
              {uploadedFiles.length > 0 && selectedMode !== 'sandbox' && (
                <span className="text-xs text-orange-600 dark:text-orange-400 font-medium">
                  Files require sandbox
                </span>
              )}
            </div>

            {!hideAttachments && (
              <>
                <DropdownMenu>
                  <DropdownMenuTrigger asChild>
                    <Button
                      type="button"
                      size="icon"
                      variant="ghost"
                      className="w-8 h-8 flex-shrink-0 rounded-full hover:bg-muted/50"
                      disabled={
                        !isLoggedIn ||
                        loading ||
                        (disabled && !isAgentRunning) ||
                        isUploading
                      }
                    >
                      <Plus className="h-4 w-4" />
                    </Button>
                  </DropdownMenuTrigger>
                  <DropdownMenuContent
                    align="start"
                    className="p-2 space-y-1 rounded-2xl -translate-x-2.5 dark:bg-background"
                  >
                    <DropdownMenuItem
                      onClick={handleFileUpload}
                      className="cursor-pointer rounded-lg"
                    >
                      <Image
                        src={
                          resolvedTheme === 'dark'
                            ? '/icons/paperclip-dark.svg'
                            : '/icons/Vector-light.svg'
                        }
                        alt="Paperclip"
                        width={resolvedTheme === 'dark' ? 20 : 16}
                        height={resolvedTheme === 'dark' ? 20 : 16}
                        className="mr-1"
                      />
                      Attach files
                    </DropdownMenuItem>
                    {selectedAgentId && onOpenIntegrations && (
                      <DropdownMenuItem
                        onClick={onOpenIntegrations}
                        className="cursor-pointer rounded-lg"
                      >
                        <Image
                          src={
                            resolvedTheme === 'dark'
                              ? '/icons/integration-dark.svg'
                              : '/icons/integrations.svg'
                          }
                          alt="Integrations"
                          width={19}
                          height={19}
                          className="mr-1"
                        />
                        Integrations
                      </DropdownMenuItem>
                    )}
                  </DropdownMenuContent>
                </DropdownMenu>

                <input
                  type="file"
                  ref={fileInputRef}
                  className="hidden"
                  onChange={processFileUpload}
                  multiple
                />
              </>
            )}
          </div>

          {/* {subscriptionStatus === 'no_subscription' && !isLocalMode() &&
            <TooltipProvider>
              <Tooltip>
                <TooltipTrigger>
                  <p role='button' className='text-sm text-amber-500 hidden sm:block cursor-pointer' onClick={() => setBillingModalOpen(true)}>Upgrade for more usage</p>
                </TooltipTrigger>
                <TooltipContent>
                  <p>The free tier is severely limited by the amount of usage. Upgrade to experience the full power of Suna.</p>
                </TooltipContent>
              </Tooltip>
            </TooltipProvider>
          } */}

          <div className="flex items-center gap-2">
            {renderDropdown()}
            <BillingModal
              open={billingModalOpen}
              onOpenChange={setBillingModalOpen}
              returnUrl={
                typeof window !== 'undefined' ? window.location.href : '/'
              }
            />

            {isLoggedIn && (
              <VoiceRecorder
                onTranscription={onTranscription}
                disabled={loading || (disabled && !isAgentRunning)}
              />
            )}

            <Button
              type="submit"
              onClick={isAgentRunning && onStopAgent ? onStopAgent : onSubmit}
              size="icon"
              className={cn(
                'w-8 h-8 flex-shrink-0 rounded-full cursor-pointer',
                resolvedTheme === 'dark'
                  ? 'bg-helium-yellow hover:bg-helium-yellow/80'
                  : 'bg-helium-blue hover:bg-helium-blue/80',
                (!value.trim() &&
                  uploadedFiles.length === 0 &&
                  !isAgentRunning) ||
                  loading ||
                  (disabled && !isAgentRunning)
                  ? 'opacity-50'
                  : '',
              )}
              disabled={
                (!value.trim() &&
                  uploadedFiles.length === 0 &&
                  !isAgentRunning) ||
                loading ||
                (disabled && !isAgentRunning)
              }
            >
              {loading ? (
                <Loader2 className="h-5 w-5 animate-spin" />
              ) : isAgentRunning ? (
                <div className="min-h-[14px] min-w-[14px] w-[14px] h-[14px] rounded-sm bg-current" />
              ) : (
                <div
                  className={
                    mounted && resolvedTheme === 'light' ? 'text-black' : ''
                  }
                >
                  <ArrowUp className="h-5 w-5" />
                </div>
              )}
            </Button>
          </div>
        </div>
        {/* {subscriptionStatus === 'no_subscription' && !isLocalMode() &&
          <div className='sm:hidden absolute -bottom-8 left-0 right-0 flex justify-center'>
            <p className='text-xs text-amber-500 px-2 py-1'>
              Upgrade for better performance
            </p>
          </div>
        } */}
      </div>
    );
  },
);

MessageInput.displayName = 'MessageInput';<|MERGE_RESOLUTION|>--- conflicted
+++ resolved
@@ -58,17 +58,14 @@
   enableAdvancedConfig?: boolean;
   hideAgentSelection?: boolean;
   isSunaAgent?: boolean;
-<<<<<<< HEAD
   selectedMode: 'normal' | 'agent' | 'sandbox';
   onModeChange: (mode: 'normal' | 'agent' | 'sandbox') => void;
-=======
   // New props for integrations
   onOpenIntegrations?: () => void;
   onOpenInstructions?: () => void;
   onOpenKnowledge?: () => void;
   onOpenTriggers?: () => void;
   onOpenWorkflows?: () => void;
->>>>>>> 0aac09df
 }
 
 export const MessageInput = forwardRef<HTMLTextAreaElement, MessageInputProps>(
@@ -108,16 +105,13 @@
       enableAdvancedConfig = false,
       hideAgentSelection = false,
       isSunaAgent,
-<<<<<<< HEAD
       selectedMode,
       onModeChange,
-=======
       onOpenIntegrations,
       onOpenInstructions,
       onOpenKnowledge,
       onOpenTriggers,
       onOpenWorkflows,
->>>>>>> 0aac09df
     },
     ref,
   ) => {
