--- conflicted
+++ resolved
@@ -113,13 +113,9 @@
   ) => {
     const [billingModalOpen, setBillingModalOpen] = useState(false);
     const [mounted, setMounted] = useState(false);
-<<<<<<< HEAD
-    const { enabled: customAgentsEnabled, loading: flagsLoading } = useFeatureFlag('custom_agents');
-=======
     const [isDropdownOpen, setIsDropdownOpen] = useState(false);
     const { enabled: customAgentsEnabled, loading: flagsLoading } =
       useFeatureFlag('custom_agents');
->>>>>>> 40e0688a
     const { resolvedTheme } = useTheme();
 
     useEffect(() => {
@@ -252,11 +248,7 @@
             onPaste={handlePaste}
             placeholder={placeholder}
             className={cn(
-<<<<<<< HEAD
-              'w-full bg-transparent dark:bg-transparent md:text-base md:placeholder:text-base border-none shadow-none focus-visible:ring-0 px-1 pb-8 pt-5 min-h-[86px] max-h-[240px] overflow-y-auto resize-none',
-=======
               "w-full bg-transparent dark:bg-transparent md:text-base md:placeholder:text-base border-none shadow-none focus-visible:ring-0 px-1 pb-8 pt-5 min-h-[86px] max-h-[240px] overflow-y-auto resize-none font-[-apple-system,BlinkMacSystemFont,'Segoe_UI',Roboto,'Helvetica_Neue',Arial,sans-serif]",
->>>>>>> 40e0688a
               isDraggingOver ? 'opacity-40' : '',
             )}
             disabled={loading || (disabled && !isAgentRunning)}
@@ -379,29 +371,6 @@
               />
             )}
 
-<<<<<<< HEAD
-                                                 <Button
-               type="submit"
-               onClick={isAgentRunning && onStopAgent ? onStopAgent : onSubmit}
-               size="icon"
-               className={cn(
-                 'w-8 h-8 flex-shrink-0 rounded-full cursor-pointer',
-                 resolvedTheme === 'dark' 
-                   ? 'bg-helium-yellow hover:bg-helium-yellow/80' 
-                   : 'bg-helium-blue hover:bg-helium-blue/80',
-                 (!value.trim() && uploadedFiles.length === 0 && !isAgentRunning) ||
-                   loading ||
-                   (disabled && !isAgentRunning)
-                     ? 'opacity-50'
-                     : '',
-               )}
-               disabled={
-                 (!value.trim() && uploadedFiles.length === 0 && !isAgentRunning) ||
-                 loading ||
-                 (disabled && !isAgentRunning)
-               }
-             >
-=======
             <Button
               type="submit"
               onClick={isAgentRunning && onStopAgent ? onStopAgent : onSubmit}
@@ -427,23 +396,17 @@
                 (disabled && !isAgentRunning)
               }
             >
->>>>>>> 40e0688a
               {loading ? (
                 <Loader2 className="h-5 w-5 animate-spin" />
               ) : isAgentRunning ? (
                 <div className="min-h-[12px] min-w-[12px] w-[12px] h-[12px] rounded-xs bg-white" />
               ) : (
-<<<<<<< HEAD
-                <div className={mounted && resolvedTheme === 'light' ? 'text-black' : ''}>
-                  <ArrowUp className="h-5 w-5" />
-=======
                 <div
                   className={
                     mounted && resolvedTheme === 'light' ? 'text-white' : 'text-white'
                   }
                 >
                   <ArrowUp className="h-5 w-5 text" />
->>>>>>> 40e0688a
                 </div>
               )}
             </Button>
