'use client';

import { useSubscriptionData } from '@/contexts/SubscriptionContext';
import { useState, useEffect, useMemo } from 'react';
import { isLocalMode, isProductionMode } from '@/lib/config';
import { useAvailableModels } from '@/hooks/react-query/subscriptions/use-model';

export const STORAGE_KEY_MODEL = 'suna-preferred-model-v5';
export const STORAGE_KEY_CUSTOM_MODELS = 'customModels';
export const DEFAULT_PREMIUM_MODEL_ID = 'vertex/gemini-2.5-pro';
export const DEFAULT_FREE_MODEL_ID = 'vertex/gemini-2.5-pro';


export type SubscriptionStatus = 'no_subscription' | 'active';

export interface ModelOption {
  id: string;
  label: string;
  requiresSubscription: boolean;
  description?: string;
  top?: boolean;
  isCustom?: boolean;
  priority?: number;
}

export interface CustomModel {
  id: string;
  label: string;
}

// SINGLE SOURCE OF TRUTH for all model data - aligned with backend constants
export const MODELS = {
  // Premium tier models (require subscription) - using aliases from backend
  'claude-sonnet-4': { 
    tier: 'premium',
    priority: 100, 
    recommended: true,
    lowQuality: false
  },
  'claude-sonnet-4-vertex': { 
    tier: 'premium',
    priority: 99, 
    recommended: false,
    lowQuality: false
  },
  'gpt-5': { 
    tier: 'premium', 
    priority: 98,
    recommended: false,
    lowQuality: false
  },
  'google/gemini-2.5-pro': { 
    tier: 'premium', 
    priority: 96,
    recommended: false,
    lowQuality: false
  },
  'google/gemini-2.5-flash': { 
    tier: 'premium', 
    priority: 95,
    recommended: false,
    lowQuality: false
  },
  'google/gemini-2.0-flash': { 
<<<<<<< HEAD
    tier: 'premium', 
    priority: 94,
    recommended: false,
    lowQuality: false
  },
  'grok-4': { 
=======
>>>>>>> 40e0688a
    tier: 'premium', 
    priority: 94,
    recommended: false,
    lowQuality: false
  },
  // Vertex AI models removed
  'grok-4': { 
    tier: 'premium', 
    priority: 93,
    recommended: false,
    lowQuality: false
  },
  'sonnet-3.7': { 
    tier: 'premium', 
    priority: 92, 
    recommended: false,
    lowQuality: false
  },
  'sonnet-3.5': { 
    tier: 'premium', 
    priority: 90,
    recommended: false,
    lowQuality: false
  },

  // Free tier models (available to all users)
  'moonshotai/kimi-k2': { 
    tier: 'free', 
    priority: 100,
    recommended: true,
    lowQuality: false
  },
  'deepseek': { 
    tier: 'free', 
    priority: 95,
    recommended: false,
    lowQuality: false
  },
  'qwen3': { 
    tier: 'free', 
    priority: 90,
    recommended: false,
    lowQuality: false
  },
  'gpt-5-mini': { 
    tier: 'free', 
    priority: 85,
    recommended: false,
    lowQuality: false
  },
};

// Helper to check if a user can access a model based on subscription status
export const canAccessModel = (
  subscriptionStatus: SubscriptionStatus,
  requiresSubscription: boolean,
): boolean => {
  if (isLocalMode()) {
    return true;
  }
  return subscriptionStatus === 'active' || !requiresSubscription;
};

// Helper to format a model name for display
export const formatModelName = (name: string): string => {
  return name
    .split('-')
    .map(word => word.charAt(0).toUpperCase() + word.slice(1))
    .join(' ');
};

// Add openrouter/ prefix to custom models
export const getPrefixedModelId = (modelId: string, isCustom: boolean): string => {
  if (isCustom && !modelId.startsWith('openrouter/')) {
    return `openrouter/${modelId}`;
  }
  return modelId;
};

// Helper to get custom models from localStorage
export const getCustomModels = (): CustomModel[] => {
  if (!isLocalMode() || typeof window === 'undefined') return [];
  
  try {
    const storedModels = localStorage.getItem(STORAGE_KEY_CUSTOM_MODELS);
    if (!storedModels) return [];
    
    const parsedModels = JSON.parse(storedModels);
    if (!Array.isArray(parsedModels)) return [];
    
    return parsedModels
      .filter((model: any) => 
        model && typeof model === 'object' && 
        typeof model.id === 'string' && 
        typeof model.label === 'string');
  } catch (e) {
    console.error('Error parsing custom models:', e);
    return [];
  }
};

// Helper to save model preference to localStorage safely
const saveModelPreference = (modelId: string): void => {
  try {
    localStorage.setItem(STORAGE_KEY_MODEL, modelId);
    console.log('✅ useModelSelection: Saved model preference to localStorage:', modelId);
  } catch (error) {
    console.warn('❌ useModelSelection: Failed to save model preference to localStorage:', error);
  }
};

export const useModelSelection = () => {
  const [selectedModel, setSelectedModel] = useState(DEFAULT_FREE_MODEL_ID);
  const [customModels, setCustomModels] = useState<CustomModel[]>([]);
  const [hasInitialized, setHasInitialized] = useState(false);
  
  const { data: subscriptionData } = useSubscriptionData();
  const { data: modelsData, isLoading: isLoadingModels } = useAvailableModels({
    refetchOnMount: false,
  });
  
  const subscriptionStatus: SubscriptionStatus = (subscriptionData?.status === 'active' || subscriptionData?.status === 'trialing')
    ? 'active' 
    : 'no_subscription';

  // Function to refresh custom models from localStorage
  const refreshCustomModels = () => {
    if (isLocalMode() && typeof window !== 'undefined') {
      const freshCustomModels = getCustomModels();
      setCustomModels(freshCustomModels);
    }
  };

  // Load custom models from localStorage
  useEffect(() => {
    refreshCustomModels();
  }, []);

  // Generate model options list with consistent structure
  const MODEL_OPTIONS = useMemo(() => {
    let models = [];
    
            // Default models if API data not available
        if (!modelsData?.models || isLoadingModels) {
          models = [
            { 
              id: DEFAULT_FREE_MODEL_ID, 
              label: 'Gemini 2.5 Pro', 
              requiresSubscription: false,
              priority: MODELS[DEFAULT_FREE_MODEL_ID]?.priority || 100
            },
            { 
              id: DEFAULT_PREMIUM_MODEL_ID, 
              label: 'Gemini 2.5 Pro', 
              requiresSubscription: true, 
              priority: MODELS[DEFAULT_PREMIUM_MODEL_ID]?.priority || 100
            },
          ];
    } else {
      // Process API-provided models
      models = modelsData.models.map(model => {
        const shortName = model.short_name || model.id;
        const displayName = model.display_name || shortName;
        
        // Format the display label
        let cleanLabel = displayName;
        
        if (cleanLabel.includes('/')) {
          // For other models, use the existing logic
          cleanLabel = cleanLabel.split('/').pop() || cleanLabel;
          cleanLabel = cleanLabel
            .replace(/-/g, ' ')
            .split(' ')
            .map(word => word.charAt(0).toUpperCase() + word.slice(1))
            .join(' ');
        } else {
          // For models without slashes, format normally
          cleanLabel = cleanLabel
            .replace(/-/g, ' ')
            .split(' ')
            .map(word => word.charAt(0).toUpperCase() + word.slice(1))
            .join(' ');
        }
        
        // Get model data from our central MODELS constant
        const modelData = MODELS[shortName] || {};
        const isPremium = model?.requires_subscription || modelData.tier === 'premium' || false;
        
        return {
          id: shortName,
          label: cleanLabel,
          requiresSubscription: isPremium,
          top: modelData.priority >= 90, // Mark high-priority models as "top"
          priority: modelData.priority || 0,
          lowQuality: modelData.lowQuality || false,
          recommended: modelData.recommended || false
        };
      });
    }
    
    // Add custom models if in local mode
    if (isLocalMode() && customModels.length > 0) {
      const customModelOptions = customModels.map(model => ({
        id: model.id,
        label: model.label || formatModelName(model.id),
        requiresSubscription: false,
        top: false,
        isCustom: true,
        priority: 30, // Low priority by default
        lowQuality: false,
        recommended: false
      }));
      
      models = [...models, ...customModelOptions];
    }
    
    // Sort models consistently in one place:
    // 1. First by recommended (recommended first)
    // 2. Then by priority (higher first)
    // 3. Finally by name (alphabetical)
    const sortedModels = models.sort((a, b) => {
      // First by recommended status
      if (a.recommended !== b.recommended) {
        return a.recommended ? -1 : 1;
      }

      // Then by priority (higher first)
      if (a.priority !== b.priority) {
        return b.priority - a.priority;
      }
      
      // Finally by name
      return a.label.localeCompare(b.label);
    });
    return sortedModels;
  }, [modelsData, isLoadingModels, customModels]);

  // Get filtered list of models the user can access (no additional sorting)
  const availableModels = useMemo(() => {
    return isLocalMode() 
      ? MODEL_OPTIONS 
      : MODEL_OPTIONS.filter(model => 
          canAccessModel(subscriptionStatus, model.requiresSubscription)
        );
  }, [MODEL_OPTIONS, subscriptionStatus]);

  // Initialize selected model from localStorage ONLY ONCE
  useEffect(() => {
    if (typeof window === 'undefined' || hasInitialized) return;
    
    console.log('🔧 useModelSelection: Initializing model selection...');
    console.log('🔧 useModelSelection: isLoadingModels:', isLoadingModels);
    console.log('🔧 useModelSelection: subscriptionStatus:', subscriptionStatus);    
    
    try {
      const savedModel = localStorage.getItem(STORAGE_KEY_MODEL);
      console.log('🔧 useModelSelection: Saved model from localStorage:', savedModel);
      
      // If we have a saved model, validate it's still available and accessible
      if (savedModel) {
        // Wait for models to load before validating
        if (isLoadingModels) {
          console.log('🔧 useModelSelection: Models still loading, using saved model temporarily:', savedModel);
          // Use saved model immediately while waiting for validation
          setSelectedModel(savedModel);
          setHasInitialized(true);
          return;
        }
        
        console.log('🔧 useModelSelection: Available MODEL_OPTIONS:', MODEL_OPTIONS.map(m => ({ id: m.id, requiresSubscription: m.requiresSubscription })));
        
        const modelOption = MODEL_OPTIONS.find(option => option.id === savedModel);
        const isCustomModel = isLocalMode() && customModels.some(model => model.id === savedModel);
        
        console.log('🔧 useModelSelection: modelOption found:', modelOption);
        console.log('🔧 useModelSelection: isCustomModel:', isCustomModel);
        
        // Check if saved model is still valid and accessible
        if (modelOption || isCustomModel) {
          const isAccessible = isLocalMode() || 
            canAccessModel(subscriptionStatus, modelOption?.requiresSubscription ?? false);
          
          console.log('🔧 useModelSelection: isAccessible:', isAccessible);
          
          if (isAccessible) {
            console.log('✅ useModelSelection: Using saved model:', savedModel);
            setSelectedModel(savedModel);
            setHasInitialized(true);
            return;
          } else {
            console.warn('⚠️ useModelSelection: Saved model not accessible with current subscription');
          }
        } else {
          // Model not found in current options, but preserve it anyway in case it's valid
          // This can happen during loading or if the API returns different models
          console.warn('⚠️ useModelSelection: Saved model not found in available options, but preserving:', savedModel);
          setSelectedModel(savedModel);
          setHasInitialized(true);
          return;
        }
      }
      
      // Fallback to default model
      const defaultModel = isProductionMode() ? DEFAULT_PREMIUM_MODEL_ID : 
        (subscriptionStatus === 'active' ? DEFAULT_PREMIUM_MODEL_ID : DEFAULT_FREE_MODEL_ID);
      console.log('🔧 useModelSelection: Using default model:', defaultModel);
      console.log('🔧 useModelSelection: Environment:', isProductionMode() ? 'PRODUCTION (Claude Sonnet 4)' : 
        `Subscription status: ${subscriptionStatus} -> Default: ${subscriptionStatus === 'active' ? 'PREMIUM (Claude Sonnet 4)' : 'FREE (KIMi K2)'}`);
      setSelectedModel(defaultModel);
      saveModelPreference(defaultModel);
      setHasInitialized(true);
      
    } catch (error) {
      console.warn('❌ useModelSelection: Failed to load preferences from localStorage:', error);
      const defaultModel = isProductionMode() ? DEFAULT_PREMIUM_MODEL_ID : 
        (subscriptionStatus === 'active' ? DEFAULT_PREMIUM_MODEL_ID : DEFAULT_FREE_MODEL_ID);
      console.log('🔧 useModelSelection: Using fallback default model:', defaultModel);
      console.log('🔧 useModelSelection: Environment:', isProductionMode() ? 'PRODUCTION (Claude Sonnet 4)' : 
        `Subscription status: ${subscriptionStatus} -> Fallback: ${subscriptionStatus === 'active' ? 'PREMIUM (Claude Sonnet 4)' : 'FREE (KIMi K2)'}`);
      setSelectedModel(defaultModel);
      saveModelPreference(defaultModel);
      setHasInitialized(true);
    }
  }, [subscriptionStatus, isLoadingModels, hasInitialized]);

  // Re-validate saved model after loading completes
  useEffect(() => {
    if (!hasInitialized || typeof window === 'undefined' || isLoadingModels) return;
    
    const savedModel = localStorage.getItem(STORAGE_KEY_MODEL);
    if (!savedModel || savedModel === selectedModel) return;
    
    console.log('🔧 useModelSelection: Re-validating saved model after loading:', savedModel);
    
    const modelOption = MODEL_OPTIONS.find(option => option.id === savedModel);
    const isCustomModel = isLocalMode() && customModels.some(model => model.id === savedModel);
    
    // If the saved model is now invalid, switch to default
    if (!modelOption && !isCustomModel) {
      console.warn('⚠️ useModelSelection: Saved model is invalid after loading, switching to default');
      const defaultModel = isProductionMode() ? DEFAULT_PREMIUM_MODEL_ID : 
        (subscriptionStatus === 'active' ? DEFAULT_PREMIUM_MODEL_ID : DEFAULT_FREE_MODEL_ID);
      setSelectedModel(defaultModel);
      saveModelPreference(defaultModel);
    } else if (modelOption && !isLocalMode()) {
      // Check subscription access for non-custom models
      const isAccessible = canAccessModel(subscriptionStatus, modelOption.requiresSubscription);
      if (!isAccessible) {
        console.warn('⚠️ useModelSelection: Saved model not accessible after subscription check, switching to default');
        const defaultModel = isProductionMode() ? DEFAULT_PREMIUM_MODEL_ID : 
          (subscriptionStatus === 'active' ? DEFAULT_PREMIUM_MODEL_ID : DEFAULT_FREE_MODEL_ID);
        setSelectedModel(defaultModel);
        saveModelPreference(defaultModel);
      }
    }
  }, [isLoadingModels, hasInitialized, MODEL_OPTIONS, customModels, subscriptionStatus]);

  // Re-validate current model when subscription status changes
  useEffect(() => {
    if (!hasInitialized || typeof window === 'undefined') return;
    
    console.log('🔧 useModelSelection: Subscription status changed, re-validating current model...');
    console.log('🔧 useModelSelection: Current selected model:', selectedModel);
    console.log('🔧 useModelSelection: New subscription status:', subscriptionStatus);
    
    // Skip validation if models are still loading
    if (isLoadingModels) return;
    
    // Check if current model is still accessible
    const modelOption = MODEL_OPTIONS.find(option => option.id === selectedModel);
    const isCustomModel = isLocalMode() && customModels.some(model => model.id === selectedModel);
    
    if (modelOption && !isCustomModel && !isLocalMode()) {
      const isAccessible = canAccessModel(subscriptionStatus, modelOption.requiresSubscription);
      
      if (!isAccessible) {
        console.warn('⚠️ useModelSelection: Current model no longer accessible, switching to default');
        const defaultModel = isProductionMode() ? DEFAULT_PREMIUM_MODEL_ID : 
          (subscriptionStatus === 'active' ? DEFAULT_PREMIUM_MODEL_ID : DEFAULT_FREE_MODEL_ID);
        console.log('🔧 useModelSelection: Subscription-based default switch:', isProductionMode() ? 'PRODUCTION (Claude Sonnet 4)' : 
          `${subscriptionStatus === 'active' ? 'PREMIUM (Claude Sonnet 4)' : 'FREE (KIMi K2)'}`);
        setSelectedModel(defaultModel);
        saveModelPreference(defaultModel);
      } else {
        console.log('✅ useModelSelection: Current model still accessible');
      }
    }
  }, [subscriptionStatus, selectedModel, hasInitialized, isLoadingModels]);

  // Handle model selection change
  const handleModelChange = (modelId: string) => {
    console.log('🔧 useModelSelection: handleModelChange called with:', modelId);
    console.log('🔧 useModelSelection: Available MODEL_OPTIONS:', MODEL_OPTIONS.map(m => m.id));
    
    // Refresh custom models from localStorage to ensure we have the latest
    if (isLocalMode()) {
      refreshCustomModels();
    }
    
    // First check if it's a custom model in local mode
    const isCustomModel = isLocalMode() && customModels.some(model => model.id === modelId);
    
    // Then check if it's in standard MODEL_OPTIONS
    const modelOption = MODEL_OPTIONS.find(option => option.id === modelId);
    
    console.log('🔧 useModelSelection: modelOption found:', modelOption);
    console.log('🔧 useModelSelection: isCustomModel:', isCustomModel);
    
    // Check if model exists in either custom models or standard options
    if (!modelOption && !isCustomModel) {
      console.warn('🔧 useModelSelection: Model not found in options:', modelId, MODEL_OPTIONS, isCustomModel, customModels);
      
      // Reset to default model when the selected model is not found
      const defaultModel = isProductionMode() ? DEFAULT_PREMIUM_MODEL_ID : 
        (isLocalMode() ? DEFAULT_PREMIUM_MODEL_ID : DEFAULT_FREE_MODEL_ID);
      console.log('🔧 useModelSelection: Resetting to default model:', defaultModel);
      setSelectedModel(defaultModel);
      saveModelPreference(defaultModel);
      return;
    }

    // Check access permissions (except for custom models in local mode)
    if (!isCustomModel && !isLocalMode() && 
        !canAccessModel(subscriptionStatus, modelOption?.requiresSubscription ?? false)) {
      console.warn('🔧 useModelSelection: Model not accessible:', modelId);
      return;
    }
    
    console.log('✅ useModelSelection: Setting model to:', modelId);
    setSelectedModel(modelId);
    saveModelPreference(modelId);
    console.log('✅ useModelSelection: Model change completed successfully');
  };

  // Get the actual model ID to send to the backend
  const getActualModelId = (modelId: string): string => {
    // No need for automatic prefixing in most cases - just return as is
    return modelId;
  };

  return {
    selectedModel,
    setSelectedModel: (modelId: string) => {
      handleModelChange(modelId);
    },
    subscriptionStatus,
    availableModels,
    allModels: MODEL_OPTIONS,  // Already pre-sorted
    customModels,
    getActualModelId,
    refreshCustomModels,
    canAccessModel: (modelId: string) => {
      if (isLocalMode()) return true;
      const model = MODEL_OPTIONS.find(m => m.id === modelId);
      return model ? canAccessModel(subscriptionStatus, model.requiresSubscription) : false;
    },
    isSubscriptionRequired: (modelId: string) => {
      return MODEL_OPTIONS.find(m => m.id === modelId)?.requiresSubscription || false;
    },
    // Debug utility to check current state
    debugState: () => {
      console.log('🔧 useModelSelection Debug State:');
      console.log('  selectedModel:', selectedModel);
      console.log('  hasInitialized:', hasInitialized);
      console.log('  subscriptionStatus:', subscriptionStatus);
      console.log('  isLoadingModels:', isLoadingModels);
      console.log('  localStorage value:', localStorage.getItem(STORAGE_KEY_MODEL));
      console.log('🔧 useModelSelection: defaultModel would be:', isProductionMode() ? `${DEFAULT_PREMIUM_MODEL_ID} (Gemini 2.5 Pro)` : 
        `${subscriptionStatus === 'active' ? `${DEFAULT_PREMIUM_MODEL_ID} (Claude Sonnet 4)` : `${DEFAULT_FREE_MODEL_ID} (Gemini 2.5 pro)`}`);
      console.log('🔧 useModelSelection: availableModels:', availableModels.map(m => ({ id: m.id, requiresSubscription: m.requiresSubscription })));
    }
  };
};<|MERGE_RESOLUTION|>--- conflicted
+++ resolved
@@ -62,15 +62,6 @@
     lowQuality: false
   },
   'google/gemini-2.0-flash': { 
-<<<<<<< HEAD
-    tier: 'premium', 
-    priority: 94,
-    recommended: false,
-    lowQuality: false
-  },
-  'grok-4': { 
-=======
->>>>>>> 40e0688a
     tier: 'premium', 
     priority: 94,
     recommended: false,
