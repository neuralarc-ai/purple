--- conflicted
+++ resolved
@@ -14,67 +14,6 @@
   onClose?: () => void;
 };
 
-<<<<<<< HEAD
-export default function ComparisonPopup({ className, docs, videoSrc, facts, prompt, title = "Helium / Claude", imageSrc, onClose }: ComparisonPopupProps) {
-  return (
-    <section className={cn("w-full px-2 md:px-8 lg:px-12", className)}>
-      <div className="mx-auto max-w-6xl">
-        <div className="rounded-2xl border border-white/15 bg-neutral-900 text-white p-4 md:p-4">
-          {/* Header */}
-          <div className="relative">
-            <h2 className="text-[16px] md:text-[20px] font-bold text-white">{title}</h2>
-            {onClose && (
-              <button
-                onClick={onClose}
-                className="absolute top-0 right-0 text-white hover:text-gray-300 w-8 h-8 flex items-center justify-center text-lg font-bold transition-colors"
-                title="Close"
-              >
-                ×
-              </button>
-            )}
-          </div>
-
-          {/* Main Content */}
-          <div className="flex flex-col md:flex-row gap-6 relative">
-            {/* Video Section - 70% */}
-            <div className="w-full md:w-[70%] flex items-center">
-              <div className="rounded-xl overflow-hidden border border-white/10 h-[300px] md:h-[400px] w-full">
-                {imageSrc ? (
-                  <img
-                    src={imageSrc}
-                    alt={`${title} Preview`}
-                    className="w-full h-full object-cover"
-                  />
-                ) : (
-                  <iframe
-                    src={videoSrc}
-                    width="100%"
-                    height="100%"
-                    allow="autoplay; fullscreen; encrypted-media; picture-in-picture"
-                    allowFullScreen
-                    frameBorder={0}
-                  />
-                )}
-              </div>
-            </div>
-
-            {/* Divider */}
-            <div className="hidden md:block w-px bg-white/20 h-full absolute left-[calc(70%-12px)] top-0"></div>
-
-            {/* Right Section - 30% */}
-            <div className="w-full md:w-[30%] flex flex-col justify-center gap-4">
-              {/* Prompt Section */}
-              <div className="p-4">
-                <h3 className="text-sm font-semibold text-white mb-3">Prompt:</h3>
-                <p className="text-xs text-white/90 leading-relaxed">
-                  {prompt}
-                </p>
-              </div>
-
-              {/* Facts Section */}
-              <div className="rounded-lg border border-white/10 bg-[#26FF0008] p-4">
-                <h3 className="text-sm font-semibold text-white mb-3">Final Result Files:</h3>
-=======
 export default function ComparisonPopup({
   className,
   docs,
@@ -147,7 +86,6 @@
                 <h3 className="text-sm font-semibold text-white mb-2">
                   Final Result Files:
                 </h3>
->>>>>>> ceefb574
                 <div className="space-y-2">
                   {facts?.map((fact, idx) => (
                     <div key={idx}>
@@ -156,38 +94,16 @@
                       </p>
                       {docs && docs[idx] && (
                         <a
-<<<<<<< HEAD
-                          href={title?.includes('Lovable') && docs[idx].label.includes('Helium') ? 'https://task-monk-demo.vercel.app' : docs[idx].url}
-=======
                           href={
                             title?.includes("Lovable") &&
                             docs[idx].label.includes("Helium")
                               ? "https://task-monk-demo.vercel.app"
                               : docs[idx].url
                           }
->>>>>>> ceefb574
                           target="_blank"
                           rel="noopener noreferrer"
                           className="text-xs text-blue-300 hover:text-blue-200 underline"
                         >
-<<<<<<< HEAD
-                          {title?.includes('Lovable') ? `View app created by ${docs[idx].label.includes('Helium') ? 'Helium' : docs[idx].label.split(' ')[0]}` : `View ${title?.includes('Claude') && docs[idx].label.includes('Helium') ? 'All Files in zip created by' : 'File created by'} ${docs[idx].label.includes('Helium') ? 'Helium' : docs[idx].label.split(' ')[0]}`}
-                        </a>
-                      )}
-                      {title?.includes('Claude') && docs && docs[idx] && docs[idx].label === 'Helium Suite' && (
-                        <div className="mt-1">
-                          <a
-                            href="https://motion-r.vercel.app"
-                            target="_blank"
-                            rel="noopener noreferrer"
-                            className="text-xs text-blue-300 hover:text-blue-200 underline"
-                          >
-                            View webpage created by Helium
-                          </a>
-                        </div>
-                      )}
-
-=======
                           {title?.includes("Lovable")
                             ? `View app created by ${
                                 docs[idx].label.includes("Helium")
@@ -222,7 +138,6 @@
                             </a>
                           </div>
                         )}
->>>>>>> ceefb574
                     </div>
                   ))}
                 </div>
